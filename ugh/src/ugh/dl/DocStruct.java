/*******************************************************************************
 * ugh.dl / DocStruct.java
 *
 * Copyright 2010 Center for Retrospective Digitization, Göttingen (GDZ)
 *
 * http://gdz.sub.uni-goettingen.de
 *
 * This program is free software; you can redistribute it and/or modify it
 * under the terms of the GNU Lesser General Public License as published by
 * the Free Software Foundation; either version 3 of the License, or (at your
 * option) any later version.
 *
 * This Library is distributed in the hope that it will be useful, but WITHOUT
 * ANY WARRANTY; without even the implied warranty of MERCHANTABILITY or
 * FITNESS FOR A PARTICULAR PURPOSE. See the GNU Lesser General Public License
 * for more details.
 *
 * You should have received a copy of the GNU Lesser General Public License
 * along with this library. If not, see <http://www.gnu.org/licenses/>.
 ******************************************************************************/
package ugh.dl;

import java.io.File;
import java.io.Serializable;
import java.util.ArrayList;
import java.util.Arrays;
import java.util.Collection;
import java.util.Collections;
import java.util.Comparator;
import java.util.HashMap;
import java.util.HashSet;
import java.util.Iterator;
import java.util.LinkedHashSet;
import java.util.LinkedList;
import java.util.List;
import java.util.NoSuchElementException;
import java.util.Set;
import java.util.TreeSet;

import org.apache.log4j.Logger;

import ugh.dl.DigitalDocument.ListPairCheck;
import ugh.exceptions.ContentFileNotLinkedException;
import ugh.exceptions.DocStructHasNoTypeException;
import ugh.exceptions.IncompletePersonObjectException;
import ugh.exceptions.MetadataTypeNotAllowedException;
import ugh.exceptions.PreferencesException;
import ugh.exceptions.TypeNotAllowedAsChildException;
import ugh.exceptions.TypeNotAllowedForParentException;
import ugh.exceptions.UGHException;
import ugh.fileformats.mets.MetsModsImportExport;

/**
 * One node of a tree depicting the structure of the document.
 * <p>
 * A DocStruct object represents a structure entity in work. Every document
 * consists of a structure, which can be separated into several structure
 * entities, which build hierarchical structure. Usually a
 * {@link DigitalDocument} contains two structures; a logical and a physical
 * one. Each structure consists of a top DocStruct element that is embedded in
 * some kind of structure. This structure is represented by parent and children
 * of {@code DocStruct} objects.
 * <p>
 * This class contains methods to:
 * <ul>
 * <li>Retrieve information about the structure (add, move and remove children),
 * <li>set the parent (the top element has no parent),
 * <li>set and retrieve metadata, which describe a structure entity,
 * <li>handle content files, which are linked to a structure entity.
 * </ul>
 * 
 * Every structure entity is of a special kind. The kind of entity is stored in
 * a {@link DocStructType} element. Depending on the type of structure entities
 * certain metadata and children a permitted or forbidden.
 *
 * @author Markus Enders
 * @author Stefan E. Funk
 * @author Robert Sehr
 * @author Wulf Riebensahm
 * @author Matthias Ronge
 * @see DigitalDocument
 */

public class DocStruct implements Serializable {

    private static final long serialVersionUID = -4531356062293054921L;

    private static final Logger LOGGER = Logger.getLogger(ugh.dl.DigitalDocument.class);
    private static final String HIDDEN_METADATA_CHAR = "_";

	private static final List<String> IDENTIFIER_METADATA_FIELDS_FOR_TOSTRING = Arrays.asList(
		new String[] { "TitleDocMain", "CatalogIDDigital", "TitleDocMainShort", "MetsPointerURL" }
	);

	private static final Set<String> FOREIGN_CHILD_METADATA_TYPES_TO_COPY = new HashSet<String>(
			Arrays.asList(new String[] { MetsModsImportExport.CREATE_MPTR_ELEMENT_TYPE,
					MetsModsImportExport.CREATE_LABEL_ATTRIBUTE_TYPE,
					MetsModsImportExport.CREATE_ORDERLABEL_ATTRIBUTE_TYPE }));

    /**
     *  List containing all Metadata instances.
     */
    private List<Metadata> allMetadata;

    private List<MetadataGroup> allMetadataGroups;

    /**
     * List containing all DocStrct-instances being children of this instance.
     */
    private List<DocStruct> children;
    
    /**
     * List containing all references to Contentfile objects.
     */
    private List<ContentFileReference> contentFileReferences = new LinkedList<ContentFileReference>();
    
    /**
     * List of all persons; list containing all Person objects.
     */
    private List<Person> persons;

    private DocStruct parent;
    
    /**
     * All references to other DocStrct instances (containing References
     * objects).
     */
    private final List<Reference> docStructRefsTo = new LinkedList<Reference>();
    
    /**
     * All references from another DocStruct to this one.
     */
    private final List<Reference> docStructRefsFrom = new LinkedList<Reference>();
    
    /**
     * Type of this instance.
     */
    private DocStructType type;
    
    /**
     * Local identifier of this docstruct.
     */
    private String identifier = null;
    
    /**
     * Digital document, to which this DocStruct belongs.
     */
    private DigitalDocument digdoc;
    private Object origObject = null;
    private boolean logical = false;
    private boolean physical = false;
    
    /**
     * String containing an identifier or a URL to the anchor.
     */
    private String referenceToAnchor;
    
    /**
     * the amdSec referenced by this docStruct, if any
     */
    private AmdSec amdSec;
    /**
     * the list of techMd sections referenced by this docStruct, if any
     */
    private List<Md> techMdList;

    /**
     * This is needed so we can exclude the possibility to run eternal loops with non hierarchial references, will be filled with {@code super.toString()}
     * signature of the compared DocStruct.
     */
    private HashMap<String, Object> signaturesForEqualsMethodRefsFrom;
    private HashMap<String, Object> signaturesForEqualsMethodRefsTo;

    /**
     * Constructor just used to be compatible with JavaBeans.
     *
     * @deprecated
     */
    @Deprecated
    public DocStruct() {
        super();
    }

    /**
     * Creates a new DocStruct with a given type. The type can be changed later using the method {@link #setType(DocStructType)}.
     *
     * @param inType type of this DocStruct
     * @throws TypeNotAllowedForParentException is never thrown
     */
    protected DocStruct(DocStructType inType) throws TypeNotAllowedForParentException {

        // We have to check, if this type is allowed here, this depends on the
        // parent DocStruct.
       setType(inType);
    }

    protected void setDigitalDocument(DigitalDocument dd) {
        this.digdoc = dd;
    }

    /**
     * Sets the type of this DocStruct. When changing the type, the allowed metadata elements and children are <i>not</i> checked. Therefore it is
     * possible to create documents that are not valid against the current preferences file.
     *
     * @param inType type to set
     * @return always true
     */
    public boolean setType(DocStructType inType) {

        // Usually we had to check, if the new type is allowed. Search for
        // parent and see if the parent allows this type.
        this.type = inType;

        return true;
    }

    /**
     * Get the type of this DocStruct.
     *
     * @return the type of this DocStruct
     */
    public DocStructType getType() {
        return this.type;
    }

    /**
     * Returns a list containing all children of this DocStruct. If this instance has no children, {@code null} is returned.
     *
     * @return all children of this DocStruct
     */
    public List<DocStruct> getAllChildren() {

        if (this.children == null || this.children.isEmpty()) {
            return null;
        }

        return this.children;
    }

    /**
     * Returns all real successors, i.e. all child nodes that are of a different
     * or no anchor class at all, of an instance as a flat list. Doesn’t return
     * unreal successors; that are those who are nothing but METS pointers.
     * <p>
     * If this instance has no children, an empty list is returned.
     *
     * @return all child nodes that are of a different or no anchor class at all
     */
	public List<DocStruct> getAllRealSuccessors() {
		LinkedList<DocStruct> result = new LinkedList<DocStruct>();
		if (children != null) {
			for (DocStruct child : children) {
				if (type.getAnchorClass().equals(child.getType().getAnchorClass())) {
					result.addAll(child.getAllRealSuccessors());
				} else if (!child.hasMetadata(MetsModsImportExport.CREATE_MPTR_ELEMENT_TYPE)) {
					result.add(child);
				}
			}
		}
		return result;
	}

    @Deprecated
    public String getreferenceToAnchor() {
        return getReferenceToAnchor();
    }

    /**
     * Returns the identifier of the {@link DigitalDocument} this instance is
     * anchored on.
     * <p>
     * A {@code DocStruct} can be anchored on another {@code DocStruct} which is
     * located in a different {@code DigitalDocument} (different METS file). For
     * example, a periodical volume can be anchored on a journal. Both
     * {@code DocStruct}s are stored in different {@code DigitalDocument}s and
     * are linked by the identifier of the {@code DigitalDocument} that an
     * instance is anchored on (in the example, the identifier of the journal).
     * The identifier of that other {@code DocStruct} should be stored here, if
     * this instance is anchored on it. In the {@code DigitalDocument} that this
     * instance is anchored on, the identifier is stored as a {@link Metadata}
     * field.
     * 
     * @return the identifier of the {@code DigitalDocument} this instance is
     *         anchored on
     */
    public String getReferenceToAnchor() {
        return this.referenceToAnchor;
    }

    @Deprecated
    public void setreferenceToAnchor(String in) {
        setReferenceToAnchor(in);
    }

    /**
     * Sets the identifier of the {@link DigitalDocument} this instance is
     * anchored on.
     * 
     * @param in
     *            the identifier of the {@code DigitalDocument} this instance is
     *            anchored on
     * @see #getReferenceToAnchor()
     */
    public void setReferenceToAnchor(String in) {
        this.referenceToAnchor = in;
    }

    /**
     * Returns all children of this instance which are of a given type and have
     * a given type of meta-data attached. For example, you can get all articles
     * which have an author. It is possible to use "{@code *}" as wildcard
     * character value for {@code theDocTypeName} and {@code theMDTypeName}.
     * <p>
     * If this instance has no children, null is returned.
     *
     * @param theDocTypeName
     *            name of the structural type
     * @param theMDTypeName
     *            name of the meta-data type
     * @return all children of the given type and with the given meta-data
     */
    public List<DocStruct> getAllChildrenByTypeAndMetadataType(String theDocTypeName, String theMDTypeName) {

        List<DocStruct> resultList = new LinkedList<DocStruct>();
        boolean docTypeTestPassed = false;
        boolean mdTypeTestPassed = false;
        List<Metadata> allMD;

        if (this.children == null || this.children.isEmpty()) {
            return null;
        }

        for (DocStruct child : this.children) {
            docTypeTestPassed = false;

            // Check doctype.
            if (theDocTypeName.equals("*")) {
                // Wildcard; we do not have to check the doctype.
                docTypeTestPassed = true;
            } else {
                DocStructType singleType = child.getType();
                String singlename = singleType.getName();
                if (singlename != null && singlename.equals(theDocTypeName)) {
                    docTypeTestPassed = true;
                } else {
                    // Wrong type.
                    continue;
                }
            }

            // Get all Metadatatypes.
            allMD = child.getAllMetadata();
            // Child has no metadata.
            if (allMD == null) {
                // MetadataType doesn't matter anyhow, so we can add this one,
                // too.
                if (theMDTypeName.equals("*")) {
                    mdTypeTestPassed = true;
                } else {
                    mdTypeTestPassed = false;
                }
            } else {
                for (Metadata md : allMD) {
                    mdTypeTestPassed = false;
                    if (theMDTypeName.equals("*")) {
                        mdTypeTestPassed = true;
                        break;
                    } else {
                        MetadataType mdtype = md.getType();
                        String mdtypename = mdtype.getName();

                        if (mdtypename != null && mdtypename.equals(theMDTypeName)) {
                            mdTypeTestPassed = true;
                            break;
                        }
                    }
                }
            }
            if (mdTypeTestPassed && docTypeTestPassed) {
                // Doctype and metadatatype test passed, add it.
                resultList.add(child);
            }
        }

        if (resultList.isEmpty()) {
            return null;
        }

        return resultList;
    }

    /**
     * Sets the local identifier.
     * <p>
     * Currently there is no check, if the identifier is used for another
     * {@code DocStruct} or {@link Metadata} element.
     *
     * @return always true
     */
    public boolean setIdentifier(String in) {
        this.identifier = in;

        return true;
    }

    public String getIdentifier() {
        return this.identifier;
    }

    /**
     * Returns all {@code Metadata} objects which are identifiers. Identifiers
     * are all {@link Metadata} objects whose {@link MetadataType#isIdentifier}
     * flag is set to {@code true}.
     * <p>
     * If none were found, {@code null} is returned.
     *
     * @return all {@code Metadata} objects which are identifiers
     */
    public List<Metadata> getAllIdentifierMetadata() {

        List<Metadata> result = new LinkedList<Metadata>();

        if (this.allMetadata == null) {
            return null;
        }

        for (Metadata md : this.allMetadata) {
            if (md.getType().isIdentifier) {
                result.add(md);
            }
        }

        if (result.isEmpty()) {
            return null;
        }

        return result;
    }

    /**
     * Creates a copy of this instance, with some or all {@code Metadata} and
     * {@code Person} objects attached.
     *
     * @param cpmetadata
     *            if true, copies {@link Metadata} objects
     * @param recursive
     *            if true, copies all children as well; if null, copies all
     *            children which are of the same anchor class; if false, doesn’t
     *            copy any children
     * @return a new DocStruct instance
     */
	public DocStruct copy(boolean cpmetadata, Boolean recursive) {

        DocStruct newStruct = null;
        try {
            newStruct = new DocStruct(this.getType());
        } catch (TypeNotAllowedForParentException e) {
            // This should never happen as we are creating the same
            // DocStructType.
            String message = "This " + e.getClass().getName() + " should not have been occurred!";
            LOGGER.error(message, e);
        }

        // Copy the link to the parent.
        newStruct.setParent(this.getParent());
        newStruct.origObject = this.origObject;
        if (this.logical) {
            newStruct.logical = this.logical;
        }

        // Copy metadata and persons.
        if (cpmetadata) {
            if (this.getAllMetadata() != null) {
                for (Metadata md : this.getAllMetadata()) {
                    try {
                        Metadata mdnew = new Metadata(md.getType());
                        mdnew.setValue(md.getValue());
                        if (md.getValueQualifier() != null && md.getValueQualifierType() != null) {
                            mdnew.setValueQualifier(md.getValueQualifier(), md.getValueQualifierType());
                        }
                        if (md.getAuthorityID() != null && md.getAuthorityValue() != null && md.getAuthorityURI() != null) {
                            mdnew.setAutorityFile(md.getAuthorityID(), md.getAuthorityURI(), md.getAuthorityValue());
                        }
                        newStruct.addMetadata(mdnew);
                    } catch (DocStructHasNoTypeException e) {
                        // This should never happen, as we are adding the same
                        // MetadataType.
                        String message = "This " + e.getClass().getName() + " should not have been occurred!";
                        LOGGER.error(message, e);
                    } catch (MetadataTypeNotAllowedException e) {
                        // This should never happen, as we are adding the same
                        // MetadataType.
                        String message = "This " + e.getClass().getName() + " should not have been occurred!";
                        LOGGER.error(message, e);
                    }
                }
            }

            if (this.getAllMetadataGroups() != null) {
                for (MetadataGroup md : this.getAllMetadataGroups()) {
                    try {
                        MetadataGroup mdnew = new MetadataGroup(md.getType());
                        mdnew.setDocStruct(newStruct);
                        List<Metadata> newmdlist = new LinkedList<Metadata>();
                        List<Person> newPersonList = new LinkedList<Person>();
                        for (Metadata meta : md.getMetadataList()) {
                            Metadata newMeta = new Metadata(meta.getType());
                            newMeta.setValue(meta.getValue());
                            if (meta.getValueQualifier() != null && meta.getValueQualifierType() != null) {
                                newMeta.setValueQualifier(meta.getValueQualifier(), meta.getValueQualifierType());
                            }
                            if (meta.getAuthorityID() != null && meta.getAuthorityValue() != null && meta.getAuthorityURI() != null) {
                                newMeta.setAutorityFile(meta.getAuthorityID(), meta.getAuthorityURI(), meta.getAuthorityValue());
                            }
                            newmdlist.add(newMeta);
                        }

                        for (Person ps : md.getPersonList()) {
                            Person newps = new Person(ps.getType());
                            if (ps.getLastname() != null) {
                                newps.setLastname(ps.getLastname());
                            }
                            if (ps.getFirstname() != null) {
                                newps.setFirstname(ps.getFirstname());
                            }
                            if (ps.getAuthorityID() != null && ps.getAuthorityURI() != null && ps.getAuthorityValue() != null) {
                                newps.setAutorityFile(ps.getAuthorityID(), ps.getAuthorityURI(), ps.getAuthorityValue());
                            }
                            if (ps.getInstitution() != null) {
                                newps.setInstitution(ps.getInstitution());
                            }
                            if (ps.getAffiliation() != null) {
                                newps.setAffiliation(ps.getAffiliation());
                            }
                            if (ps.getRole() != null) {
                                newps.setRole(ps.getRole());
                            }
                            newPersonList.add(newps);
                        }
                        mdnew.setMetadataList(newmdlist);
                        mdnew.setPersonList(newPersonList);
                        newStruct.addMetadataGroup(mdnew);

                        mdnew.setMetadataList(newmdlist);
                        newStruct.addMetadataGroup(mdnew);
                    } catch (DocStructHasNoTypeException e) {
                        // This should never happen, as we are adding the same
                        // MetadataType.
                        String message = "This " + e.getClass().getName() + " should not have been occurred!";
                        LOGGER.error(message, e);
                    } catch (MetadataTypeNotAllowedException e) {
                        // This should never happen, as we are adding the same
                        // MetadataType.
                        String message = "This " + e.getClass().getName() + " should not have been occurred!";
                        LOGGER.error(message, e);
                    }

                }
            }

            // Copy the persons.
            if (this.getAllPersons() != null) {
                for (Person ps : this.getAllPersons()) {
                    try {
                        Person newps = new Person(ps.getType());
                        if (ps.getLastname() != null) {
                            newps.setLastname(ps.getLastname());
                        }
                        if (ps.getFirstname() != null) {
                            newps.setFirstname(ps.getFirstname());
                        }

                        if (ps.getAuthorityID() != null && ps.getAuthorityURI() != null && ps.getAuthorityValue() != null) {
                            newps.setAutorityFile(ps.getAuthorityID(), ps.getAuthorityURI(), ps.getAuthorityValue());
                        }

                        if (ps.getInstitution() != null) {
                            newps.setInstitution(ps.getInstitution());
                        }
                        if (ps.getAffiliation() != null) {
                            newps.setAffiliation(ps.getAffiliation());
                        }
                        if (ps.getRole() != null) {
                            newps.setRole(ps.getRole());
                        }
                        newStruct.addPerson(newps);
                    } catch (IncompletePersonObjectException e) {
                        // This should never happen as we are adding the same
                        // person type.
                        String message = "This " + e.getClass().getName() + " should not have been occurred!";
                        LOGGER.error(message, e);
                    } catch (MetadataTypeNotAllowedException e) {
                        // This should never happen as we are adding the same
                        // person type.
                        String message = "This " + e.getClass().getName() + " should not have been occurred!";
                        LOGGER.error(message, e);
                    }
                }
            }
            }

		// Iterate over all children, if recursive set to true.
		if ((recursive == null || recursive == true) && this.getAllChildren() != null) {
			for (DocStruct child : this.getAllChildren()) {
				if (recursive == null
						&& (type == null || type.getAnchorClass() == null || child.getType() == null || !type
								.getAnchorClass().equals(child.getType().getAnchorClass()))) {
					continue;
				}
				DocStruct copiedChild = child.copy(cpmetadata, recursive);
				try {
					newStruct.addChild(copiedChild);
				} catch (TypeNotAllowedAsChildException e) {
					String message = "This " + e.getClass().getName() + " should not have been occurred!";
					LOGGER.error(message, e);
				}
			}
		}

        return newStruct;
    }

    /**
     * Returns a partial copy the structural tree with all structural elements
     * down to one level below the given anchor class, and meta-data attached
     * only to elements of the given anchor class.
     *
     * @param anchorClass
     *            anchor class below which the copy shall be truncated
     * @return a partial copy of the structure tree
     */
	public DocStruct copyTruncated(String anchorClass) {
		return copyTruncated(anchorClass, parent);
	}

    /**
     * Returns a partial copy the structural tree with all structural elements
     * down to one level below the given anchor class, and meta-data attached
     * only to elements of the given anchor class.
     *
     * @param anchorClass
     *            anchor class below which the copy shall be truncated
     * @param parent
     *            parent class of the copy to create
     * @return a partial copy of the structure tree
     */
	private DocStruct copyTruncated(String anchorClass, DocStruct parent) {

		try {
			DocStruct newStruct = new DocStruct(type);
			newStruct.parent = parent;
			newStruct.logical = this.logical;

			if (anchorClass == null ? type.getAnchorClass() == null : anchorClass.equals(type.getAnchorClass())) {
				if (allMetadata != null) {
					for (Metadata md : allMetadata) {
						if (MetsModsImportExport.CREATE_MPTR_ELEMENT_TYPE.equals(md.getType().getName())) {
							continue;
						}
						Metadata mdnew = new Metadata(md.getType());
						mdnew.setValue(md.getValue());
						if (md.getValueQualifier() != null && md.getValueQualifierType() != null) {
							mdnew.setValueQualifier(md.getValueQualifier(), md.getValueQualifierType());
						}
						if (md.getAuthorityID() != null && md.getAuthorityValue() != null
								&& md.getAuthorityURI() != null) {
							mdnew.setAutorityFile(md.getAuthorityID(), md.getAuthorityURI(), md.getAuthorityValue());
						}
						newStruct.addMetadata(mdnew);
					}
				}

				if (allMetadataGroups != null) {
					for (MetadataGroup md : this.getAllMetadataGroups()) {
						MetadataGroup mdnew = new MetadataGroup(md.getType());
						mdnew.setDocStruct(newStruct);
						List<Metadata> newmdlist = new LinkedList<Metadata>();
						List<Person> newPersonList = new LinkedList<Person>();
						for (Metadata meta : md.getMetadataList()) {
							Metadata newMeta = new Metadata(meta.getType());
							newMeta.setValue(meta.getValue());
							if (meta.getValueQualifier() != null && meta.getValueQualifierType() != null) {
								newMeta.setValueQualifier(meta.getValueQualifier(), meta.getValueQualifierType());
							}
							if (meta.getAuthorityID() != null && meta.getAuthorityValue() != null
									&& meta.getAuthorityURI() != null) {
								newMeta.setAutorityFile(meta.getAuthorityID(), meta.getAuthorityURI(),
										meta.getAuthorityValue());
							}
							newmdlist.add(newMeta);
						}

						for (Person ps : md.getPersonList()) {
							Person newps = new Person(ps.getType());
							if (ps.getLastname() != null) {
								newps.setLastname(ps.getLastname());
							}
							if (ps.getFirstname() != null) {
								newps.setFirstname(ps.getFirstname());
							}
							if (ps.getAuthorityID() != null && ps.getAuthorityURI() != null
									&& ps.getAuthorityValue() != null) {
								newps.setAutorityFile(ps.getAuthorityID(), ps.getAuthorityURI(), ps.getAuthorityValue());
							}
							if (ps.getInstitution() != null) {
								newps.setInstitution(ps.getInstitution());
							}
							if (ps.getAffiliation() != null) {
								newps.setAffiliation(ps.getAffiliation());
							}
							if (ps.getRole() != null) {
								newps.setRole(ps.getRole());
							}
							newPersonList.add(newps);
						}
						mdnew.setMetadataList(newmdlist);
						mdnew.setPersonList(newPersonList);
						newStruct.addMetadataGroup(mdnew);

						mdnew.setMetadataList(newmdlist);
						newStruct.addMetadataGroup(mdnew);

					}
				}

				// Copy the persons.
				if (this.getAllPersons() != null) {
					for (Person ps : this.getAllPersons()) {

						Person newps = new Person(ps.getType());
						if (ps.getLastname() != null) {
							newps.setLastname(ps.getLastname());
						}
						if (ps.getFirstname() != null) {
							newps.setFirstname(ps.getFirstname());
						}

						if (ps.getAuthorityID() != null && ps.getAuthorityURI() != null
								&& ps.getAuthorityValue() != null) {
							newps.setAutorityFile(ps.getAuthorityID(), ps.getAuthorityURI(), ps.getAuthorityValue());
						}

						if (ps.getInstitution() != null) {
							newps.setInstitution(ps.getInstitution());
						}
						if (ps.getAffiliation() != null) {
							newps.setAffiliation(ps.getAffiliation());
						}
						if (ps.getRole() != null) {
							newps.setRole(ps.getRole());
						}
						newStruct.addPerson(newps);

					}
				}
			} else if (allMetadata != null
					&& parent != null
					&& parent.getType().getAnchorClass() != null
					&& parent.getType().getAnchorClass().equals(anchorClass)
					&& (anchorClass == null ? type.getAnchorClass() != null : !anchorClass
							.equals(type.getAnchorClass()))) {
				for (Metadata md : allMetadata) {
					if (!FOREIGN_CHILD_METADATA_TYPES_TO_COPY.contains(md.getType().getName())) {
						continue;
					}
					Metadata mdnew = new Metadata(md.getType());
					mdnew.setValue(md.getValue());
					newStruct.addMetadata(mdnew);
				}
			} else if (allMetadata != null
					&& children != null
					&& (anchorClass == null ? type.getAnchorClass() != null : !anchorClass
							.equals(type.getAnchorClass())))
				for (DocStruct child : children)
					if (anchorClass == null ? child.getAnchorClass() == null : anchorClass.equals(child
							.getAnchorClass())) {
						for (Metadata md : allMetadata) {
							if (!FOREIGN_CHILD_METADATA_TYPES_TO_COPY.contains(md.getType().getName())) {
								continue;
							}
							Metadata mdnew = new Metadata(md.getType());
							mdnew.setValue(md.getValue());
							newStruct.addMetadata(mdnew);
						}
						break;
					}

			if (children != null
					&& (anchorClass.equals(type.getAnchorClass()) || parent == null || !parent.getType()
							.getAnchorClass().equals(anchorClass))) {
				for (DocStruct child : this.getAllChildren()) {
					if ((anchorClass == null ? type.getAnchorClass() == null : anchorClass.equals(type.getAnchorClass()))
							|| !child.isMetsPointerStruct() ) {
						DocStruct copiedChild = child.copyTruncated(anchorClass, this);
						newStruct.addChild(copiedChild);
					}
				}
			}

			return newStruct;
		} catch (UGHException thisShouldNeverHappen) {
			throw new RuntimeException(thisShouldNeverHappen.getMessage(), thisShouldNeverHappen);
		}
	}

    /**
     * Returns whether this instance contains METS pointers by itself or whose
     * children are, without exception, METS pointers in the same sense.
     *
     * @return whether this contains only METS pointers
     */
	public boolean isMetsPointerStruct() {
		if (getMetadataByType(MetsModsImportExport.CREATE_MPTR_ELEMENT_TYPE).size() > 0) {
			return true;
		}
		if (children == null) {
			return false;
		}
		for (DocStruct child : children) {
			if (!child.isMetsPointerStruct()) {
				return false;
			}
		}
		return true;
	}

    /**
     * Returns incoming or outgoing {@code Reference}s.
     *
     * @param in
     *            can be "{@code to}" or "{@code from}"
     * @return incoming or outgoing {@code Reference}s
     */
    public List<Reference> getAllReferences(String in) {

        if (in == null) {
            return null;
        }
        if (in.equals("to")) {
            return this.docStructRefsTo;
        }
        if (in.equals("from")) {
            return this.docStructRefsFrom;
        }

        return null;
    }

    /**
     * Returns all references that are directed from this instance to another.
     * This are all {@code Reference}s in which this instance is the source.
     *
     * @return all outgoing {@code Reference}s
     */
    public List<Reference> getAllToReferences() {
        return this.docStructRefsTo;
    }

    /**
     * Returns all references that are directed from this instance to another
     * and have a given type. For example, the type "{@code logical_physical}"
     * refers to references from logical structures to physical structures.
     *
     * @param theType
     *            type of the references to return
     * @return all outgoing {@code Reference}s of the given type
     */
    public List<Reference> getAllToReferences(String theType) {

        List<Reference> refs = new LinkedList<Reference>();

        if (this.docStructRefsTo != null) {
            for (Reference ref : this.docStructRefsTo) {
                if (ref.getType().equals(theType)) {
                    refs.add(ref);
                }
            }
        }

        if (refs == null || refs.isEmpty()) {
            return null;
        }

        return refs;
    }

    /**
     * Returns all references that are directed from another instance to this
     * instance. This are all {@code Reference}s in which this instance is the
     * target.
     *
     * @return all incoming {@code Reference}s
     */
    public List<Reference> getAllFromReferences() {
        return this.docStructRefsFrom;
    }

    /**
     * Returns all references that are directed from another instance to this
     * instance and have a given type. For example, the type
     * "{@code logical_physical}" refers to references from logical structures
     * to physical structures.
     *
     * @return all incoming {@code Reference}s of the given type
     */
    public List<Reference> getAllFromReferences(String theType) {

        List<Reference> refs = new LinkedList<Reference>();

        if (this.docStructRefsFrom != null) {
            for (Reference ref : this.docStructRefsFrom) {
                if (ref.getType().equals(theType)) {
                    refs.add(ref);
                }
            }
        }

        if (refs == null || refs.isEmpty()) {
            return null;
        }

        return refs;
    }

    /**
     * Sets the parent. Usually, setting the parent is not necessary as the
     * parent is set automatically when an instance is added as a child.
     *
     * @return true, if parent was set successfully
     */
    public boolean setParent(DocStruct inParent) {

        if (inParent != null) {
            // Remove this DocStruct instance fromt he child's list.
            inParent.removeChild(this);
        }

        // Usually we had to check if this parent allows this instance being a
        // child because of its DocStructType.

        // Add child to this parent.
        this.parent = inParent;

        return true;
    }

    /**
     * Returns the parent of this instance. Returns {@code null} if this
     * instance is the root of the tree.
     * 
     * @return the parent, if any
     */
    public DocStruct getParent() {
        return this.parent;
    }

    /**
     * Returns all meta-data groups from this instance. If no
     * {@link MetadataGroup} is available, null is returned.
     *
     * @return all meta-data groups from this instance
     */
    public List<MetadataGroup> getAllMetadataGroups() {

        if (this.allMetadataGroups == null || this.allMetadataGroups.isEmpty()) {
            return null;
        }

        return this.allMetadataGroups;
    }

    /**
     * Replaces all meta-data groups on this instance. {@link MetadataGroup}s
     * which are already members of this instance will be overwritten, they are
     * not added. The meta-data groups are contained in a List.
     *
     * @param inList
     *            list of meta-data groups to set
     * @return always true
     */
    public boolean setAllMetadataGroups(List<MetadataGroup> inList) {
        this.allMetadataGroups = inList;

        return true;
    }

    /**
     * Returns all meta-data from this instance. If no {@link Metadata} is
     * available, {@code null} is returned.
     *
     * @return all meta-data from this instance
     */
    public List<Metadata> getAllMetadata() {

        if (this.allMetadata == null || this.allMetadata.isEmpty()) {
            return null;
        }

        return this.allMetadata;
    }

    /**
     * Replaces all meta-data on this instance. {@link Metadata} which is
     * already members of this instance will be overwritten, the elements passed
     * in are not added. The meta-data is contained in a List.
     *
     * @param inList
     *            list of meta-data to set
     * @return always true
     */
    public boolean setAllMetadata(List<Metadata> inList) {
        this.allMetadata = inList;

        return true;
    }

    /**
     * Returns all content files from this instance. If no {@link ContentFile}
     * is available, {@code null} is returned.
     *
     * @return the content files from this instance
     */
    public List<ContentFile> getAllContentFiles() {

        List<ContentFile> contentFiles = new LinkedList<ContentFile>();

        if (this.contentFileReferences == null || this.contentFileReferences.isEmpty()) {
            return null;
        }

        for (ContentFileReference contentFileReference : this.contentFileReferences) {
            // Add it, if it is not null AND it doesn't already belong to the
            // list.
            if (contentFileReference != null && !contentFiles.contains(contentFileReference.getCf())) {
                contentFiles.add(contentFileReference.getCf());
            }
        }

        return contentFiles;
    }

    /**
     * Returns whether this instance has a meta-data group of the given type.
     *
     * @param inMDT
     *            type to look for
     * @return whether this has an object of that type
     */
    public boolean hasMetadataGroupType(MetadataGroupType inMDT) {

        // Check metadata.
        List<MetadataGroup> allMDs = this.getAllMetadataGroups();
        if (allMDs != null) {
            for (MetadataGroup md : allMDs) {
                MetadataGroupType mdt = md.getType();
                if (inMDT != null && inMDT.getName().equals(mdt.getName())) {
                    return true;
                }
            }
        }

        return false;
    }

    /**
     * Returns whether this instance has a meta-data or person object of the
     * given type.
     *
     * @param inMDT
     *            type to look for
     * @return whether this has an object of that type
     */
    public boolean hasMetadataType(MetadataType inMDT) {

        // Check metadata.
        List<Metadata> allMDs = this.getAllMetadata();
        if (allMDs != null) {
            for (Metadata md : allMDs) {
                MetadataType mdt = md.getType();
                if (inMDT != null && inMDT.getName().equals(mdt.getName())) {
                    return true;
                }
            }
        }

        // Check persons.
        List<Person> allPersons = this.getAllPersons();
        if (allPersons != null) {
            for (Person per : allPersons) {
                MetadataType mdt = per.getType();
                if (inMDT != null && inMDT.getName().equals(mdt.getName())) {
                    return true;
                }
            }
        }

        return false;
    }

    /**
     * Returns all references to content files.
     *
     * @return all references to content files
     * @see ContentFileReference
     */
    public List<ContentFileReference> getAllContentFileReferences() {
        return this.contentFileReferences;
    }

    /**
     * Adds a new reference to a content file, and adds the content file to the
     * file set.
     *
     * @param theFile
     *            content file to add
     * @return always true
     * @see ContentFile
     * @see ContentFileReference
     * @see FileSet
     */
    public void addContentFile(ContentFile theFile) {

        // Create a new FileSet if there is none available.
        FileSet fs;
        if (this.digdoc.getFileSet() == null) {
            fs = new FileSet();
            this.digdoc.setFileSet(fs);
        } else {
            fs = this.digdoc.getFileSet();
        }

        // Add the file, existence check is done in FileSet.addFile() now.
        fs.addFile(theFile);

        if (this.contentFileReferences == null) {
            this.contentFileReferences = new LinkedList<ContentFileReference>();
        }
        // Now we can add the reference to the ContentFile, if the reference is
        // not existing yet.
        ContentFileReference cfr = new ContentFileReference();
        cfr.setCf(theFile);
        if (!this.contentFileReferences.contains(cfr)) {
            this.contentFileReferences.add(cfr);
            theFile.addDocStructAsReference(this);
        }

    }

    /**
     * Adds an area reference to a content file to this instance. There is no
     * check, if a {@link ContentFile} is already linked to this instance.
     * Before adding the content file, make sure it has been added to the
     * {@link FileSet}.
     *
     * @param inCF
     *            file reference to add
     * @param inArea
     *            selected area in the file
     * @return always true
     * @see ContentFileArea
     */
    public void addContentFile(ContentFile inCF, ContentFileArea inArea) {

        if (this.contentFileReferences == null) {
            // Re-added this line, maybe was it's deletion an error?
            this.contentFileReferences = new LinkedList<ContentFileReference>();
        }

        // Check if ContentFile belongs already to the FileSet.
        FileSet fs = this.digdoc.getFileSet();
        // Get all content files of this digital document.
        List<ContentFile> allCFs = fs.getAllFiles();
        if (!allCFs.contains(inCF)) {
            // Doesn't contain this content file.
            fs.addFile(inCF);
        }

        // Now add reference to ContentFile.
        ContentFileReference cfr = new ContentFileReference();
        cfr.setCfa(inArea);
        cfr.setCf(inCF);
        this.contentFileReferences.add(cfr);
        inCF.addDocStructAsReference(this);

    }

    /**
     * Removes all links from this instance to a given content file. If the
     * given {@link ContentFile} is referenced more than once from this
     * instance, all links are removed. For that reason, all attached
     * {@link ContentFileReference} objects are searched.
     *
     * @param theContentFile
     *            the content file to be removed
     * @return true, if successful
     * @throws ContentFileNotLinkedException
     *             if the {@code ContentFile} is not linked to this instance
     */
    public boolean removeContentFile(ContentFile theContentFile) throws ContentFileNotLinkedException {

        boolean removed = false;

        if (this.contentFileReferences == null) {
            return false;
        }

        List<ContentFileReference> copiedContentFileReferences = new LinkedList<ContentFileReference>(this.contentFileReferences);

        for (ContentFileReference cfr : copiedContentFileReferences) {
            if (cfr.getCf() != null && cfr.getCf().equals(theContentFile)) {
                // The ContentFile is in the Reference; so remove file and
                // reference.
                this.contentFileReferences.remove(cfr);
                ContentFile cf = cfr.getCf();
                cf.removeDocStructAsReference(this);
                removed = true;
            }
        }

        // Given ContentFile is NOT member.
        if (!removed) {
            String message = "Content file '" + theContentFile.getLocation() + "' is not a member of DocStruct '" + this.getType().getName() + "'";
            throw new ContentFileNotLinkedException(message);
        }

        return true;
    }

    /**
     * Adds an outgoing reference to another {@code DocStruct} instance.
     * {@link Reference}s are always linked both ways. Both {@code DocStruct}
     * instances are storing a reference to the other {@code DocStruct}
     * instance. This methods stores the outgoing reference. The
     * {@code DocStruct} instance given as a parameter is the target of the
     * Reference (to which is linked). The corresponding back-reference (from
     * the target to the source—this instance) is set automatically. Each
     * reference can contain a type.
     *
     * @param inDocStruct
     *            target to link to
     * @param theType
     *            the type of reference
     * @return a newly created References object containing information about
     *         linking both DocStructs
     */
    public Reference addReferenceTo(DocStruct inDocStruct, String theType) {

        Reference ref = new Reference();
        ref.setSource(this);
        ref.setTarget(inDocStruct);
        ref.setType(theType);
        this.docStructRefsTo.add(ref);
        inDocStruct.docStructRefsFrom.add(ref);
        return ref;
    }

    /**
     * Adds an incoming reference from another {@code DocStruct} instance. The
     * current instance is the target of the {@link Reference}. The
     * corresponding forward reference is added automatically to the source
     * {@code DocStruct}. For more details, see
     * {@link #addReferenceTo(DocStruct, String)} method.
     *
     * @param inDocStruct
     *            DocStruct object which is the source of the reference
     * @param theType
     *            linking information
     * @return a newly created References object containing information about
     *         linking both DocStructs
     */
    public Reference addReferenceFrom(DocStruct inDocStruct, String theType) {

        Reference ref = new Reference();
        ref.setTarget(this);
        ref.setSource(inDocStruct);
        ref.setType(theType);
        this.docStructRefsFrom.add(ref);
        inDocStruct.docStructRefsTo.add(ref);
        return ref;
    }

    /**
     * Removes an outgoing reference. An outgoing reference is a reference to
     * another {@code DocStruct} instance. The corresponding incoming
     * {@code Reference} in the target {@code DocStruct} is also deleted.
     *
     * @param target
     *            {@code DocStruct}
     * @return true, if successful
     */
    public boolean removeReferenceTo(DocStruct inStruct) {

        List<Reference> ll = new LinkedList<Reference>(this.docStructRefsTo);

        for (Reference ref : ll) {
            if (ref.getTarget().equals(inStruct)) {
                // Remove reference from this instance.
                this.docStructRefsTo.remove(ref);
                DocStruct targetStruct = ref.getTarget();
                List<Reference> ll2 = targetStruct.docStructRefsFrom;
                // Remove the reference from target.
                if (ll2 != null) {
                    ll2.remove(ref);
                }
            }
        }

        return true;
    }

    /**
     * Removes an incoming reference. An incoming {@link Reference} is a
     * reference from another {@code DocStruct} to this instance. The
     * corresponding outgoing reference in the source {@code DocStruct} object
     * is also deleted.
     *
     * @param inStruct
     *            source {@code DocStruct}
     * @return true, if successful
     */
    public boolean removeReferenceFrom(DocStruct inStruct) {

        List<Reference> ll = new LinkedList<Reference>(this.docStructRefsFrom);

        for (Reference ref : ll) {
            if (ref.getTarget().equals(inStruct)) {
                // Remove reference from this instance.
                this.docStructRefsFrom.remove(ref);
                DocStruct targetStruct = ref.getTarget();
                List<Reference> ll2 = targetStruct.docStructRefsTo;
                // Remove the reference from source.
                if (ll2 != null) {
                    ll2.remove(ref);
                }
            }
        }

        return true;
    }

    /**
     * Adds a meta-data group to this instance. The method checks, if it is
     * allowed to add it, based on the configuration. If so, the object is added
     * and the method returns {@code true}, otherwise it returns {@code false}.
     * The {@link MetadataGroup} object must already include all necessary
     * information, such as {@link MetadataGroupType} and value.
     * <p>
     * For internal reasons, this method replaces the {@code MetadataGroupType}
     * object by a local copy, which is retrieved from the {@link DocStructType}
     * of this instance. The internal name of both {@code MetadataGroupType}
     * objects will still be identical afterwards. If a local copy cannot be
     * found, which means that the meta-data type is invalid on this instance,
     * false is returned.
     *
     * @param theMetadataGroup
     *            meta-data group to be added
     * @return true, if the meta-data group was successfully added, false
     *         otherwise
     * @throws MetadataTypeNotAllowedException
     *             if the {@code DocStructType} of this instance does not allow
     *             the {@code MetadataGroupType}, or if the maximum number of
     *             meta-data groups of this type has already been added
     * @throws DocStructHasNoTypeException
     *             if no {@code DocStructType} is set on this instance. In this
     *             case, the meta-data group cannot be added because we cannot
     *             check whether the the meta-data group type is allowed or not.
     * @see MetadataGroup
     */
    public boolean addMetadataGroup(MetadataGroup theMetadataGroup) throws MetadataTypeNotAllowedException, DocStructHasNoTypeException {

        MetadataGroupType inMdType = theMetadataGroup.getType();
        String inMdName = inMdType.getName();
        // Integer, number of metadata allowed for this metadatatype.
        String maxnumberallowed;
        // Integer, number of metadata already available.
        int number;
        // Metadata can only be inserted if set to true.
        boolean insert = false;
        // Prefs MetadataType.
        MetadataGroupType prefsMdType;

        // First get MetadataType object for the DocStructType to which this
        // document structure belongs to get global MDType.
        if (this.type == null) {
            String message = "Error occurred while adding metadata group of type '" + inMdName + "' to " + identify(this) + " DocStruct: DocStruct has no type.";
            LOGGER.error(message);
            throw new DocStructHasNoTypeException(message);
        }

        prefsMdType = this.type.getMetadataGroupByGroup(inMdType);

        // Ask DocStructType instance to get MetadataType by Type. At this point
        // we are creating a local copy of the MetadataType object.
        if (prefsMdType == null && !(inMdName.startsWith(HIDDEN_METADATA_CHAR))) {
            MetadataTypeNotAllowedException e = new MetadataTypeNotAllowedException(null, this.getType());
            LOGGER.error(e.getMessage());
            throw e;
        }

        // Check, if it's an internal MetadataType - all internal types begin
        // with the HIDDEN_METADATA_CHAR, we can have as many as we want.
        if (inMdName.startsWith(HIDDEN_METADATA_CHAR)) {
            maxnumberallowed = "*";
            prefsMdType = inMdType;
        } else {
            maxnumberallowed = this.type.getNumberOfMetadataGroups(prefsMdType);
        }

        // Check, if another Metadata instance is allowed.
        //
        // How many metadata are already available.
        number = countMDofthisType(inMdName);

        // As many as we want (zero or more).
        if (maxnumberallowed.equals("*")) {
            insert = true;
        }

        // Once or more.
        if (maxnumberallowed.equals("+") || maxnumberallowed.equals("+")) {
            insert = true;
        }

        // Only one, if we have already one, we cannot add it.
        if (maxnumberallowed.equalsIgnoreCase("1m") || maxnumberallowed.equalsIgnoreCase("1o")) {
            if (number < 1) {
                insert = true;
            } else {
                insert = false;
            }
        }

        // Add metadata.
        if (insert) {
            // Set type to MetadataType of the DocStructType.
            theMetadataGroup.setType(prefsMdType);
            // Set this document structure as myDocStruct.
            theMetadataGroup.setDocStruct(this);
            if (this.allMetadataGroups == null) {
                // Create list, if not already available.
                this.allMetadataGroups = new LinkedList<MetadataGroup>();
            }
            this.allMetadataGroups.add(theMetadataGroup);
        } else {
            LOGGER.debug("Not allowed to add metadata '" + inMdName + "'");
            MetadataTypeNotAllowedException mtnae = new MetadataTypeNotAllowedException(null, this.getType());
            LOGGER.error(mtnae.getMessage());
            throw mtnae;
        }

        return true;
    }

    /**
     * Removes a meta-data group from this instance. If (according to
     * configuration) at least one meta-data group of this type is required on
     * this instance, the meta-data group will <i>not be removed</i>. By setting
     * the parameter {@code force} to {@code true}, this behaviour can be
     * overridden. Thus, you can create documents that cannot be validated.
     * <p>
<<<<<<< HEAD
     * If you want to remove a meta-data group just to replace it, use the
     * method {{@link #changeMetadataGroup(MetadataGroup, MetadataGroup)}
     * instead.
     *
     * @param theMd
     *            meta-data group which should be removed
     * @param force
     *            if true, the meta-data group is removed even if the count
     *            falls below the required amount
     * @return true, if the meta-data group was removed, false otherwise
     * @see #canMetadataGroupBeRemoved(MetadataGroupType)
     */
    public boolean removeMetadataGroup(MetadataGroup theMd, boolean force) {

        MetadataGroupType inMdType;
        String maxnumbersallowed;
        int typesavailable;

        // Get Type of inMD.
        inMdType = theMd.getType();

        // How many metadata of this type do we have already.
        typesavailable = countMDofthisType(inMdType.getName());

        // How many types must be at least available.
        maxnumbersallowed = this.type.getNumberOfMetadataGroups(inMdType);

        if (force && typesavailable == 1 && maxnumbersallowed.equals("+")) {
            // There must be at least one.
            return false;
        }
        if (force && typesavailable == 1 && maxnumbersallowed.equals("1m")) {
            // There must be at least one.
            return false;
        }

        theMd.myDocStruct = null;

        this.allMetadataGroups.remove(theMd);

        return true;
    }

    /**
     * Removes a meta-data group from this instance. If (according to
     * configuration) at least one meta-data group of this type is required on
     * this instance, the meta-data group will <i>not be removed</i>.
=======
     * Removes Metadata from this DocStruct object. If there must be at least one Metadata object of this kind, attached to this DocStruct instance
     * (according to configuration), the metadata is NOT removed.
     * </p>
>>>>>>> aa27a2d7
     * <p>
     * If you want to remove a meta-data group just to replace it, use the
     * method {{@link #changeMetadataGroup(MetadataGroup, MetadataGroup)}
     * instead.
     *
     * @param theMd
     *            meta-data group which should be removed
     * @return true, if the meta-data group was removed, false otherwise
     * @see #canMetadataGroupBeRemoved(MetadataGroupType)
     */
    public boolean removeMetadataGroup(MetadataGroup inMD) {
<<<<<<< HEAD
        return removeMetadataGroup(inMD, false);
=======
        inMD.myDocStruct = null;
        this.allMetadataGroups.remove(inMD);
        return true;
>>>>>>> aa27a2d7
    }

    /**
     * Replaces a meta-data group. Only {@link MetadataGroup}s of the same
     * {@link MetadataGroupType} can be exchanged. This method can be used
     * instead of doing a remove and a later add. This method must be used, if a
     * meta-data group cannot be removed because the {@link Preferences} state
     * that there must always be at least one.
     * <p>
     * The meta-data group type of the new meta-data group is copied locally, as
     * it is done in {@link #addMetadataGroup(MetadataGroup)}.
     *
     * @param theOldMd
     *            meta-data group which shall be replaced
     * @param theNewMd
     *            new meta-data group
     * @return true, if the meta-data group could be replaced
     */
    public boolean changeMetadataGroup(MetadataGroup theOldMd, MetadataGroup theNewMd) {

        MetadataGroupType oldMdt;
        MetadataGroupType newMdt;
        String oldName;
        String newName;
        int counter = 0;

        // Get MetadataTypes.
        oldMdt = theOldMd.getType();
        newMdt = theNewMd.getType();

        // Get names.
        oldName = oldMdt.getName();
        newName = newMdt.getName();

        if (oldName.equals(newName)) {
            // Different metadata types.
            return false;
        }

        // Remove old object; get place of old object in list.
        for (MetadataGroup m : this.allMetadataGroups) {
            // Found old metadata object.
            if (m.equals(theOldMd)) {
                // Get out of loop.
                break;
            }
            counter++;
        }

        // Ask DocStructType instance to get a new MetadataType object of the
        // same kind.
        MetadataGroupType mdType = this.type.getMetadataGroupByGroup(theOldMd.getType());
        theNewMd.setType(mdType);

        this.allMetadataGroups.remove(theOldMd);
        this.allMetadataGroups.add(counter, theNewMd);

        return true;
    }

    /**
     * Returns all meta-data groups of a given type.
     * <p>
     * If no {@link MetadataGroup}s are available, an empty list is returned.
     *
     * @param inType
     *            MetadataType we are looking for.
     * @return all meta-data groups of that type
     */
    public List<MetadataGroup> getAllMetadataGroupsByType(MetadataGroupType inType) {

        List<MetadataGroup> resultList = new LinkedList<MetadataGroup>();

        // Check all metadata.
        if (inType != null && this.allMetadataGroups != null) {
            for (MetadataGroup md : this.allMetadataGroups) {
                if (md.getType() != null && md.getType().getName().equals(inType.getName())) {
                    resultList.add(md);
                }
            }
        }

        return resultList;
    }

    /**
     * Adds a meta-data object to this instance. The method checks, if it is
     * allowed to add it, based on the configuration. If so, the object is added
     * and the method returns {@code true}, otherwise it returns {@code false}.
     * <p>
     * The {@link Metadata} object must already include all necessary
     * information, such as {@link MetadataType} and value.
     * <p>
     * For internal reasons, this method replaces the {@code MetadataType}
     * object by a local copy, which is retrieved from the {@link DocStructType}
     * of this instance. The internal name of both {@code MetadataType} objects
     * will still be identical afterwards. If a local copy cannot be found,
     * which means that the meta-data type is invalid on this instance, false is
     * returned.
     *
     * @param theMetadata
     *            meta-data object to add
     * @return true, if the meta-data object could be added
     * @throws MetadataTypeNotAllowedException
     *             if this instance does not allow the meta-data type to be
     *             added, or if the maximum allowed number of meta-data of this
     *             type has already been added
     * @throws DocStructHasNoTypeException
     *             if no {@code DocStructType} is set on this instance. In this
     *             case, the meta-data element cannot be added because we cannot
     *             check whether the the meta-data type is allowed or not.
     * @see Metadata
     */
    public boolean addMetadata(Metadata theMetadata) throws MetadataTypeNotAllowedException, DocStructHasNoTypeException {

        MetadataType inMdType = theMetadata.getType();
        String inMdName = inMdType.getName();
        // Integer, number of metadata allowed for this metadatatype.
        String maxnumberallowed;
        // Integer, number of metadata already available.
        int number;
        // Metadata can only be inserted if set to true.
        boolean insert = false;
        // Prefs MetadataType.
        MetadataType prefsMdType;

        // First get MetadataType object for the DocStructType to which this
        // document structure belongs to get global MDType.
        if (this.type == null) {
            String message = "Error occurred while adding metadata of type '" + inMdName + "' to " + identify(this) + " DocStruct: DocStruct has no type.";
            LOGGER.error(message);
            throw new DocStructHasNoTypeException(message);
        }

        prefsMdType = this.type.getMetadataTypeByType(inMdType);

        // Ask DocStructType instance to get MetadataType by Type. At this point
        // we are creating a local copy of the MetadataType object.
        if (prefsMdType == null && !(inMdName.startsWith(HIDDEN_METADATA_CHAR))) {
            MetadataTypeNotAllowedException e = new MetadataTypeNotAllowedException(inMdType, this.getType());
            LOGGER.error(e.getMessage());
            throw e;
        }

        // Check, if it's an internal MetadataType - all internal types begin
        // with the HIDDEN_METADATA_CHAR, we can have as many as we want.
        if (inMdName.startsWith(HIDDEN_METADATA_CHAR)) {
            maxnumberallowed = "*";
            prefsMdType = inMdType;
        } else {
            maxnumberallowed = this.type.getNumberOfMetadataType(prefsMdType);
        }

        // Check, if another Metadata instance is allowed.
        //
        // How many metadata are already available.
        number = countMDofthisType(inMdName);

        // As many as we want (zero or more).
        if (maxnumberallowed.equals("*")) {
            insert = true;
        }

        // Once or more.
        if (maxnumberallowed.equals("+") || maxnumberallowed.equals("+")) {
            insert = true;
        }

        // Only one, if we have already one, we cannot add it.
        if (maxnumberallowed.equalsIgnoreCase("1m") || maxnumberallowed.equalsIgnoreCase("1o")) {
            if (number < 1) {
                insert = true;
            } else {
                insert = false;
            }
        }

        // Add metadata.
        if (insert) {
            // Set type to MetadataType of the DocStructType.
            theMetadata.setType(prefsMdType);
            // Set this document structure as myDocStruct.
            theMetadata.setDocStruct(this);
            if (this.allMetadata == null) {
                // Create list, if not already available.
                this.allMetadata = new LinkedList<Metadata>();
            }
            this.allMetadata.add(theMetadata);
        } else {
            LOGGER.debug("Not allowed to add metadata '" + inMdName + "'");
            MetadataTypeNotAllowedException mtnae = new MetadataTypeNotAllowedException(inMdType, this.getType());
            LOGGER.error(mtnae.getMessage());
            throw mtnae;
        }

        return true;
    }

<<<<<<< HEAD
    /**
     * Removes a meta-datum from this instance. If (according to configuration)
     * at least one {@link Metadata} of this type is required on this instance,
     * the meta-datum will <i>not be removed</i>. By setting the parameter
     * {@code force} to {@code true}, this behaviour can be overridden. Thus,
     * you can create documents that cannot be validated.
     * <p>
     * If you want to remove a meta-data group just to replace it, use the
     * method {@link #changeMetadata(Metadata, Metadata)} instead.
     *
     * @param theMd
     *            meta-datum which should be removed
     * @param force
     *            if true, the meta-datum is removed even if the count falls
     *            below the required amount
     * @return true, if the meta-datum removed, false otherwise
     * @see #canMetadataBeRemoved(MetadataType)
     */
    public boolean removeMetadata(Metadata theMd, boolean force) {

        MetadataType inMdType;
        String maxnumbersallowed;
        int typesavailable;

        // Get Type of inMD.
        inMdType = theMd.getType();

        // How many metadata of this type do we have already.
        typesavailable = countMDofthisType(inMdType.getName());

        // How many types must be at least available.
        maxnumbersallowed = this.type.getNumberOfMetadataType(inMdType);

        if (force && typesavailable == 1 && maxnumbersallowed.equals("+")) {
            // There must be at least one.
            return false;
        }
        if (force && typesavailable == 1 && maxnumbersallowed.equals("1m")) {
            // There must be at least one.
            return false;
        }

        theMd.myDocStruct = null;

        this.allMetadata.remove(theMd);

        return true;
    }

    /**
     * Removes a meta-datum from this instance. If (according to configuration)
     * at least one {@link Metadata} of this type is required on this instance,
     * the meta-datum will <i>not be removed</i>.
     * <p>
     * If you want to remove a meta-data group just to replace it, use the
     * method {@link #changeMetadata(Metadata, Metadata)} instead.
=======
    /***************************************************************************
     * <p>
     * Removes Metadata from this DocStruct object. If there must be at least one Metadata object of this kind, attached to this DocStruct instance
     * (according to configuration), the metadata is NOT removed.
     * </p>
     * <p>
     * If you want to remove Metadata of a specific type temporarily (e.g. to replace it), use the changeMetadata method instead.
     * </p>
>>>>>>> aa27a2d7
     *
     * @param theMd
     *            meta-datum which should be removed
     * @return true, if the meta-datum removed, false otherwise
     * @see #canMetadataBeRemoved(MetadataType)
     */
    public boolean removeMetadata(Metadata inMD) {
<<<<<<< HEAD
        return removeMetadata(inMD, false);
=======
        inMD.myDocStruct = null;
        this.allMetadata.remove(inMD);
        return true;
>>>>>>> aa27a2d7
    }

    /**
     * Replaces a meta-datum by another. Only {@link Metadata} of the same
     * {@link MetadataType} can be exchanged. This method can be used instead of
     * doing a remove and a later add. This method must be used, if a meta-datum
     * cannot be removed because the {@link Preferences} state that there must
     * always be at least one.
     * <p>
     * The meta-data type of the new meta-datum is copied locally, as it is done
     * in {@link #addMetadata(Metadata)}.
     *
     * @param theOldMd
     *            meta-data group which shall be replaced
     * @param theNewMd
     *            new meta-data group
     * @return true, if the meta-data group could be replaced
     */
    public boolean changeMetadata(Metadata theOldMd, Metadata theNewMd) {

        MetadataType oldMdt;
        MetadataType newMdt;
        String oldName;
        String newName;
        int counter = 0;

        // Get MetadataTypes.
        oldMdt = theOldMd.getType();
        newMdt = theNewMd.getType();

        // Get names.
        oldName = oldMdt.getName();
        newName = newMdt.getName();

        if (oldName.equals(newName)) {
            // Different metadata types.
            return false;
        }

        // Remove old object; get place of old object in list.
        for (Metadata m : this.allMetadata) {
            // Found old metadata object.
            if (m.equals(theOldMd)) {
                // Get out of loop.
                break;
            }
            counter++;
        }

        // Ask DocStructType instance to get a new MetadataType object of the
        // same kind.
        MetadataType mdType = this.type.getMetadataTypeByType(theOldMd.getType());
        theNewMd.setType(mdType);

        this.allMetadata.remove(theOldMd);
        this.allMetadata.add(counter, theNewMd);

        return true;
    }

    /**
     * Returns all meta-data of a given type, including persons. Can be used to
     * get all titles, authors, etc.
     * <p>
     * If no {@link MetadataGroup}s are available, an empty list is returned.
     *
     * @param inType
     *            meta-data type to look for
     * @return all meta-data of the given type
     */
    public List<? extends Metadata> getAllMetadataByType(MetadataType inType) {

        List<Metadata> resultList = new LinkedList<Metadata>();

        // Check all metadata.
        if (inType != null && this.allMetadata != null) {
            for (Metadata md : this.allMetadata) {
                if (md.getType() != null && md.getType().getName().equals(inType.getName())) {
                    resultList.add(md);
                }
            }
        }

        // Check all persons.
        if (inType != null && this.persons != null) {
            for (Metadata md : this.persons) {
                if (md.getType() != null && md.getType().getName().equals(inType.getName())) {
                    resultList.add(md);
                }
            }
        }

        return resultList;
    }

    /**
     * Returns all persons of a given type. {@link Person}s only.
     * <p>
     * If no {@code Person} objects are available, null is returned.
     *
     * @param inType
     *            meta-data type to look for
     * @return all meta-data of the given type
     */
    public List<Person> getAllPersonsByType(MetadataType inType) {

        List<Person> resultList = new LinkedList<Person>();

        if (inType == null) {
            return null;
        }

        // Check all persons.
        if (this.persons != null) {
            for (Person per : this.persons) {
                if (per.getType() != null && per.getType().getName().equals(inType.getName())) {
                    resultList.add(per);
                }
            }
        }

        // List is empty.
        if (resultList.size() == 0) {
            return null;
        }

        return resultList;
    }

    /**
     * Returns all meta-data for this instance that shall be displayed. This
     * excludes all {@link Metadata} whose {@link MetadataType} starts with the
     * {@link #HIDDEN_METADATA_CHAR}.
     *
     * @return all meta-data that shall be displayed
     */
    public List<Metadata> getAllVisibleMetadata() {

        // Start with the list of all metadata.
        List<Metadata> result = new LinkedList<Metadata>();

        // Iterate over all metadata.
        if (getAllMetadata() != null) {
            for (Metadata md : getAllMetadata()) {
                // If the metadata does not start with the HIDDEN_METADATA_CHAR,
                // add it to the result list.
                if (md.getType().getName() != null && !md.getType().getName().startsWith(HIDDEN_METADATA_CHAR)) {
                    result.add(md);
                }
            }
        }

        if (result.isEmpty()) {
            result = null;
        }

        return result;
    }

    /**
     * Returns all meta-data group types that shall be displayed even if they
     * have no value.
     * <p>
     * Comprises all meta-data group types whose attribute
     * {@code defaultDisplay="true"} is set in the {@link Preferences}. Hidden
     * meta-data groups, whose {@link MetadataGroupType} starts with the
     * {@link #HIDDEN_METADATA_CHAR}, will not be included.
     *
     * @return all meta-data group types that shall always be displayed
     */
    public List<MetadataGroupType> getDefaultDisplayMetadataGroupTypes() {

        List<MetadataGroupType> result = new LinkedList<MetadataGroupType>();

        if (this.type == null) {
            return null;
        }

        // Start with the list of MetadataTypes, which are having the
        // "defaultDisplay" attribute set.
        List<MetadataGroupType> allDefaultMdTypes = this.type.getAllDefaultDisplayMetadataGroups();

        if (allDefaultMdTypes != null) {
            // Iterate over all defaultDisplay metadata types and check, if
            // metadata of this type is already available.
            for (MetadataGroupType mdt : allDefaultMdTypes) {
                if (!hasMetadataGroup(mdt.getName()) && !mdt.getName().startsWith(HIDDEN_METADATA_CHAR)) {
                    // If none of these metadata is available, AND it is not a
                    // hidden metadata type, add it to the result list.
                    result.add(mdt);
                }
            }
        }

        if (result.isEmpty()) {
            result = null;
        }

        return result;
    }

    /**
     * Returns all meta-data group types that shall be displayed even if they
     * have no value.
     * <p>
     * Includes all meta-data group with attribute {@code defaultDisplay="true"}
     * in the {@link Preferences}. Hidden meta-data, whose
     * {@link MetadataGroupType} starts with the {@link #HIDDEN_METADATA_CHAR},
     * will not be included.
     *
     * @return all meta-data group types that shall always be displayed
     * @deprecated This is a misnomer and will be deleted. Use
     *             {@link #getDefaultDisplayMetadataGroupTypes()}.
     */
    @Deprecated
    public List<MetadataGroupType> getDisplayMetadataGroupTypes() {
        return getDefaultDisplayMetadataGroupTypes();
    }

    private boolean hasMetadataGroup(String metadataGroupTypeName) {

        if (this.allMetadataGroups != null) {
            for (MetadataGroup md : this.allMetadataGroups) {
                MetadataGroupType mdt = md.getType();
                if (mdt == null) {
                    continue;
                }
                String name = mdt.getName();
                if (name.equals(metadataGroupTypeName)) {
                    return true;
                }
            }
        }

        return false;
    }

    /**
     * Returns all meta-data types that shall be displayed even if they have no
     * value.
     * <p>
     * Comprises all meta-data types whose attribute
     * {@code defaultDisplay="true"} is set in the {@link Preferences}. Hidden
     * meta-data, whose {@link MetadataType} starts with the
     * {@link #HIDDEN_METADATA_CHAR}, will not be included.
     *
     * @return all meta-data group types that shall always be displayed
     */
    public List<MetadataType> getDefaultDisplayMetadataTypes() {

        List<MetadataType> result = new LinkedList<MetadataType>();

        if (this.type == null) {
            return null;
        }

        // Start with the list of MetadataTypes, which are having the
        // "defaultDisplay" attribute set.
        List<MetadataType> allDefaultMdTypes = this.type.getAllDefaultDisplayMetadataTypes();

        if (allDefaultMdTypes != null) {
            // Iterate over all defaultDisplay metadata types and check, if
            // metadata of this type is already available.
            for (MetadataType mdt : allDefaultMdTypes) {
                if (!hasMetadata(mdt.getName()) && !mdt.getName().startsWith(HIDDEN_METADATA_CHAR)) {
                    // If none of these metadata is available, AND it is not a
                    // hidden metadata type, add it to the result list.
                    result.add(mdt);
                }
            }
        }

        if (result.isEmpty()) {
            result = null;
        }

        return result;
    }

    /**
     * Returns all meta-data types that shall be displayed even if they have no
     * value.
     * <p>
     * Comprises all meta-data types whose attribute
     * {@code defaultDisplay="true"} is set in the {@link Preferences}. Hidden
     * meta-data, whose {@link MetadataType} starts with the
     * {@link #HIDDEN_METADATA_CHAR}, will not be included.
     *
     * @return all meta-data group types that shall always be displayed
     * @deprecated This is a misnomer and will be deleted. Use
     *             {@link #getDefaultDisplayMetadataTypes()}.
     */
    @Deprecated
    public List<MetadataType> getDisplayMetadataTypes() {
        return getDefaultDisplayMetadataTypes();
    }

    private boolean hasMetadata(String metadataTypeName) {

        if (this.allMetadata != null) {
            for (Metadata md : this.allMetadata) {
                MetadataType mdt = md.getType();
                if (mdt == null) {
                    continue;
                }
                String name = mdt.getName();
                if (name.equals(metadataTypeName)) {
                    return true;
                }
            }
        }

        if (this.persons != null) {
			for (Person per : this.persons) {
                MetadataType mdt = per.getType();
                if (mdt == null) {
                    continue;
                }
                String name = mdt.getName();
                if (name.equals(metadataTypeName)) {
                    return true;
                }
            }
		}

        return false;
    }

    /**
     * Returns number of meta-data elements of the given type associated with
     * this instance. The type must be given as its internal name, as it is
     * returned from {@link MetadataType#getName()}.
     * <p>
     * This method does not only get the number of {@link Metadata} elements,
     * but also the number of {@link Person} objects belonging to this instance.
     *
     * @param inTypeName
     *            meta-data type name
     * @return number of meta-data elements
     */
    public int countMDofthisType(String inTypeName) {

        MetadataType testtype;
        int counter = 0;

        if (this.allMetadata != null) {
            for (Metadata md : this.allMetadata) {
                testtype = md.getType();
                if (testtype != null && testtype.getName().equals(inTypeName)) {
                    // Another one is available.
                    counter++;
                }
            }
        }

        if (allMetadataGroups != null) {
            for (MetadataGroup mdg : allMetadataGroups) {
                MetadataGroupType mgt = mdg.getType();
                if (mgt != null && mgt.getName().equals(inTypeName)) {
                    // Another one is available.
                    counter++;
                }
            }

        }

        if (this.persons != null) {
            for (Person per : this.persons) {
                testtype = per.getType();
                if (testtype != null && testtype.equals(inTypeName)) {
                    // Another one is available.
                    counter++;
                }
            }
        }

        return counter;
    }

    /**
     * Returns all meta-data group types that can be added to this instance and
     * shall be visible to the user. This method considers already added
     * {@link MetadataGroup}s, so meta-data group types which can only be
     * available once cannot be added a second time. Therefore these
     * {@link MetadataGroupType}s will not be included in this list.
     * <p>
     * Internal meta-data groups, whose {@code MetadataGroupType} starts with
     * the {@link #HIDDEN_METADATA_CHAR}, will also not be included.
     *
     * @return all meta-data group types that users can add to this instance
     */
    public List<MetadataGroupType> getAddableMetadataGroupTypes() {

        // If e.g. the topstruct has no Metadata, or something...
        if (this.type == null) {
            return null;
        }

        // Get all Metadatatypes for my DocStructType.
        List<MetadataGroupType> addableMetadata = new LinkedList<MetadataGroupType>();
        List<MetadataGroupType> allTypes = this.type.getAllMetadataGroupTypes();

        // Get all metadata types which are known, iterate over them and check,
        // if they are still addable.
        for (MetadataGroupType mdt : allTypes) {

            // Metadata beginning with the HIDDEN_METADATA_CHAR are internal
            // metadata are not user addable.
            if (!mdt.getName().startsWith(HIDDEN_METADATA_CHAR)) {
                String maxnumber = this.type.getNumberOfMetadataGroups(mdt);

                // Metadata can only be available once; so we have to check if
                // it is already available.
                if (maxnumber.equals("1m") || maxnumber.equals("1o")) {
                    // Check metadata here only.
                    List<? extends MetadataGroup> availableMD = this.getAllMetadataGroupsByType(mdt);

                    if (availableMD.size() < 1) {
                        // Metadata is NOT available; we are allowed to add it.
                        addableMetadata.add(mdt);
                    }
                } else {
                    // We can add as many metadata as we want (+ or *).
                    addableMetadata.add(mdt);
                }
            }
        }

        if (addableMetadata == null || addableMetadata.isEmpty()) {
            return null;
        }

        return addableMetadata;
    }

    /**
     * Returns all meta-data group types that can be added to this instance.
     * Includes meta-data groups, whose {@code MetadataGroupType} starts with
     * the {@link #HIDDEN_METADATA_CHAR}.
     * <p>
     * This method considers already added {@link MetadataGroup}s, so meta-data
     * group types which can only be available once cannot be added a second
     * time. Therefore these {@link MetadataGroupType}s will not be included in
     * this list.
     *
     * @return all meta-data group types that can be added to this instance
     */
    public List<MetadataGroupType> getPossibleMetadataGroupTypes() {
        // If e.g. the topstruct has no Metadata, or something...
        if (this.type == null) {
            return null;
        }

        // Get all Metadatatypes for my DocStructType.
        List<MetadataGroupType> addableMetadata = new LinkedList<MetadataGroupType>();
        List<MetadataGroupType> allTypes = this.type.getAllMetadataGroupTypes();

        // Get all metadata types which are known, iterate over them and check,
        // if they are still addable.
        for (MetadataGroupType mdt : allTypes) {

            String maxnumber = this.type.getNumberOfMetadataGroups(mdt);

            // Metadata can only be available once; so we have to check if
            // it is already available.
            if (maxnumber.equals("1m") || maxnumber.equals("1o")) {
                // Check metadata here only.
                List<? extends MetadataGroup> availableMD = this.getAllMetadataGroupsByType(mdt);

                if (availableMD.size() < 1) {
                    // Metadata is NOT available; we are allowed to add it.
                    addableMetadata.add(mdt);
                }
            } else {
                // We can add as many metadata as we want (+ or *).
                addableMetadata.add(mdt);
            }

        }

        if (addableMetadata == null || addableMetadata.isEmpty()) {
            return null;
        }

        return addableMetadata;
    }

    /**
     * Returns all meta-data types that can be added to this instance and shall
     * be visible to the user. This method considers already added
     * {@link Metadata}, so meta-data types which can only be available once
     * cannot be added a second time. Therefore these {@link MetadataType}s will
     * not be included in this list.
     * <p>
     * Internal meta-data groups, whose {@code MetadataGroupType} starts with
     * the {@link #HIDDEN_METADATA_CHAR}, will also not be included.
     *
     * @return all meta-data types that users can add to this instance
     */
    public List<MetadataType> getAddableMetadataTypes() {

        // If e.g. the topstruct has no Metadata, or something...
        if (this.type == null) {
            return null;
        }

        // Get all Metadatatypes for my DocStructType.
        List<MetadataType> addableMetadata = new LinkedList<MetadataType>();
        List<MetadataType> allTypes = this.type.getAllMetadataTypes();

        // Get all metadata types which are known, iterate over them and check,
        // if they are still addable.
        for (MetadataType mdt : allTypes) {

            // Metadata beginning with the HIDDEN_METADATA_CHAR are internal
            // metadata are not user addable.
            if (!mdt.getName().startsWith(HIDDEN_METADATA_CHAR)) {
                String maxnumber = this.type.getNumberOfMetadataType(mdt);

                // Metadata can only be available once; so we have to check if
                // it is already available.
                if (maxnumber.equals("1m") || maxnumber.equals("1o")) {
                    // Check metadata here only.
                    List<? extends Metadata> availableMD = this.getAllMetadataByType(mdt);

                    if (!mdt.isPerson && (availableMD.size() < 1)) {
                        // Metadata is NOT available; we are allowed to add it.
                        addableMetadata.add(mdt);
                    }

                    // Then check persons here.
                    boolean used = false;
                    if (mdt.getIsPerson() && this.getAllPersons() != null) {
                        for (Person per : this.getAllPersons()) {
                            // If the person of the current metadata type is
                            // already used, set the flag.
                            if (per.getRole().equals(mdt.getName())) {
                                used = true;
                            }
                        }

                        // Only add the metadata type, if the person was not
                        // already used.
                        if (!used) {
                            addableMetadata.add(mdt);
                        }
                    }
                } else {
                    // We can add as many metadata as we want (+ or *).
                    addableMetadata.add(mdt);
                }
            }
        }

        if (addableMetadata == null || addableMetadata.isEmpty()) {
            return null;
        }

        return addableMetadata;
    }

    /**
     * Returns all meta-data types that can be added to this instance. Includes
     * meta-data groups, whose {@code MetadataGroupType} starts with the
     * {@link #HIDDEN_METADATA_CHAR}.
     * <p>
     * This method considers already added {@link Metadata}, so meta-data types
     * which can only be available once cannot be added a second time. Therefore
     * these {@link MetadataType}s will not be included in this list.
     *
     * @return all meta-data types that can be added to this instance
     */
    public List<MetadataType> getPossibleMetadataTypes() {
        // If e.g. the topstruct has no Metadata, or something...
        if (this.type == null) {
            return null;
        }

        // Get all Metadatatypes for my DocStructType.
        List<MetadataType> addableMetadata = new LinkedList<MetadataType>();
        List<MetadataType> allTypes = this.type.getAllMetadataTypes();

        // Get all metadata types which are known, iterate over them and check,
        // if they are still addable.
        for (MetadataType mdt : allTypes) {

            String maxnumber = this.type.getNumberOfMetadataType(mdt);

            // Metadata can only be available once; so we have to check if
            // it is already available.
            if (maxnumber.equals("1m") || maxnumber.equals("1o")) {
                // Check metadata here only.
                List<? extends Metadata> availableMD = this.getAllMetadataByType(mdt);

                if (!mdt.isPerson && (availableMD.size() < 1)) {
                    // Metadata is NOT available; we are allowed to add it.
                    addableMetadata.add(mdt);
                }

                // Then check persons here.
                boolean used = false;
                if (mdt.getIsPerson() && this.getAllPersons() != null) {
                    for (Person per : this.getAllPersons()) {
                        // If the person of the current metadata type is
                        // already used, set the flag.
                        if (per.getRole().equals(mdt.getName())) {
                            used = true;
                        }
                    }

                    // Only add the metadata type, if the person was not
                    // already used.
                    if (!used) {
                        addableMetadata.add(mdt);
                    }
                }
            } else {
                // We can add as many metadata as we want (+ or *).
                addableMetadata.add(mdt);
            }

        }

        if (addableMetadata == null || addableMetadata.isEmpty()) {
            return null;
        }

        return addableMetadata;
    }

    /**
     * Adds another {@code DocStruct} as a child to this instance. The new child
     * will automatically become the last child in the list. When adding a
     * {@code DocStruct}, configuration is checked, whether a {@code DocStruct}
     * of this type can be added. If not, a
     * {@link TypeNotAllowedAsChildException} is thrown. The parent of this
     * child (this instance) is set automatically.
     *
     * @param inchild
     *            DocStruct to be added
     * @return whether inchild isn’t null and its type isn’t null
     * @throws TypeNotAllowedAsChildException
     *             if a child should be added, but it's DocStruct type isn't
     *             member of this instance's DocStruct type
     */
    public boolean addChild(DocStruct inchild) throws TypeNotAllowedAsChildException {
    	return addChild((Integer) null, inchild);
    }

    /**
     * Adds a DocStruct object as a child to this instance. The new child will
     * become the element at the specified position in the child list while the
     * element currently at that position (if any) and any subsequent elements
     * are shifted to the right (so that one gets added to their indices), or
     * the last child in the list if index is null. When adding a DocStruct,
     * configuration is checked, wether a DocStruct of this type can be added.
     * If not, a TypeNotAllowedAsChildException is thrown. The parent of this
     * child (this instance) is set automatically.
     *
     * @param index
     *            index at which the child is to be inserted
     * @param inchild
     *            DocStruct to be added
     * @return wether inchild isn’t null and its type isn’t null
     * @throws TypeNotAllowedAsChildException
     *             if a child should be added, but it's DocStruct type isn't
     *             member of this instance's DocStruct type
     */
    public boolean addChild(Integer index, DocStruct inchild) throws TypeNotAllowedAsChildException {

        if (inchild == null || inchild.getType() == null) {
            LOGGER.warn("DocStruct or DocStructType is null");
            return false;
        }

        DocStructType childtype;
        boolean allowed = false;

        // Check, if type of child is allowed.
        childtype = inchild.getType();
        // Get all allowed types.
        for (String tempType : this.type.getAllAllowedDocStructTypes()) {
            if ((childtype.getName()).equals(tempType)) {
                allowed = true;
            }
        }

        if (!allowed) {
            TypeNotAllowedAsChildException tnaace = new TypeNotAllowedAsChildException(childtype);
            LOGGER.error("DocStruct type '" + childtype + "' not allowed as child of type '" + this.getType().getName() + "'");
            throw tnaace;
        }

        // Create List for children, if not already available.
        if (this.children == null) {
            this.children = new LinkedList<DocStruct>();
        }

        // Set status to logical or physical.
        if (this.isLogical()) {
            inchild.setLogical(true);
        }
        if (this.isPhysical()) {
            inchild.setPhysical(true);
        }

		inchild.setParent(this);

		if (index == null) {
			// Add child to end of List.
			children.add(inchild);
		} else {
			children.add(index.intValue(), inchild);
		}

		// Child was added.
		return true;
    }

    /**
     * Adds a DocStruct object to a child of this instance, where is the
     * position to add it. The new child will automatically become the last
     * child in the list. When adding a DocStruct, configuration is checked,
     * wether a DocStruct of this type can be added. If not, it is not added and
     * false is returned. The parent of this child is set automatically.
     *
     * @param where
     *            where to add the DocStruct
     * @param inchild
     *            DocStruct to be added
     * @return true, if child was added; otherwise false
     * @throws TypeNotAllowedAsChildException
     *             if a child should be added, but it's DocStruct type isn't
     *             member of this instance's DocStruct type
     */
	public boolean addChild(String where, DocStruct inchild) throws TypeNotAllowedAsChildException {
		if (where == null || inchild == null || inchild.getType() == null) {
			LOGGER.warn("DocStruct or DocStructType is null");
			return false;
		}

		// get next position of index
		int next = where.indexOf(44) + 1;

		return next != 0 ? children.get(Integer.parseInt(where.substring(0, next - 1))).addChild(where.substring(next),
				inchild) : addChild(Integer.valueOf(where), inchild);
	}

    /**
     * Removes a child from this instance.
     *
     * @return true, if child was removed, otherwise false
     */
    public boolean removeChild(DocStruct inchild) {

        if (this.children.remove(inchild)) {
            // Delete reference to parent.
            inchild.setParent(null);
            // It's not in the logical tree anymore.
            if (this.isLogical()) {
                inchild.setLogical(false);
            }
            // It's not in the physical tree anymore.
            if (this.isPhysical()) {
                inchild.setPhysical(false);
            }

            // Delete the parent reference.
            inchild.setParent(null);
            return true;
        }

        return false;
    }

    /**
     * Moves a child to another position in the list of children. The DocStruct
     * to be moved must already be child of this DocStruct.
     *
     * @param inchild
     *            DocStruct to be moved
     * @param position
     *            first child has position 1
     * @return true, if successful; otherwise false
     */
    public boolean moveChild(DocStruct inchild, int position) {

        if (position < 0) {
            return false;
        }
        if (position > this.children.size()) {
            position = this.children.size();
        }
        // Remove child first.
        if (!this.children.remove(inchild)) {
            return false;
        }

        // Add to the new position.
        try {
            this.children.add(position, inchild);
        } catch (UnsupportedOperationException uoe) {
            return false;
        } catch (ClassCastException cce) {
            return false;
        } catch (IllegalArgumentException iae) {
            return false;
        }

        return true;
    }

    /**
     * Moves a child below another child in the list of all children. Both
     * {@code DocStruct} objects must already be children of this instance.
     *
     * @param inchild
     *            DocStruct to be moved
     * @param below
     *            child below which the DocStruct in question should be moved
     * @return true, if it worked, otherwise false
     */
    public boolean moveChildafter(DocStruct inchild, DocStruct below) {

        DocStruct test;

        for (int i = 0; i < this.children.size(); ++i) {
            test = this.children.get(i);
            // Child found.
            if (test.equals(below)) {
                if (moveChild(inchild, i + 1)) {
                    return true;
                }
                return false;
            }
        }

        return false;
    }

    /**
     * Moves a child right above another child in the list of all children. Both
     * {@code DocStruct} objects must already be children of this object.
     *
     * @param inchild
     *            DocStruct to be moved
     * @param above
     *            child above which the DocStruct should be moved
     * @return true, if it worked; otherwise false
     */
    public boolean moveChildbefore(DocStruct inchild, DocStruct above) {

        DocStruct test;

        for (int i = 0; i < this.children.size(); ++i) {
            test = this.children.get(i);
            // Child found.
            if (test.equals(above)) {
                if (moveChild(inchild, i)) {
                    return true;
                }
                return false;
            }
        }

        return false;
    }

    /**
     * Returns the position of a child in the list of all children.
     *
     * @param inchild
     *            {@code DocStruct} whose position should be returned
     * @return position, or {@code -1} if child is not in the list
     */
    public int getPositionofChild(DocStruct inchild) {

        DocStruct test;

        for (int i = 0; i < this.children.size(); ++i) {
            test = this.children.get(i);
            // Child found.
            if (test.equals(inchild)) {
                return i;
            }
        }

        return -1;
    }

    /**
     * Returns the next child in the list of all children. If the given
     * {@code DocStruct} isn’t a child of the current instance, {@code null} is
     * returned.
     *
     * @param inChild
     *            {@code DocStruct} whose successor shall be returned
     * @return the next {@code DocStruct} after {@code inChild}, {@code null}
     *         otherwise
     */
    public DocStruct getNextChild(DocStruct inChild) {

        DocStruct nextchild;
        DocStruct test;

        for (int i = 0; i < this.children.size(); ++i) {
            test = this.children.get(i);
            // Child found.
            if (test.equals(inChild)) {
                if (i != this.children.size()) {
                    nextchild = this.children.get(i + 1);
                    return nextchild;
                }

                // This is already the last child.
                return null;
            }
        }

        // inChild is not member of children.
        return null;
    }

    /**
     * Returns the previous child in the list of all children. If the given
     * {@code DocStruct} isn’t a child of the current instance, {@code null} is
     * returned.
     *
     * @param inChild
     *            {@code DocStruct} whose predecessor shall be returned
     * @return the next {@code DocStruct} before {@code inChild}, {@code null}
     *         otherwise
     */
    public DocStruct getPreviousChild(DocStruct inChild) {

        DocStruct prevchild;
        DocStruct test;

        for (int i = 0; i < this.children.size(); ++i) {
            test = this.children.get(i);
            // CHild found.
            if (test.equals(inChild)) {
                if (i != 0) {
                    prevchild = this.children.get(i - 1);
                    return prevchild;
                }

                // This is already the last child.
                return null;
            }
        }

        // inChild is not member of children.
        return null;
    }

    /**
     * Returns whether a {@code DocStruct} of the given {@code DocStructType} is
     * allowed to be added to this instance.
     *
     * @param inType
     *            the {@code DocStructType} in question
     * @return true, if {@code DocStruct} of this type can be added; otherwise
     *         false
     */
    public boolean isDocStructTypeAllowedAsChild(DocStructType inType) {

        List<String> allTypes = this.type.getAllAllowedDocStructTypes();
        String typename = inType.getName();
        String testname;

        for (int i = 0; i < allTypes.size(); ++i) {
            testname = allTypes.get(i);
            // Jep, it's in here.
            if (testname.equals(typename)) {
                return true;
            }
        }

        return false;
    }

    /**
     * Returns whether a meta-data group of the given type can be removed from
     * this instance.
     *
     * @see #removeMetadataGroup(MetadataGroup, boolean)
     * @param inMDType
     *            meta-data group type in question
     * @return true, if it can be removed, otherwise false
     */
    public boolean canMetadataGroupBeRemoved(MetadataGroupType inMDType) {

        // How many metadata of this type do we have already.
        int typesavailable = countMDofthisType(inMDType.getName());
        // How many types must be at least available.
        String maxnumbersallowed = this.type.getNumberOfMetadataGroups(inMDType);

        if (typesavailable == 1 && maxnumbersallowed.equals("+")) {
            // There must be at least one.
            return false;
        }

        if (typesavailable == 1 && maxnumbersallowed.equals("1m")) {
            // There must be at least one.
            return false;
        }

        return true;
    }

    /**
     * Returns whether a meta-datum of the given type can be removed from this
     * instance. There is no separate function to check whether persons can be
     * removed. As the {@link Person} inherits from the {@link Metadata} it has
     * a {@link MetadataType}. Therefore, this method can be used to check if a
     * person is removable or not as well.
     *
     * @see #removeMetadata(Metadata)
     * @see #removePerson(Person)
     * @param inMDType
     *            meta-data type in question
     * @return true, if it can be removed, otherwise false
     */
    public boolean canMetadataBeRemoved(MetadataType inMDType) {

        // How many metadata of this type do we have already.
        int typesavailable = countMDofthisType(inMDType.getName());
        // How many types must be at least available.
        String maxnumbersallowed = this.type.getNumberOfMetadataType(inMDType);

        if (typesavailable == 1 && maxnumbersallowed.equals("+")) {
            // There must be at least one.
            return false;
        }

        if (typesavailable == 1 && maxnumbersallowed.equals("1m")) {
            // There must be at least one.
            return false;
        }

        return true;
    }

    public boolean addPerson(Person in) throws MetadataTypeNotAllowedException, IncompletePersonObjectException {

        // Max number of persons (from configuration).
        String maxnumberallowed = null;
        // Number of persons currently available.
        int number = 0;
        // Store, wether we can or cannot add information.
        boolean insert = false;

        // Check, if person is complete.
        if (in.getType() == null) {
            IncompletePersonObjectException ipoe = new IncompletePersonObjectException();
            LOGGER.error("Incomplete data for person metadata");
            throw ipoe;
        }

        // Get MetadataType of this person get MetadataType from docstructType
        // object with the same name.
        MetadataType mdtype = this.type.getMetadataTypeByType(in.getType());
        if (mdtype == null) {
            MetadataTypeNotAllowedException mtnae = new MetadataTypeNotAllowedException();
            LOGGER.error("MetadataType " + in.getType().getName() + " is not available for DocStruct '" + this.getType().getName() + "'");
            throw mtnae;
        }

        // Check, if docstruct may have this person ??? depends on the role
        // value of person.
        maxnumberallowed = this.type.getNumberOfMetadataType(mdtype);

        // Check, if another Person of this type is allowed. How many persons
        // are already available.
        number = countMDofthisType(mdtype.getName());

        // As many as we want (zero or more).
        if (maxnumberallowed.equals("*")) {
            insert = true;
        }
        // One or more.
        if (maxnumberallowed.equals("+") || maxnumberallowed.equals("+")) {
            insert = true;
        }
        // Only one, if we have already one, we cannot add it.
        if (maxnumberallowed.equals("1m") || maxnumberallowed.equals("1o")) {
            if (number < 1) {
                insert = true;
            } else {
                insert = false;
            }
        }

        // We can add this person.
        if (insert) {
            if (this.persons == null) {
                this.persons = new LinkedList<Person>();
            }
            this.persons.add(in);

            return true;
        }

        MetadataTypeNotAllowedException mtnae = new MetadataTypeNotAllowedException();
        LOGGER.error("Person MetadataType '" + in.getType().getName() + "' not allowed for DocStruct '" + this.getType().getName() + "'");
        throw mtnae;
    }

<<<<<<< HEAD
    /**
     * Removes a person from this instance. If (according to configuration) at
     * least one {@link Person} of this type is required on this instance, the
     * meta-datum will <i>not be removed</i>. By setting the parameter
     * {@code force} to {@code true}, this behaviour can be overridden. Thus,
     * you can create documents that cannot be validated.
     *
     * @param in
     *            person which should be removed
     * @param force
     *            if true, the person is not removed if the count falls below
     *            the required amount
     * @return true, if the person could be removed, false otherwise
     */
    public boolean removePerson(Person in, boolean force) throws IncompletePersonObjectException {

=======
    /***************************************************************************
     * @param in
     * @return true, if removed; otherwise false
     * @throws IncompletePersonObjectException
     **************************************************************************/
    public boolean removePerson(Person in) throws IncompletePersonObjectException {
>>>>>>> aa27a2d7
        if (this.persons == null) {
            return false;
        }

        if (in.getType() == null) {
            throw new IncompletePersonObjectException("Incomplete person: MetadataType is null");
        }

        this.persons.remove(in);

        return true;
    }

<<<<<<< HEAD
    /**
     * Removes a person from this instance. If (according to configuration) at
     * least one {@link Person} of this type is required on this instance, the
     * meta-datum will <i>not be removed</i>.
     *
     * @param in
     *            person which should be removed
     * @return true, if the person could be removed, false otherwise
     */
    public boolean removePerson(Person in) throws IncompletePersonObjectException {
        return removePerson(in, false);
    }

    /**
     * Returns a list of all persons. If no {@link Person} objects are
     * available, {@code null} is returned.
=======
    /***************************************************************************
     * <p>
     * Get a list of all Person objects.
     * </p>
>>>>>>> aa27a2d7
     *
     * @return all persons
     */
    public List<Person> getAllPersons() {

        if (this.persons == null || this.persons.isEmpty()) {
            return null;
        }

        return this.persons;
    }

    public boolean isLogical() {
        return this.logical;
    }

    public void setLogical(boolean logical) {

        this.logical = logical;

        List<DocStruct> childList = this.getAllChildren();
        if (childList != null) {
            for (DocStruct ds : childList) {
                ds.setLogical(logical);
            }
        }
    }

    /**
     * @deprecated This is a misnomer and will be removed. Use
     *             {@link #getOrigObject()}.
     */
    @Deprecated
    public Object getOrig_object() {
        return this.origObject;
    }

    /**
     * @deprecated This is a misnomer and will be removed. Use
     *             {@link #setOrigObject(Object)}.
     */
    @Deprecated
    public void setOrig_object(Object theOrigObject) {
        this.origObject = theOrigObject;
    }

    public Object getOrigObject() {
        return this.origObject;
    }

    public void setOrigObject(Object theOrigObject) {
        this.origObject = theOrigObject;
    }

    public boolean isPhysical() {
        return this.physical;
    }

    public void setPhysical(boolean physical) {

        this.physical = physical;

        List<DocStruct> childList = this.getAllChildren();
        if (childList != null) {
            for (DocStruct ds : childList) {
                ds.setPhysical(physical);
            }
        }
    }

    /**
     * Creates a list of meta-data and persons to be displayed in a meta-data
     * form. The list is based on the {@code defaultDisplay} attribute in the
     * {@link Preferences} file. This list includes {@link Metadata} and
     * {@link Person} objects which already exist (and have content) and empty
     * objects (objects without any content), which are created by this method.
     * These empty objects are not only added to the list, but also to the
     * internal meta-data and person lists of the this instance.
     * <p>
     * After the form has been displayed an processed, you may want to call the
     * method {@link #deleteUnusedPersonsAndMetadata()} to delete unused objects
     * created by this method.
     *
     * @param lang
     *            language whose rules are to use for sorting the list
     * @param personsTop
     *            if true, persons will appear are at the beginning of the list,
     *            otherwise at the end
     * @return meta-data and persons
     */
    public List<Metadata> showMetadataForm(String lang, boolean personsTop) throws MetadataTypeNotAllowedException {

        // Get all MetadataType elements which have the DefaultDisplay attribute
        // set.
        List<MetadataType> dmt = this.getDefaultDisplayMetadataTypes();

        List<Metadata> allMDs = this.getAllMetadata();
        // No default metadata.
        if (dmt == null) {
            return null;
        }

        // Iterator over DMT.
        Iterator<MetadataType> mdtIterator = dmt.iterator();
        while (mdtIterator.hasNext()) {
            MetadataType mdt = mdtIterator.next();

            // Check, if mdt is already in the allMDs Metadata list.
            boolean notIncluded = true;
            for (int i = 0; i < allMDs.size(); i++) {
                Metadata md = allMDs.get(i);
                MetadataType mdt2 = md.getType();

                // Compare the display MetadataType and the type of current
                // Metadata.
                if (mdt.getName().equals(mdt2.getName())) {
                    // Is included; need not to be displayed seperatly.
                    notIncluded = false;
                    break;
                }
            }

            // Create new Metadata or Person element.
            if (notIncluded) {
                if (mdt.isPerson) {
                    // It's a person, create person element.
                    Person psFoo = new Person(mdt);
                    // The role is the name of the metadata type.
                    psFoo.setRole(mdt.getName());
                    try {
                        // Add this new metadata element.
                        this.addPerson(psFoo);
                    } catch (DocStructHasNoTypeException e) {
                        continue;
                    } catch (MetadataTypeNotAllowedException e) {
                        continue;
                    }
                } else {
                    // It's metadata, so create a new Metadata element.
                    Metadata metaFoo = new Metadata(mdt);
                    try {
                        // Add this new metadata element.
                        this.addMetadata(metaFoo);
                    } catch (DocStructHasNoTypeException e) {
                        continue;
                    } catch (MetadataTypeNotAllowedException e) {
                        continue;
                    }
                }
            }
        }

        // Sort all Metadata by typename.
        LinkedList<Metadata> resultList = new LinkedList<Metadata>();

        for (Metadata md : this.getAllMetadata()) {
            // If nothing is in the result list, just add it.
            if (resultList.size() == 0) {
                resultList.add(md);
                // Continue with next iteration.
                continue;
            }

            String compare = md.getType().getNameByLanguage(lang);

            // Iterate over result list and find position for the metadata.
            boolean elementinserted = false;
            for (int i = 0; i < resultList.size(); i++) {
                Metadata mdcomp = resultList.get(i);
                String mdcompLang = mdcomp.getType().getNameByLanguage(lang);

                // Compare both strings.
                if (compare.compareTo(mdcompLang) < 0 || compare.compareTo(mdcompLang) == 0) {
                    // Add md before mdcomp.
                    resultList.add(i, md);
                    elementinserted = true;
                    // Get out of loop.
                    break;
                }
            }

            // If metadata element has not been inserted, we insert it to the
            // end.
            if (!elementinserted) {
                resultList.addLast(md);
            }

        }

        // Currently we don't sort Persons; we simple add Persons on the top or
        // the end of the resultList.
        if (this.getAllPersons() != null && !this.getAllPersons().isEmpty()) {
            // Just add persons, if any person is available.
            if (personsTop) {
                // On top of list.
                resultList.addAll(0, this.getAllPersons());
            } else {
                // At end of list..
                resultList.addAll(this.getAllPersons());
            }
        }

        // The Result list contains Persons and Metadata in one list.
        return resultList;
    }

    /**
     * This method cleans the meta-data and person list of instances which do
     * not have a value. This method is usually used in conjunction with the
     * method {@link #showMetadataForm(String, boolean)}. After
     * {@code showMetadataForm()} has been called and the form has been
     * displayed, this method should be called to delete the created empty
     * meta-data instances.
     * <p>
     * An empty metadata instance is:
     * <ul>
     * <li>A meta-data object with a value of null.</li>
     * <li>A person object with neither a lastname, nor a firstname, an
     * identifier, nor an institution.</li>
     * </ul>
     */
    public void deleteUnusedPersonsAndMetadata() {

        // Handle Persons first: Person objects are available.
        if (this.getAllPersons() != null) {
            List<Person> personlist = this.getAllPersons();
            // Copy person list, so we can iterate over this list and delete
            // from the persons list.
            List<Person> iteratorList = new LinkedList<Person>(personlist);
            for (Person per : iteratorList) {
                if (per.getLastname() == null && per.getFirstname() == null && per.getInstitution() == null) {
                    // Delete this person from list of all Persons.
                    if (this.getAllPersons() != null) {
                        this.getAllPersons().remove(per);
                    }
                }
            }
        }

        // Handle Metadata: Metadata objects are available.
        if (this.getAllMetadata() != null) {
            List<Metadata> metadatalist = this.getAllMetadata();
            // Copy Metadata list, so we can iterate over this list and delete
            // from the metadata list.
            List<Metadata> iteratorList = new LinkedList<Metadata>(metadatalist);
            for (Metadata md : iteratorList) {
                if (md.getValue() == null) {
                    if (this.getAllMetadata() != null) {
                        // Delete the metadata element.
                        this.getAllMetadata().remove(md);
                    }
                }
            }
        }

        if (this.getAllMetadataGroups() != null) {
            List<MetadataGroup> metadatalist = this.getAllMetadataGroups();

            List<MetadataGroup> iteratorList = new LinkedList<MetadataGroup>(metadatalist);
            for (MetadataGroup md : iteratorList) {
                boolean isEmpty = true;
                for (Metadata meta : md.getMetadataList()) {
                    if (meta.getValue() != null) {
                        isEmpty = false;
                        break;
                    }
                }
                if (isEmpty) {
                    this.getAllMetadataGroups().remove(md);
                }
            }
        }
    }

    /**
     * Sorts the meta-data and persons in this instance according to their
     * occurrence in the {@code Preferences} file.
     * 
     * @param thePrefs
     *            preferences file to use for sorting
     */
    public synchronized void sortMetadata(Prefs thePrefs) {

        List<Metadata> newMetadata = new LinkedList<Metadata>();
        List<Person> newPersons = new LinkedList<Person>();
        List<Metadata> oldMetadata = new LinkedList<Metadata>();
        List<Person> oldPersons = new LinkedList<Person>();

        if (this.allMetadata != null) {
            oldMetadata = new LinkedList<Metadata>(this.allMetadata);
        }
        if (this.persons != null) {
            oldPersons = new LinkedList<Person>(this.persons);
        }

        // Get all MetadataTypes defined in the prefs for this DocStruct.
        DocStructType docStructType = thePrefs.getDocStrctTypeByName(this.getType().getName());

        // If the DocStructType is NOT existing, we have no metadata to sort,
        // just do return.
        if (docStructType == null) {
            return;
        }

        List<MetadataType> prefsMetadataTypeList = docStructType.getAllMetadataTypes();

        // Iterate over all that metadata types.
        for (MetadataType mType : prefsMetadataTypeList) {

            // Go through all persons of the current DocStruct.
            List<Person> op = this.getAllPersons();
            if (op != null && !op.isEmpty()) {
                for (Person p : op) {
                    if (p.getType() != null && mType.getName().equals(p.getType().getName())) {
                        // Add to the new list and remove from the old, if names
                        // do match.
                        newPersons.add(p);
                        oldPersons.remove(p);
                    }
                }
            }

            // Go through all metadata of the curretn DocStruct.
            List<Metadata> om = this.getAllMetadata();
            if (om != null && !om.isEmpty()) {
                for (Metadata m : om) {
                    if (mType.getName().equals(m.getType().getName())) {
                        // Add to the new list and remove from the old, if names
                        // do match.
                        newMetadata.add(m);
                        oldMetadata.remove(m);
                    }
                }
            }
        }

        // Add left-over types.
        if (oldPersons != null && oldPersons.size() > 0) {
            newPersons.addAll(oldPersons);
        }
        if (oldMetadata != null && oldMetadata.size() > 0) {
            newMetadata.addAll(oldMetadata);
        }

        // Re-set the lists.
        this.allMetadata = newMetadata;
        this.persons = newPersons;

        // TODO groups
    }

    /**
     * Sorts the meta-data and persons in this instance alphabetically.
     */
    public synchronized void sortMetadataAbcdefg() {

        // Create empty (sorted) TreeSets and lists.
        TreeSet<Metadata> newMetadata = new TreeSet<Metadata>(new MetadataComparator());
        TreeSet<Person> newPersons = new TreeSet<Person>(new MetadataComparator());
        List<Metadata> metadataList = new LinkedList<Metadata>();
        List<Person> personList = new LinkedList<Person>();

        // Add all metadata to the new TreeSets (sorted).
        if (this.allMetadata != null) {
            newMetadata.addAll(this.allMetadata);
        }
        if (this.persons != null) {
            newPersons.addAll(this.persons);
        }

        // Re-transfer the sorted sets to the linked lists.
        metadataList.addAll(newMetadata);
        personList.addAll(newPersons);

        // Re-set the lists.
        this.allMetadata = metadataList;
        this.persons = personList;
        // TODO groups
    }

    /**
     * Used to register a signature the first time a DocStruct Object runs into
     * the non hierarchial branch of referenced DocStruct Objects by way of the
     * equals method.
     */
    private boolean registerToRef(DocStruct docStruct) {

        if (this.signaturesForEqualsMethodRefsTo == null) {
            this.signaturesForEqualsMethodRefsTo = new HashMap<String, Object>();
        }

        // If not null then we have the case of looping, then we must return
        // false here.
        if (this.signaturesForEqualsMethodRefsTo.get(docStruct.toString()) != null) {
            return false;
        }

        this.signaturesForEqualsMethodRefsTo.put(docStruct.toString(), docStruct);
        return true;
    }

    /**
     * Used to register a signature the first time a DocStruct Object runs into
     * the non hierarchial branch of DocStruct Objects referencing this
     * DocStruct by way of the equals method.
     */
    private boolean registerFromRef(DocStruct docStruct) {

        if (this.signaturesForEqualsMethodRefsFrom == null) {
            this.signaturesForEqualsMethodRefsFrom = new HashMap<String, Object>();
        }

        // If not null then we have the case of looping, then we must return
        // false here.
        if (this.signaturesForEqualsMethodRefsFrom.get(docStruct.toString()) != null) {
            return false;
        }

        this.signaturesForEqualsMethodRefsFrom.put(docStruct.toString(), docStruct);
        return true;
    }

    private void unregisterToRefs(DocStruct docStruct) {

        this.signaturesForEqualsMethodRefsTo.remove(docStruct.toString());
        // Set to null if no element is left.
        if (this.signaturesForEqualsMethodRefsTo.size() == 0) {
            this.signaturesForEqualsMethodRefsTo = null;
        }
    }

    private void unregisterFromRefs(DocStruct docStruct) {

        this.signaturesForEqualsMethodRefsFrom.remove(docStruct.toString());
        // Sset to null if no element is left.
        if (this.signaturesForEqualsMethodRefsFrom.size() == 0) {
            this.signaturesForEqualsMethodRefsFrom = null;
        }
    }

    public boolean equals(DocStruct docStruct) {

        LOGGER.debug("\r\n" + this.getClass() + " ->id:" + this.getType().getName() + " other:" + docStruct.getType().getName() + "\r\n");

        // Simple attributes.
        if (this.isLogical() != docStruct.isLogical()) {
            LOGGER.debug("isLogical=false");
            return false;
        }

        if (this.isPhysical() != docStruct.isPhysical()) {
            LOGGER.debug("isPhysical=false");
            return false;
        }

        if (!((this.getReferenceToAnchor() == null && docStruct.getReferenceToAnchor() == null) || this.getReferenceToAnchor().equals(
                docStruct.getReferenceToAnchor()))) {
            LOGGER.debug("getreferenceAnchor=false");
            return false;
        }

        // Compare types.
        if (!this.getType().equals(docStruct.getType())) {
            LOGGER.debug("getType=false");
            return false;
        }

        // ListPairCheck.isNotEqual is returned, if one List Object is null
        // while the other List Object refers to an instance. In this case
        // equals can already return false.
        // If needsFurtherChecking is returned we need to compare the instances,
        // or rather the instances of the listed Objects.
        // For a quick test in this case we first compare the number referenced
        // objects contained in the lists: If the number of referenced objects
        // already differs, equals again can return false already.
        // Only if also the number of Objects in the lists is the same we need
        // an exhausting in depth comparism of the Objects contained.
        // Simply using the List.equals method doesn't help us, because the
        // lists may only have two separate instances of equal objects but
        // never the same instances.
        ListPairCheck lpcResult = null;

        // Metadata.
        lpcResult = DigitalDocument.quickPairCheck(this.getAllMetadata(), docStruct.getAllMetadata());
        if (lpcResult == ListPairCheck.isNotEqual) {
            LOGGER.debug("1 false returned");
            return false;
        }
        if (lpcResult == ListPairCheck.needsFurtherChecking && this.getAllMetadata().size() != docStruct.getAllMetadata().size()) {
            LOGGER.debug("2 false returned");
            return false;
        }

        // DocStructs (children).
        lpcResult = DigitalDocument.quickPairCheck(this.getAllChildren(), docStruct.getAllChildren());
        if (lpcResult == ListPairCheck.isNotEqual) {
            LOGGER.debug("3 false returned");
            return false;
        }
        if (lpcResult == ListPairCheck.needsFurtherChecking && this.getAllChildren().size() != docStruct.getAllChildren().size()) {
            LOGGER.debug("4 false returned");
            return false;
        }

        // FileReferences.
        lpcResult = DigitalDocument.quickPairCheck(this.getAllContentFileReferences(), docStruct.getAllContentFileReferences());
        if (lpcResult == ListPairCheck.isNotEqual) {
            LOGGER.debug("5 false returned");
            return false;
        }

        if (lpcResult == ListPairCheck.needsFurtherChecking
                && this.getAllContentFileReferences().size() != docStruct.getAllContentFileReferences().size()) {
            LOGGER.debug("6 false returned");
            return false;
        }

        // Persons.
        lpcResult = DigitalDocument.quickPairCheck(this.getAllPersons(), docStruct.getAllPersons());
        if (lpcResult == ListPairCheck.isNotEqual) {
            LOGGER.debug("7 false returned");
            return false;
        }
        if (lpcResult == ListPairCheck.needsFurtherChecking && this.getAllPersons().size() != docStruct.getAllPersons().size()) {
            LOGGER.debug("8 false returned");
            return false;
        }

        // To references.
        lpcResult = DigitalDocument.quickPairCheck(this.getAllToReferences(), docStruct.getAllToReferences());
        if (lpcResult == ListPairCheck.isNotEqual) {
            LOGGER.debug("9 false returned");
            return false;
        }
        if (lpcResult == ListPairCheck.needsFurtherChecking && this.getAllToReferences().size() != docStruct.getAllToReferences().size()) {
            LOGGER.debug("10 false returned");
            return false;
        }

        // From references.
        lpcResult = DigitalDocument.quickPairCheck(this.getAllFromReferences(), docStruct.getAllFromReferences());
        if (lpcResult == ListPairCheck.isNotEqual) {
            LOGGER.debug("11 false returned");
            return false;
        }
        if (lpcResult == ListPairCheck.needsFurtherChecking && this.getAllFromReferences().size() != docStruct.getAllFromReferences().size()) {
            LOGGER.debug("12 false returned");
            return false;
        }

        // If we got this far we need to take a deeper look into the referenced
        // Objects trying to find a match, only if no match is found we can
        // exclude that the compared Objects are equal.
        boolean flagFound = false;

        // If both lists are null, isEqual is returned, no in depth check
        // needed.
        if (DigitalDocument.quickPairCheck(this.getAllChildren(), docStruct.getAllChildren()) != DigitalDocument.ListPairCheck.isEqual) {

            for (DocStruct ds1 : this.getAllChildren()) {
                int i = this.getAllChildren().indexOf(ds1);
                if (!ds1.equals(docStruct.getAllChildren().get(i))) {
                    return false;
                }
            }
        }

        // If both lists are null, isEqual is returned, no in depth check
        // needed.
        if (DigitalDocument.quickPairCheck(this.getAllMetadata(), docStruct.getAllMetadata()) != DigitalDocument.ListPairCheck.isEqual) {
            for (Metadata md1 : this.getAllMetadata()) {
                flagFound = false;

                for (Metadata md2 : docStruct.getAllMetadata()) {
                    if (md1.equals(md2)) {
                        LOGGER.debug("equals=true: MD1=" + md1.getType().getName() + ";MD2=" + md2.getType().getName());
                        flagFound = true;
                        break;
                    }

                    LOGGER.debug("equals=false: MD1=" + md1.getType().getName() + ", MD2=" + md2.getType().getName());
                }

                // If equal Metadata couldn't be found this DocStruct cannot be
                // equal either.
                if (!flagFound) {
                    return false;
                }
            }
        }

        // If both lists are null, isEqual is returned, no in depth check
        // needed.
        if (DigitalDocument.quickPairCheck(this.getAllMetadataGroups(), docStruct.getAllMetadataGroups()) != DigitalDocument.ListPairCheck.isEqual) {

            for (MetadataGroup md1 : this.getAllMetadataGroups()) {
                flagFound = false;

                for (MetadataGroup md2 : docStruct.getAllMetadataGroups()) {
                    if (md1.equals(md2)) {
                        LOGGER.debug("equals=true: MD1=" + md1.getType().getName() + ";MD2=" + md2.getType().getName());
                        flagFound = true;
                        break;
                    }

                    LOGGER.debug("equals=false: MD1=" + md1.getType().getName() + ", MD2=" + md2.getType().getName());
                }

                // If equal Metadata couldn't be found this DocStruct cannot be
                // equal either.
                if (!flagFound) {
                    return false;
                }
            }
        }

        // If both lists are null, isEqual is returned, no in depth check
        // needed.
        if (DigitalDocument.quickPairCheck(this.getAllPersons(), docStruct.getAllPersons()) != DigitalDocument.ListPairCheck.isEqual) {

            for (Person p1 : this.getAllPersons()) {
                flagFound = false;
                for (Person p2 : docStruct.getAllPersons()) {
                    if (p1.equals(p2)) {
                        flagFound = true;
                        break;
                    }
                }
                // If equal Person couldn't be found this DocStruct cannot be
                // equal either.
                if (!flagFound) {
                    LOGGER.debug("15 false returned");
                    return false;
                }
            }
        }

        // If both lists are null, isEqual is returned, no in depth check
        // needed.
        if (DigitalDocument.quickPairCheck(this.getAllContentFileReferences(), docStruct.getAllContentFileReferences()) != DigitalDocument.ListPairCheck.isEqual) {

            // flagFound = true;
            for (ContentFileReference cfr1 : this.getAllContentFileReferences()) {
                int i = this.getAllContentFileReferences().indexOf(cfr1);
                if (!cfr1.equals(docStruct.getAllContentFileReferences().get(i))) {
                    return false;
                }

                /*
                 * for (ContentFileReference cfr2 : docStruct .getAllContentFileReferences()) { if (cfr1.equals(cfr2)) { flagFound = true; break; } }
                 * if (!flagFound) { LOGGER.debug("16 false returned"); return false; }
                 */
            }
        }

        // If both lists are null, isEqual is returned, no in depth check
        // needed.
        if (DigitalDocument.quickPairCheck(this.getAllFromReferences(), docStruct.getAllFromReferences()) != DigitalDocument.ListPairCheck.isEqual) {// now
            // The tricky part: before we go in to the equal method of the next
            // DocStruct we have to register the signature and respectively
            // check if signature is already listed if signature is already
            // listed then we entered a loop and equals has to return true.

            // This interrupts the loop acknowledging that docStruct had been
            // here before - unregister is done one loop down the stack.
            if (!registerFromRef(docStruct)) {
                return true;
            }

            for (Reference rf1 : this.getAllFromReferences()) {
                flagFound = false;

                for (Reference rf2 : docStruct.getAllFromReferences()) {
                    if (rf1.getTarget().equals(rf2.getTarget())) {
                        flagFound = true;
                        break;
                    }
                }

                if (!flagFound) {
                    unregisterFromRefs(docStruct);
                    LOGGER.debug("17 false returned");
                    return false;
                }
            }

            unregisterFromRefs(docStruct);
        }

        // If both lists are null, isEqual is returned, no in depth check
        // needed.
        if (DigitalDocument.quickPairCheck(this.getAllToReferences(), docStruct.getAllToReferences()) != DigitalDocument.ListPairCheck.isEqual) {

            // Interrupt the loop.
            if (!registerToRef(docStruct)) {
                return true;
            }

            for (Reference rt1 : this.getAllToReferences()) {
                flagFound = false;

                for (Reference rt2 : docStruct.getAllToReferences()) {
                    if (rt1.getTarget().equals(rt2.getTarget())) {
                        flagFound = true;
                        break;
                    }
                }

                if (!flagFound) {
                    unregisterToRefs(docStruct);
                    LOGGER.debug("18 false returned");
                    return false;
                }
            }

            unregisterToRefs(docStruct);
        }

        // Finally we are through and can assume that this DocStruct is the same
        // as parameter docStruct and we return true.
        return true;
    }

    /**
     * Compares meta-data (and persons) according to their type names
     * alphabetically.
     */
    class MetadataComparator implements Comparator<Object> {

        @Override
		public int compare(Object o1, Object o2) {

            Metadata m1 = (Metadata) o1;
            Metadata m2 = (Metadata) o2;

            if (m1.getType().getName().equals(m2.getType().getName())) {
                return 0;
            }

            return m1.getType().getName().compareTo(m2.getType().getName());
        }

    }

    /**
     * Compares meta-data groups according to their type names alphabetically.
     */
    class MetadataGroupComparator implements Comparator<Object> {

        @Override
		public int compare(Object o1, Object o2) {

            MetadataGroup m1 = (MetadataGroup) o1;
            MetadataGroup m2 = (MetadataGroup) o2;

            return m1.getType().getName().compareTo(m2.getType().getName());
        }

    }

    public AmdSec getAmdSec() {
        return amdSec;
    }

    public void setAmdSec(AmdSec amdSec) {
        this.amdSec = amdSec;
    }

    public List<Md> getTechMds() {
        return techMdList;
    }

    public void addTechMd(Md techMd) {
        if (techMdList == null) {
            techMdList = new ArrayList<Md>();
        }
        if (techMd != null) {
            techMdList.add(techMd);
        }
    }

    public void setTechMds(List<Md> mds) {
        if (mds != null) {
            this.techMdList = mds;
        }
    }

    public String getImageName() {
        if (contentFileReferences != null && !contentFileReferences.isEmpty()) {
            for (ContentFileReference cfr : contentFileReferences) {
                if (cfr.getCf() != null) {
                    String location = cfr.getCf().getLocation();
                    if (location != null && location.length() > 0) {
                        File imagefile = new File(location);
                        return imagefile.getName();
                    }
                }
            }
        }
        return null;
    }

    public void setImageName(String newfilename) {
        if (contentFileReferences != null && !contentFileReferences.isEmpty()) {
            for (ContentFileReference cfr : contentFileReferences) {
                if (cfr.getCf() != null) {
                    cfr.getCf().setLocation(newfilename);
                    return;
                } else {
                    ContentFile cf = new ContentFile();
                    cf.setLocation(newfilename);
                    cfr.setCf(cf);
                    return;
                }
            }
        } else {
            ContentFile cf = new ContentFile();
            cf.setLocation(newfilename);
            this.addContentFile(cf);
        }
    }

    /**
     * Returns the index of the first occurrence of the specified element in
     * this DocStruct, or throws an exception. More formally, returns the lowest
     * index of the DocStruct in this DocStruct. If there is no such index, a
     * NoSuchElementException will be thrown.
     *
     * @param d
     *            DocStruct to search for
     * @return the index of the first occurrence of the specified DocStruct in
     *         this DocStruct, separated by comma
     * @throws NoSuchElementException
     *             if this DocStruct does not contain the DocStruct
     */
	public String indexOf(DocStruct d) throws NoSuchElementException {
		return indexOf(d, null);
	}

    /**
     * Returns the index of the first occurrence of the specified element in
     * this DocStruct after the specified index or throws an exception. More
     * formally, returns the lowest index of the DocStruct in this DocStruct
     * after the index. If there is no such index, a NoSuchElementException will
     * be thrown. The search will be fast-forwarded to the specified element so
     * that the search will continue right after the specified element. If there
     * is no such index, a NoSuchElementException will be thrown.
     *
     * @param d
     *            DocStruct to search for
     * @param afterIndex
     *            index after which to start searching
     * @return the index of the first occurrence of the specified DocStruct in
     *         this DocStruct, separated by comma
     * @throws NoSuchElementException
     *             if this DocStruct does not contain the DocStruct
     */
	public String indexOf(DocStruct d, String afterIndex) throws NoSuchElementException {
		int from = 0;
		String subIndex = null;
		if (afterIndex != null) {
			int comma = afterIndex.indexOf(',');
			if (comma >= 0) {
				from = Integer.parseInt(afterIndex.substring(0, comma));
				subIndex = afterIndex.substring(comma + 1);
			} else {
				from = Integer.parseInt(afterIndex) + 1;
			}
		}

		if (children != null) {
			for (int i = from; i < children.size(); i++) {
				DocStruct child = children.get(i);
				if (subIndex == null && child.equals(d)) {
					return Integer.toString(i);
				}
				try {
					return Integer.toString(i) + ',' + child.indexOf(d, subIndex);
				} catch (NoSuchElementException go_on) {
				}
				subIndex = null;
			}
		}
		throw new NoSuchElementException("No " + d + " in " + this);
	}

    /**
     * Retrieves the name of the anchor structure, if any, or null otherwise.
     * Anchors are a special type of document structure, which group other
     * structure entities together, but have no own content. Imagine a
     * periodical as such an anchor. The periodical itself is a virtual
     * structure entity without any own content, but groups all years of
     * appearance together. Years may be anchors again for volumes, etc.
     *
     * @return String, which is null, if it cannot be used as an anchor
     */
	public String getAnchorClass() {
		if (type == null) {
			return null;
		}
		return type.getAnchorClass();
	}

    /**
     * The function getAllAnchorClasses() traverses the structure tree and
     * returns an ordered list of all anchor classes that are used by this
     * structure.
     *
     * @return an ordered collection of all used anchors
     * @throws PreferencesException
     *             if an anchor class name is encountered a second time after
     *             having been descending right into a hierarchy to be
     *             maintained in another anchor class already
     */
	public Collection<String> getAllAnchorClasses() throws PreferencesException {
		LinkedHashSet<String> result = new LinkedHashSet<String>();
		String anchorClass = getAnchorClass();
		if (anchorClass != null) {
			result.add(anchorClass);
			List<DocStruct> docStructs = getAllRealSuccessors();
			do {
				anchorClass = null;
				List<DocStruct> nextLevel = new LinkedList<DocStruct>();
				for (DocStruct docStruct : docStructs) {
					String ancora = docStruct.getAnchorClass();
					if (ancora != null) {
						if (anchorClass == null) {
							anchorClass = ancora;
						} else if (!anchorClass.equals(ancora)) {
							throw new PreferencesException(
									"All real successors of an anchor class that are of an anchor class themselves "
											+ "must belong to the same anchor class. The given logical document "
											+ "structure in combination with the anchor names configured would result "
											+ "in the hierarchical level " + docStruct.getParent().getType().getName()
											+ "\u200A\u2014\u200Abelonging to the anchor class "
											+ docStruct.getParent().getType().getAnchorClass() + "\u200A\u2014\u200Ato"
											+ " have children which belong to the different anchor classes "
											+ anchorClass + " and " + ancora + ", which is not supported.");
						}
						nextLevel.addAll(docStruct.getAllRealSuccessors());
					}
				}
				if(anchorClass != null && !result.add(anchorClass)) {
					String last = "";
					for (String entry : result) {
						last = entry;
					}
					throw new PreferencesException(
							"All levels of the logical document structure that belong to the same anchor file must "
									+ "immediately  follow each other as children. The given logical document "
									+ "structure in combination with the anchor names configured would result in an "
									+ "interruption of the elements being stored in the " + anchorClass + " anchor by "
									+ "elements to be stored in the " + last + " anchor,  which isn’t possible.");
				}
				docStructs = nextLevel;
			} while (docStructs.size() > 0);
		}
		return result;
	}

    /**
     * The function getChild() returns a child element from this structural
     * entity by numeric reference.
     *
     * @param reference
     *            reference to the child entity to get
     * @return child entity, if found
     * @throws IndexOutOfBoundsException
     *             if the child indicated cannot be reached
     */
	public DocStruct getChild(String reference) {
		if(children == null) {
			throw new IndexOutOfBoundsException(reference);
		}
		int fieldSeparator;
		if ((fieldSeparator = reference.indexOf(',')) > -1) {
			int index = Integer.parseInt(reference.substring(0, fieldSeparator));
			return children.get(index).getChild(reference.substring(fieldSeparator + 1));
		} else {
			return children.get(Integer.parseInt(reference));
		}
	}

    /**
     * The function addMetadata() adds a meta data field with the given name to
     * this DocStruct and sets it to the given value.
     *
     * @param fieldName
     *            name of the meta data field to add
     * @param value
     *            value to set the field to
     * @return the object, to be able to write several statements in-line
     * @throws MetadataTypeNotAllowedException
     *             if no corresponding MetadataType object is returned by
     *             getAddableMetadataTypes()
     */
	public DocStruct addMetadata(String fieldName, String value) throws MetadataTypeNotAllowedException {
		boolean success = false;
		for (MetadataType fieldType : type.getAllMetadataTypes()) {
			if (fieldType.getName().equals(fieldName)) {
				Metadata field = new Metadata(fieldType);
				field.setValue(value);
				addMetadata(field);
				success = true;
				break;
			}
		}
		if (!success) {
			throw new MetadataTypeNotAllowedException("Couldn’t add " + fieldName + " to " + type.getName()
					+ ": No corresponding MetadataType object in result of DocStruc.getAllMetadataTypes().");
		}
		return this;
	}

    /**
     * The function createChild() creates a child DocStruct below a DocStruct.
     * This is a convenience function to add a DocStruct by its type name
     * string.
     *
     * @param type
     *            structural type of the child to create
     * @param caudexDigitalis
     *            act to create the child in
     * @param ruleset
     *            rule set the act is based on
     * @return the child created
     * @throws TypeNotAllowedForParentException
     *             is thrown, if this DocStruct is not allowed for a parent
     * @throws TypeNotAllowedAsChildException
     *             if a child should be added, but it's DocStruct type isn't
     *             member of this instance's DocStruct type
     */
	public DocStruct createChild(String type, DigitalDocument caudexDigitalis, Prefs ruleset)
			throws TypeNotAllowedForParentException, TypeNotAllowedAsChildException {
		DocStruct result = caudexDigitalis.createDocStruct(ruleset.getDocStrctTypeByName(type));
		addChild(result);
		return result;
	}

    /**
     * The function getChild() returns a child of a DocStruct, identified by its
     * type and an identifier in a meta data field of choice. More formally,
     * returns the first child matching the given conditions and does not work
     * recursively. If no matching child is found, throws
     * NoSuchElementException.
     *
     * @param type
     *            structural type of the child to locate
     * @param identifierField
     *            meta data field that holds the identifer to locate the child
     * @param identifier
     *            identifier of the child to locate
     * @return the child, if found
     * @throws NoSuchElementException
     *             if no matching child is found
     */
	public DocStruct getChild(String type, String identifierField, String identifier) throws NoSuchElementException {
		List<DocStruct> children = getAllChildrenByTypeAndMetadataType(type, identifierField);
		if (children == null) {
			children = Collections.emptyList();
		}
		for (DocStruct child : children) {
			for (Metadata metadataElement : child.getAllMetadata()) {
				if (metadataElement.getType().getName().equals(identifierField)
						&& metadataElement.getValue().equals(identifier)) {
					return child;
				}
			}
		}
		throw new NoSuchElementException("No child " + type + " with " + identifierField + " = " + identifier + " in "
				+ this + '.');
	}

    /**
     * The function getMetadataByType() returns a list of all meta data elements
     * that are associated with this element and of a given type.
     *
     * @param typeName
     *            name of the type of meta data to look for
     * @return a list of all meta data elements of that type
     */
	public List<Metadata> getMetadataByType(String typeName) {
		LinkedList<Metadata> result = new LinkedList<Metadata>();
		if (allMetadata != null) {
			for (Metadata metadata : allMetadata) {
				if (metadata.getType().getName().equals(typeName)) {
					result.add(metadata);
				}
			}
		}
		return result;
	}

    /**
     * The function toString() returns a concise but informative representation
     * of this DocStruct that is easy for a person to read.
     *
     * The toString method for class DocStruct returns a string consisting of
     * the type name of which the DocStruct is an instance, an (optionally
     * truncated) identifier, if one is found, and the children of the
     * DocStruct, if any.
     *
     * @return a string representation of the DocStruct
     * @see java.lang.Object#toString()
     */
	@Override
	public String toString() {
		final int EM_DASH = 0x2014;
		final int HORIZONTAL_ELLIPSIS = 0x2026;
		final short MAX_CHARS = 12;

		StringBuilder result = new StringBuilder();
		if (type == null || type.getName() == null) {
			result.append(identify(this));
		} else {
			result.append(type.getName());
		}
		if(type != null) {
			result.append(' ');
		}
		result.append('(');
		if (allMetadata == null) {
			result.appendCodePoint(EM_DASH);
		} else {
			String out = null;
			Iterator<String> iter = IDENTIFIER_METADATA_FIELDS_FOR_TOSTRING.iterator();
			while (out == null && iter.hasNext()) {
				Iterator<Metadata> mdIter = getMetadataByType(iter.next()).iterator();
				while (mdIter.hasNext() && out == null) {
					out = mdIter.next().getValue();
				}
			}
			if (out != null && out.length() > MAX_CHARS) {
				result.append(out.substring(0, MAX_CHARS - 1));
				result.appendCodePoint(HORIZONTAL_ELLIPSIS);
			} else if (out != null) {
				result.append(out);
			} else {
				result.append("\u2026 ");
				result.append(allMetadata.size());
				result.append(" \u2026");
			}
		}
		result.append(')');
		if(children == null) {
			result.append("[\u2014]");
		} else {
			result.append(children.toString());
		}
		return result.toString();
	}

    /**
     * Returns whether a downwards METS pointer must be written. This is the
     * case if the parent docStruct is of the the anchor class of the file thas
     * is currently written, but this docStruct isn’t.
     *
     * @param fileClass
     *            anchor class of the file to write
     * @return whether a downwards METS pointer must be written
     */
	public boolean mustWriteDownwardsMptrIn(String fileClass) {
		if (fileClass == null || parent == null) {
			return false;
		}
		return fileClass.equals(parent.getType().getAnchorClass())
				&& !fileClass.equals(type.getAnchorClass());
	}

    /**
     * Returns whether an upwards METS pointer must be written. This is the case
     * if the metadata of this docStruct is not kept in the file currently under
     * construction, and either this docStruct has no parent and the anchor
     * class of the file to create is different from the anchor class of this
     * docStruct, or if the parent of this docStruct belongs to a different
     * anchor class and the anchor class of the file to create appears after the
     * anchor class of the parent of this docStruct in the list of anchor
     * classes for the logical document structure.
     *
     * @param fileClass
     *            anchor class of the file to write
     * @return whether an upwards METS pointer must be written
     * @throws PreferencesException
     *             if an anchor class name is encountered a second time after
     *             having been descending right into a hierarchy to be
     *             maintained in another anchor class already
     */
	public boolean mustWriteUpwardsMptrIn(String fileClass) throws PreferencesException {
		String anchorClass = type.getAnchorClass();
		if (fileClass == null && anchorClass == null || fileClass != null && fileClass.equals(anchorClass)) {
			return false;
		}
		if (this.parent == null) {
			return anchorClass == null ? false : !anchorClass.equals(fileClass);
		}
		String parentClass = parent.getType().getAnchorClass();
		if (parentClass == null || parentClass.equals(anchorClass)) {
			return false;
		}
		Collection<String> anchorChain = getTopStruct().getAllAnchorClasses();
		anchorChain.add(null);
		Iterator<String> capstan = anchorChain.iterator();
		String link;
		do {
			link = capstan.next();
			if (link.equals(fileClass)) {
				return false;
			}
		} while (!link.equals(parentClass));
		return true;
	}

    /**
     * Returns the topmost DocStruct
     *
     * @return the topmost DocStruct
     */
	public DocStruct getTopStruct() {
		return parent == null ? this : parent.getTopStruct();
	}

    /**
     * Returns a readable name for a DocStruct.
     *
     * @param obj
     *            DocStruct whose name is to return
     * @return a readable name for the DocStruct
     */
	private static String identify(DocStruct obj) {
		DocStructType objectType = obj.getType();
		if (objectType != null && objectType.getName() != null) {
			return "'" + objectType.getName() + "'";
		}
		DocStruct parent = obj.getParent();
		if (parent == null) {
			return "top level";
		}
		List<DocStruct> parentsChildren = parent.getAllChildren();
		if (parentsChildren == null || parentsChildren.isEmpty()) {
			return "orphan";
		}
		int position = parentsChildren.indexOf(obj);
		if (position < 0) {
			return "orphan";
		}
		String childOfParent = " child of " + identify(parent);
		if (position == 0) {
			return "first" + childOfParent;
		}
		int childNo = position + 1;
		if (childNo == parentsChildren.size()) {
			return "last" + childOfParent;
		}
		String childIndex = Integer.toString(childNo);
		switch (Integer.valueOf(childIndex.substring(childIndex.length() - 1))) {
		case 1:
			return childIndex + "st" + childOfParent;
		case 2:
			return childIndex + "nd" + childOfParent;
		case 3:
			return childIndex + "rd" + childOfParent;
		default:
			return childIndex + "th" + childOfParent;
		}
	}
}<|MERGE_RESOLUTION|>--- conflicted
+++ resolved
@@ -1454,63 +1454,7 @@
     /**
      * Removes a meta-data group from this instance. If (according to
      * configuration) at least one meta-data group of this type is required on
-     * this instance, the meta-data group will <i>not be removed</i>. By setting
-     * the parameter {@code force} to {@code true}, this behaviour can be
-     * overridden. Thus, you can create documents that cannot be validated.
-     * <p>
-<<<<<<< HEAD
-     * If you want to remove a meta-data group just to replace it, use the
-     * method {{@link #changeMetadataGroup(MetadataGroup, MetadataGroup)}
-     * instead.
-     *
-     * @param theMd
-     *            meta-data group which should be removed
-     * @param force
-     *            if true, the meta-data group is removed even if the count
-     *            falls below the required amount
-     * @return true, if the meta-data group was removed, false otherwise
-     * @see #canMetadataGroupBeRemoved(MetadataGroupType)
-     */
-    public boolean removeMetadataGroup(MetadataGroup theMd, boolean force) {
-
-        MetadataGroupType inMdType;
-        String maxnumbersallowed;
-        int typesavailable;
-
-        // Get Type of inMD.
-        inMdType = theMd.getType();
-
-        // How many metadata of this type do we have already.
-        typesavailable = countMDofthisType(inMdType.getName());
-
-        // How many types must be at least available.
-        maxnumbersallowed = this.type.getNumberOfMetadataGroups(inMdType);
-
-        if (force && typesavailable == 1 && maxnumbersallowed.equals("+")) {
-            // There must be at least one.
-            return false;
-        }
-        if (force && typesavailable == 1 && maxnumbersallowed.equals("1m")) {
-            // There must be at least one.
-            return false;
-        }
-
-        theMd.myDocStruct = null;
-
-        this.allMetadataGroups.remove(theMd);
-
-        return true;
-    }
-
-    /**
-     * Removes a meta-data group from this instance. If (according to
-     * configuration) at least one meta-data group of this type is required on
      * this instance, the meta-data group will <i>not be removed</i>.
-=======
-     * Removes Metadata from this DocStruct object. If there must be at least one Metadata object of this kind, attached to this DocStruct instance
-     * (according to configuration), the metadata is NOT removed.
-     * </p>
->>>>>>> aa27a2d7
      * <p>
      * If you want to remove a meta-data group just to replace it, use the
      * method {{@link #changeMetadataGroup(MetadataGroup, MetadataGroup)}
@@ -1522,13 +1466,9 @@
      * @see #canMetadataGroupBeRemoved(MetadataGroupType)
      */
     public boolean removeMetadataGroup(MetadataGroup inMD) {
-<<<<<<< HEAD
-        return removeMetadataGroup(inMD, false);
-=======
         inMD.myDocStruct = null;
         this.allMetadataGroups.remove(inMD);
         return true;
->>>>>>> aa27a2d7
     }
 
     /**
@@ -1727,56 +1667,6 @@
         return true;
     }
 
-<<<<<<< HEAD
-    /**
-     * Removes a meta-datum from this instance. If (according to configuration)
-     * at least one {@link Metadata} of this type is required on this instance,
-     * the meta-datum will <i>not be removed</i>. By setting the parameter
-     * {@code force} to {@code true}, this behaviour can be overridden. Thus,
-     * you can create documents that cannot be validated.
-     * <p>
-     * If you want to remove a meta-data group just to replace it, use the
-     * method {@link #changeMetadata(Metadata, Metadata)} instead.
-     *
-     * @param theMd
-     *            meta-datum which should be removed
-     * @param force
-     *            if true, the meta-datum is removed even if the count falls
-     *            below the required amount
-     * @return true, if the meta-datum removed, false otherwise
-     * @see #canMetadataBeRemoved(MetadataType)
-     */
-    public boolean removeMetadata(Metadata theMd, boolean force) {
-
-        MetadataType inMdType;
-        String maxnumbersallowed;
-        int typesavailable;
-
-        // Get Type of inMD.
-        inMdType = theMd.getType();
-
-        // How many metadata of this type do we have already.
-        typesavailable = countMDofthisType(inMdType.getName());
-
-        // How many types must be at least available.
-        maxnumbersallowed = this.type.getNumberOfMetadataType(inMdType);
-
-        if (force && typesavailable == 1 && maxnumbersallowed.equals("+")) {
-            // There must be at least one.
-            return false;
-        }
-        if (force && typesavailable == 1 && maxnumbersallowed.equals("1m")) {
-            // There must be at least one.
-            return false;
-        }
-
-        theMd.myDocStruct = null;
-
-        this.allMetadata.remove(theMd);
-
-        return true;
-    }
-
     /**
      * Removes a meta-datum from this instance. If (according to configuration)
      * at least one {@link Metadata} of this type is required on this instance,
@@ -1784,16 +1674,6 @@
      * <p>
      * If you want to remove a meta-data group just to replace it, use the
      * method {@link #changeMetadata(Metadata, Metadata)} instead.
-=======
-    /***************************************************************************
-     * <p>
-     * Removes Metadata from this DocStruct object. If there must be at least one Metadata object of this kind, attached to this DocStruct instance
-     * (according to configuration), the metadata is NOT removed.
-     * </p>
-     * <p>
-     * If you want to remove Metadata of a specific type temporarily (e.g. to replace it), use the changeMetadata method instead.
-     * </p>
->>>>>>> aa27a2d7
      *
      * @param theMd
      *            meta-datum which should be removed
@@ -1801,13 +1681,9 @@
      * @see #canMetadataBeRemoved(MetadataType)
      */
     public boolean removeMetadata(Metadata inMD) {
-<<<<<<< HEAD
-        return removeMetadata(inMD, false);
-=======
         inMD.myDocStruct = null;
         this.allMetadata.remove(inMD);
         return true;
->>>>>>> aa27a2d7
     }
 
     /**
@@ -2917,31 +2793,16 @@
         throw mtnae;
     }
 
-<<<<<<< HEAD
-    /**
-     * Removes a person from this instance. If (according to configuration) at
-     * least one {@link Person} of this type is required on this instance, the
-     * meta-datum will <i>not be removed</i>. By setting the parameter
-     * {@code force} to {@code true}, this behaviour can be overridden. Thus,
-     * you can create documents that cannot be validated.
+    /**
+     * Removes a person from this instance.
      *
      * @param in
      *            person which should be removed
-     * @param force
-     *            if true, the person is not removed if the count falls below
-     *            the required amount
-     * @return true, if the person could be removed, false otherwise
-     */
-    public boolean removePerson(Person in, boolean force) throws IncompletePersonObjectException {
-
-=======
-    /***************************************************************************
-     * @param in
-     * @return true, if removed; otherwise false
+     * @return true, if {@code in} is not {@code null}
      * @throws IncompletePersonObjectException
-     **************************************************************************/
+     *            if {@code in} does not have a {@link MetadataType}
+     */
     public boolean removePerson(Person in) throws IncompletePersonObjectException {
->>>>>>> aa27a2d7
         if (this.persons == null) {
             return false;
         }
@@ -2955,29 +2816,9 @@
         return true;
     }
 
-<<<<<<< HEAD
-    /**
-     * Removes a person from this instance. If (according to configuration) at
-     * least one {@link Person} of this type is required on this instance, the
-     * meta-datum will <i>not be removed</i>.
-     *
-     * @param in
-     *            person which should be removed
-     * @return true, if the person could be removed, false otherwise
-     */
-    public boolean removePerson(Person in) throws IncompletePersonObjectException {
-        return removePerson(in, false);
-    }
-
     /**
      * Returns a list of all persons. If no {@link Person} objects are
      * available, {@code null} is returned.
-=======
-    /***************************************************************************
-     * <p>
-     * Get a list of all Person objects.
-     * </p>
->>>>>>> aa27a2d7
      *
      * @return all persons
      */
