package ugh.fileformats.mets;

/*******************************************************************************
 * ugh.fileformats.mets / MetsMods.java
 * 
 * Copyright 2010 Center for Retrospective Digitization, Göttingen (GDZ)
 * 
 * http://gdz.sub.uni-goettingen.de
 * 
 * This program is free software; you can redistribute it and/or modify it
 * under the terms of the GNU Lesser General Public License as published by
 * the Free Software Foundation; either version 3 of the License, or (at your
 * option) any later version.
 * 
 * This Library is distributed in the hope that it will be useful, but WITHOUT
 * ANY WARRANTY; without even the implied warranty of MERCHANTABILITY or
 * FITNESS FOR A PARTICULAR PURPOSE. See the GNU Lesser General Public License
 * for more details.
 * 
 * You should have received a copy of the GNU Lesser General Public License
 * along with this library; if not, write to the Free Software Foundation,
 * Inc., 59 Temple Place, Suite 330, Boston, MA 02111-1307, USA.
 ******************************************************************************/

import gov.loc.mets.AmdSecType;
import gov.loc.mets.DivType;
import gov.loc.mets.DivType.Fptr;
import gov.loc.mets.FileType;
import gov.loc.mets.FileType.FLocat;
import gov.loc.mets.Helper;
import gov.loc.mets.MdSecType;
import gov.loc.mets.MdSecType.MdWrap;
import gov.loc.mets.MdSecType.MdWrap.XmlData;
import gov.loc.mets.MetsDocument;
import gov.loc.mets.MetsDocument.Mets;
import gov.loc.mets.MetsType.FileSec;
import gov.loc.mets.MetsType.FileSec.FileGrp;
import gov.loc.mets.MetsType.StructLink;
import gov.loc.mets.StructLinkType.SmLink;
import gov.loc.mets.StructMapType;
import gov.loc.mods.v3.ModsDocument;

import java.io.ByteArrayInputStream;
import java.io.ByteArrayOutputStream;
import java.io.File;
import java.io.FileNotFoundException;
import java.io.FileOutputStream;
import java.io.IOException;
import java.io.ObjectInputStream;
import java.io.ObjectOutputStream;
import java.io.Reader;
import java.io.StringReader;
import java.math.BigInteger;
import java.text.DecimalFormat;
import java.text.SimpleDateFormat;
import java.util.ArrayList;
import java.util.Date;
import java.util.HashMap;
import java.util.Iterator;
import java.util.LinkedList;
import java.util.List;
import java.util.Map.Entry;
import java.util.SortedMap;
import java.util.TimeZone;
import java.util.TreeMap;
import java.util.regex.Matcher;
import java.util.regex.Pattern;

import javax.xml.parsers.DocumentBuilder;
import javax.xml.parsers.DocumentBuilderFactory;
import javax.xml.parsers.FactoryConfigurationError;
import javax.xml.parsers.ParserConfigurationException;
import javax.xml.xpath.XPath;
import javax.xml.xpath.XPathConstants;
import javax.xml.xpath.XPathExpression;
import javax.xml.xpath.XPathExpressionException;
import javax.xml.xpath.XPathFactory;

import org.apache.log4j.Logger;
import org.apache.oro.text.perl.Perl5Util;
import org.apache.xmlbeans.XmlException;
import org.apache.xmlbeans.XmlObject;
import org.apache.xmlbeans.XmlOptionCharEscapeMap;
import org.apache.xmlbeans.XmlOptions;
import org.w3c.dom.Attr;
import org.w3c.dom.DOMException;
import org.w3c.dom.Document;
import org.w3c.dom.Element;
import org.w3c.dom.NamedNodeMap;
import org.w3c.dom.Node;
import org.w3c.dom.NodeList;
import org.w3c.dom.bootstrap.DOMImplementationRegistry;
import org.w3c.dom.ls.DOMImplementationLS;
import org.w3c.dom.ls.LSSerializer;
import org.xml.sax.InputSource;
import org.xml.sax.SAXException;
import org.xml.sax.SAXParseException;

import ugh.dl.AmdSec;
import ugh.dl.ContentFile;
import ugh.dl.DigitalDocument;
import ugh.dl.DocStruct;
import ugh.dl.DocStructType;
import ugh.dl.FileSet;
import ugh.dl.MetadataGroup;
import ugh.dl.Metadata;
import ugh.dl.MetadataGroupType;
import ugh.dl.MetadataType;
import ugh.dl.Person;
import ugh.dl.Prefs;
import ugh.dl.Reference;
import ugh.dl.Md;
import ugh.dl.VirtualFileGroup;
import ugh.exceptions.DocStructHasNoTypeException;
import ugh.exceptions.ImportException;
import ugh.exceptions.MetadataTypeNotAllowedException;
import ugh.exceptions.MissingModsMappingException;
import ugh.exceptions.PreferencesException;
import ugh.exceptions.ReadException;
import ugh.exceptions.TypeNotAllowedAsChildException;
import ugh.exceptions.TypeNotAllowedForParentException;
import ugh.exceptions.WriteException;

/*******************************************************************************
 * @author Stefan Funk
 * @author Robert Sehr
 * @version 2013-05-08
 * @since 2008-05-09
 * 
 *        TODOLOG
 * 
 *        TODO REFACTOR ALL THE XPATH PARSING STUFF!!
 * 
 *        TODO Separate the VirtualFileGroup usage, put it into MetsModsImportExport!
 *
 *        TODO Get the anchor files from the METS' mptrs, and not via filename! Don't we do that already?
 * 
 *        TODO Check if there is a metadata with type="identifier" is existing in those DocStructs with anchor="true"! Already checked?
 *
 *        TODO Maybe read the content files while reading the DocStructs and then use the MetsHelper to retrieve things!
 * 
 *        CHANGELOG
 * 
 *        05.05.2010 --- Funk --- Commented out some DPD-407 debigging checks. --- Added check for empty displayName at displayName creation.
 * 
 *        11.03.2010 --- Funk --- Closing ">"s now are escaped with &gt; at XML document storing.
 * 
 *        10.03.2010 --- Funk --- Added ValueRegExps to AnchorIdentifier.
 * 
 *        03.03.2010 --- Funk --- Fixed the vanishing-of-XPath-element-values-if-attributes-are-existing-bug. Using Java RegExps instead of single
 *        string char processing!
 * 
 *        25.02.2010 --- Funk --- If no MODS section is existing for a child of an anchor DocStruct, fail due to missing backlink. --- Changed some
 *        WARNINGs into DEBUG loglevel. --- Changed a "&" into a "&&", was actually a typo! --- Throw a WriteException in writeLogDmd(), if the child
 *        of anchor DocStruct has no MODS metadata! We have then no identifier!
 * 
 *        24.02.2010 --- Funk --- " "s are now also beeing ignored inside of "'"s in the prefs XPath configuration.
 * 
 *        15.02.2010 --- Funk --- Logging version information now.
 * 
 *        14.02.2010 --- Funk --- Commented the whitespace things.
 * 
 *        12.02.2010 --- Funk --- "/"s are now beeing ignored inside of "'"s in the prefs XPath configuration.
 * 
 *        26.01.2010 --- Funk --- Fixed a bug not writing all the SMLINKS into the METS file in writeSMLinks.
 * 
 *        18.01.2010 --- Funk --- Adapted class to changed DocStruct.getAllMetadataByType().
 * 
 *        23.12.2009 --- Funk --- Slightly improved the grouping functionality.
 * 
 *        22.12.2009 --- Funk --- Added some grouping functionality.
 * 
 *        21.12.2009 --- Funk --- Added some "? extends " to metadata things.
 * 
 *        14.12.2009 --- Funk --- Fixed bug forgetting to write the CatalogIDDigital in!
 * 
 *        09.12.2009 --- Funk --- Refactored the whole addAllContentFile() thing: Removed unnecesarry FPTR and addFile()s. --- Deleted unused stuff
 *        concerning FPTRs. --- Creating ContentFiles now, if no FileGroup LOCAL is existing.
 * 
 *        08.12.2009 --- Funk --- Fixed bug with FPTRs.
 * 
 *        03.12.2009 --- Funk --- Write a person, if a role is existing and a firstname OR a lastname. --- Generalized writing persons to the MODS,
 *        created writeDmdPersons().
 * 
 *        16.11.2009 --- Funk --- Always check for new content files in non-anchor documents if storing the METS file.
 * 
 *        13.11.2009 --- Funk --- Added check for non-existing anchorIdentifierMetadata Type.
 * 
 *        30.10.2009 --- Funk --- Improved XML date and RDFFile version comment.
 * 
 *        29.10.2009 --- Funk --- Fixed a NPE accessing DocStructs without children. --- WE NEED THOSE NULL RETURN VALUES TO BE REMOVED!!!!!!
 * 
 *        26.10.2009 --- Funk --- Removed the constructor without Prefs object. We really need that Prefs thing! --- Added finals for namespace
 *        prefixes, uris, and schema locations.
 * 
 *        20.10.2009 --- Funk --- smlink section is only read for non-anchor structs now, fixes bug DPD-352 --- Added modifiers to all class
 *        atributes.
 * 
 *        19.10.2009 --- Funk --- Persons with last name OR first name == "" are now be written, too!
 * 
 *        13.10.2009 --- Funk --- Fixed bug with smlink attributes, now the have an xlink namespace prefix! --- Fixed bug with NullPointerExceptions
 *        in parseMetadataForPhysicalDocStruct() at setting content files.
 * 
 *        06.10.2009 --- Funk --- Corrected some not-conform-to-rules variable names.
 * 
 *        05.10.2009 --- Funk --- Adapted metadata and person constructors.
 * 
 *        24.09.2009 --- Funk --- Refactored all the Exception things.
 * 
 *        22.09.2009 --- Funk --- Removed checking of all not needed tags in the METS formats section.
 * 
 *        21.09.2009 --- Funk --- Removed returning FALSE in readMetadataPrefs(), if a tag is set in the METS section but has no values. That is
 *        ignored now. Checked are only if <internalName> and <writeXPath> are existing --- Removed the class readPrefs from MetsMods, and put it into
 *        MetsModeImportExport. It is not needed here.
 * 
 *        11.09.2009 --- Funk --- Created a final static for the anchor filename suffix.
 * 
 *        27.08.2009 --- Funk --- Added version string comment to METS file.
 * 
 *        18.08.2009 --- Funk --- Changed Goobi namespace from "http://meta.goobi.org/v1.5.1" to "http://meta.goobi.org/v1.5.1/". --- Changed
 *        exception handling in checkForAnchorReference(), now an Exception is thrown, if an anchor file is not existing and if an anchor reference is
 *        not found.
 * 
 *        22.07.2009 --- Funk --- Fixed the non-read-internal-periodicals-bug. --- Added HTML tags to JavaDOC.
 * 
 *        17.07.2009 --- Funk --- Removed the excalibur XML parser kwatsch!
 * 
 *        16.07.2009 --- Funk --- Namespaces are handled correctly now. METS is serialised using the METS XMLBeans.
 * 
 *        08.07.2009 --- Funk --- Namespaces now are first defined with default values, then definitions from the prefs are considered and default
 *        values are beeing changed.
 * 
 *        26.06.2009 --- Funk --- ADMSEC is written no more for internal METS.
 * 
 *        18.06.2009 --- Funk --- Generalised the WriteLogDMD() method, using WriteMODS() now.
 * 
 *        08.06.2009 --- Funk --- Added sorting the metadata and persons according to prefs when storing internally --> Put into
 *        DocStruct.sortMetadataRecursively!
 * 
 *        03.06.2009 --- Funk --- Added setContentIDs setter. --- Added SUB-internal PURL handling. --- Added SUB-internal METS Reference
 *        "PPN"-dimisher.
 * 
 *        02.06.2009 --- Funk --- CHECK if the whitespaces in the XML tags can be avoided anyhow, or do we need them? TESTIT! It can: just avoid
 *        storing the XML in pretty-print OUTSIDE of UGH :-) --- CHECK why the label values have got so many special chars in it after reading! See
 *        above!
 * 
 *        29.05.2009 --- Funk --- Now metadata of the physical DocStructs are written in goobi:goobi, too. Persons are not implemented yet! --- If no
 *        files are existing in the fileSec:filegroup LOCAL, the fileset will be set from the "pathimagefiles" metadata!
 * 
 *        28.05.2009 --- Funk --- Added digiprovReferenceAnchor and digiprovPresentationAnchor.
 * 
 *        28.04.2009 --- Funk --- changed "dv:digiprov" to "dv:links" in the AMD sec.
 * 
 *        27.04.2009 --- Funk --- Re-Engaged the removal of the internal Sun JRE classes.
 * 
 *        24.04.2009 --- Funk --- Labels are not written for internal METS.
 * 
 *        22.04.2009 --- Funk --- Fixed a NullPointerException at reading the physSequence and the pages without if no files given. --- Changed
 *        writePhysDivs and writeLogDivs, for internal writing the METS DocStructTypes must not be mapped.
 * 
 *        06.04.2009 --- Funk --- Fixed problems with the empty smLink element, fixed reading of persons. Now the METS internal storing is working
 *        just fine.
 * 
 *        03.04.2009 --- Mahnke --- Got rid of internal Sun JRE classes.
 * 
 *        03.04.2009 --- Funk --- Finished METS writing. --- added some things that valid METS is written without smLinks. --- refactored some oooold
 *        for loop constructs.
 * 
 *        30.03.2009 --- Funk --- Change some DEBUG log messages to TRACE. --- Separated internal storing from exporting.
 * 
 *        27.03.2009 --- Funk --- Added some null pointer checks.
 * 
 *        24.03.2009 --- Funk --- Namespace SchemaLocations now are set for METS and MODS, if not contained in prefs.
 * 
 *        23.03.2009 --- Funk --- Finished putting all unmapped metadata to mods:extension.goobi:metadata and mods:extension:goobi:person.
 * 
 *        19.03.2009 --- Funk --- Exceptions thrown by public classes now are logged from the public classes only --- improved METS reading ---
 *        organised class documentation structure --- All "ruleset"s changed to "prefs".
 * 
 *        18.03.2009 --- Funk --- Added metsPtrAnchorUrl, fixed FileGroupID bug.
 * 
 *        13.03.2009 --- Funk --- Tested METS reading with Monographs and MultivolumeWorks. It works! --- More stringifying done.
 * 
 *        12.03.2009 --- Funk --- Nearly completed METS import --- "stringyfied" some strings.
 * 
 *        09.03.2009 --- Funk --- Persons are checked for existing type and not for value at METS export now.
 * 
 *        24.02.2009 --- Funk --- Added/Swiched on/Improved internalName 2 MetyType mapping in METS formats section.
 * 
 *        16.02.2009 --- Funk --- Empty metadata fields are NOT taken as empty tags anymore.
 * 
 *        13.02.2009 --- Funk --- ADMID is set for Monographs again, too --- DisplayName is generated from first and last name, if existing.
 * 
 *        11.02.2009 --- Funk --- MODS tags are ordered by their appearance in the prefs' METS metadata section now --- Multiple usage of the same
 *        metadataType is possible now, too.
 * 
 *        23.12.2008 --- Funk --- Commented out all the special GDZ things --- Merry Christmas!
 * 
 *        22.12.2008 --- Funk --- Error is logged, if a MODS mapping is missing for an existing metadata from the prefs.
 * 
 *        11.12.2008 --- Funk --- Added some changes for the filegroups. A LOCAL filegroup is ALWAYS created now.
 * 
 *        09.12.2008 --- Funk --- Added MPTRs.
 * 
 *        19.11.2008 --- Funk --- Added VirtualFileGroup support.
 * 
 *        18.11.2008 --- Funk --- Added digiprovMD section.
 * 
 *        21.10.2008 --- Funk --- IDs starting with "0" now instead of "1".
 * 
 *        14.10.2008 --- Funk-- - Moved the Java object storing methods into the DigitalDocument class.
 * 
 *        07.10.2008 --- Funk --- Added Java Object storing and reading.
 * 
 *        29.09.2008 --- Funk --- Logging added.
 * 
 *        26.09.2008 --- Funk --- Prefixes and default namespace can be configured in the regelsatz now --- File group data (pathes, etc.) can be
 *        configured via setters now.
 * 
 *        19.08.2008 --- Funk --- Merging of METSMODS and METSMODSGDZ
 * 
 *        30.08.2008 --- Funk --- Changed class name from ZvddMets to MetsMods, to stay compatible to the existing Goobi calls --- Added ADM and
 *        several file groups.
 * 
 *        29.07.2008 --- Funk --- Added some methods from MetsModsGdz and adapted them to the ZVDD METS profile.
 * 
 *        09.05.2008 --- Funk --- First version.
 * 
 *        OLD CHANGELOG METSMODSGDZ
 * 
 *        08.08.2008 --- Funk --- Changed class name from MetsMods to MetsModsGdz.
 * 
 *        04.08.2008 --- Funk --- Changed some namespace issues.
 * 
 *        29.07.2008 --- Funk --- Changed some visibilities to "protected" for objects to be used from MetsMods class.
 * 
 *        13.05.2008 --- Funk --- Added default constructor.
 * 
 *        29.04.2008 --- Funk --- Tried to change the whitespace handling at the XML factory level (getMDValueOfNode()), but my solution is NOT
 *        working here. Please have a look at the class RDFFile.java --- Added security checks for given person metadata in the RDF:GDZ MODS, but
 *        missing xpath queries in the Regelsatz file concerning that metadata.
 * 
 *        25.04.2008 --- Funk ---Trimming added to avoid empty xquery values caused by newlines.
 * 
 ******************************************************************************/

public class MetsMods implements ugh.dl.Fileformat {

<<<<<<< HEAD
    /***************************************************************************
     * VERSION STRING
     **************************************************************************/

    private static String VERSION = "1.9-20100505";

    /***************************************************************************
     * STATIC FINALS
     **************************************************************************/

    // The logger.
    protected static final Logger LOGGER = Logger.getLogger(ugh.dl.DigitalDocument.class);

    // The line.
    protected static final String LINE = "--------------------" + "--------------------" + "--------------------" + "--------------------";

    // Default namespace things.
    private static final String DEFAULT_METS_PREFIX = "mets";
    private static final String DEFAULT_METS_URI = "http://www.loc.gov/METS/";
    private static final String DEFAULT_METS_SCHEMA_LOCATION = "http://www.loc.gov/standards/mets/version17/mets.v1-7.xsd";
    private static final String DEFAULT_MODS_PREFIX = "mods";
    private static final String DEFAULT_MODS_URI = "http://www.loc.gov/mods/v3";
    private static final String DEFAULT_SCHEMA_LOCATION = "http://www.loc.gov/standards/mods/v3/mods-3-3.xsd";
    private static final String DEFAULT_GOOBI_PREFIX = "goobi";
    private static final String DEFAULT_GOOBI_URI = "http://meta.goobi.org/v1.5.1/";
    private static final String DEFAULT_GOOBI_SCHEMA_LOCATION = "";
    private static final String DEFAULT_DV_PREFIX = "dv";
    private static final String DEFAULT_DV_URI = "http://dfg-viewer.de/";
    private static final String DEFAULT_DV_SCHEMA_LOCATION = "";
    private static final String DEFAULT_XLINK_PREFIX = "xlink";
    private static final String DEFAULT_XLINK_URI = "http://www.w3.org/1999/xlink";
    private static final String DEFAULT_XLINK_SCHEMA_LOCATION = "";
    private static final String DEFAULT_XSI_PREFIX = "xsi";
    private static final String DEFAULT_XSI_URI = "http://www.w3.org/2001/XMLSchema-instance";
    private static final String DEFAULT_XSI_SCHEMA_LOCATION = "";

    private static final String DEFAULT_MIX_PREFIX = "mix";
    private static final String DEFAULT_MIX_URI = "http://www.loc.gov/standards/mix/";
    private static final String DEFAULT_MIX_SCHEMA_LOCATION = "http://www.loc.gov/standards/mix/mix.xsd";

    private static final String DEFAULT_PREMIS_PREFIX = "premis";
    private static final String DEFAULT_PREMIS_URI = "http://www.loc.gov/standards/premis/";
    private static final String DEFAULT_PREMIS_SCHEMA_LOCATION = "http://www.loc.gov/standards/premis/v2/premis-v2-0.xsd";

    // Validation and anchor finals.
    protected static final boolean DO_VALIDATE = true;
    protected static final boolean DO_NOT_VALIDATE = false;
    protected static final boolean IS_ANCHOR = true;
    protected static final boolean IS_NOT_ANCHOR = false;

    // Type names for METS generation (from the prefs).
    protected static final String METS_PREFS_NODE_NAME_STRING = "METS";
    protected static final String METS_PREFS_INTERNALNAME_STRING = "InternalName";
    protected static final String METS_PREFS_METSTYPE_STRING = "MetsType";
    protected static final String METS_PREFS_WRITEXPATH_SEPARATOR_STRING = "#";

    // Store persons in mods:extension.goobi:person.
    protected static final String GOOBI_PERSON_LASTNAME_STRING = "lastName";
    protected static final String GOOBI_PERSON_FIRSTNAME_STRING = "firstName";
    protected static final String GOOBI_PERSON_IDENTIFIER_STRING = "identifier";
    protected static final String GOOBI_PERSON_IDENTIFIERTYPE_STRING = "identifierType";
    protected static final String GOOBI_PERSON_AFFILIATION_STRING = "affiliation";
    protected static final String GOOBI_PERSON_AUTHORITYID_STRING = "authorityID";
    protected static final String GOOBI_PERSON_AUTHORITYURI_STRING = "authorityURI";
    protected static final String GOOBI_PERSON_AUTHORITYVALUE_STRING = "authorityValue";
    protected static final String GOOBI_PERSON_DISPLAYNAME_STRING = "displayName";
    protected static final String GOOBI_PERSON_PERSONTYPE_STRING = "personType";

    // The Goobi internal metadata XPath.
    protected static final String GOOBI_INTERNAL_METADATA_XPATH = "/mods:mods/mods:extension/goobi:goobi/goobi:metadata";

    // This is the metadata the StructMap LOGICAL labels are creared from.
    protected static final String METS_PREFS_LABEL_METADATA_STRING = "TitleDocMain";

    // Some METS string finals.
    protected static final String METS_METS_STRING = "mets";
    protected static final String METS_STRUCTMAP_TYPE_LOGICAL_STRING = "LOGICAL";
    protected static final String METS_STRUCTMAP_TYPE_PHYSICAL_STRING = "PHYSICAL";
    protected static final String METS_MPTR_URL_STRING = "mptrUrl";
    protected static final String METS_MPTR_URL_ANCHOR_STRING = "mptrUrlAnchor";
    protected static final String METS_FILESEC_STRING = "fileSec";
    protected static final String METS_STRUCTMAP_STRING = "structMap";
    protected static final String METS_STRUCTMAPTYPE_STRING = "TYPE";
    protected static final String METS_FILEGROUP_LOCAL_STRING = "LOCAL";
    protected static final String METS_AMDSEC_STRING = "amdSec";
    protected static final String METS_DMDSEC_STRING = "dmdSec";
    protected static final String METS_RIGHTSMD_STRING = "rightsMD";
    protected static final String METS_MDWRAP_STRING = "mdWrap";
    protected static final String METS_MIMETYPE_STRING = "MIMETYPE";
    protected static final String METS_MDTYPE_STRING = "MDTYPE";
    protected static final String METS_OTHERMDTYPE_STRING = "OTHERMDTYPE";
    protected static final String METS_ID_STRING = "ID";
    protected static final String METS_XMLDATA_STRING = "xmlData";
    protected static final String METS_FILEGRP_STRING = "fileGrp";
    protected static final String METS_FILEGROUPUSE_STRING = "USE";
    protected static final String METS_LOCTYPE_STRING = "LOCTYPE";
    protected static final String METS_DIV_STRING = "div";
    protected static final String METS_FPTR_STRING = "fptr";
    protected static final String METS_MPTR_STRING = "mptr";
    protected static final String METS_SMLINK_STRING = "smLink";
    protected static final String METS_STRUCTLINK_STRING = "structLink";
    protected static final String METS_DIVTYPE_STRING = "TYPE";
    protected static final String METS_CONTENTIDS_STRING = "CONTENTIDS";
    protected static final String METS_FILEID_STRING = "FILEID";
    protected static final String METS_LABEL_STRING = "LABEL";
    protected static final String METS_DMDID_STRING = "DMDID";
    protected static final String METS_ADMID_STRING = "ADMID";
    protected static final String METS_ORDER_STRING = "ORDER";
    protected static final String METS_ORDERLABEL_STRING = "ORDERLABEL";
    protected static final String METS_HREF_STRING = "href";
    protected static final String METS_TO_STRING = "to";
    protected static final String METS_FROM_STRING = "from";
    protected static final String METS_XMLNS_STRING = "xmlns";
    protected static final String METS_SCHEMALOCATION_STRING = "schemaLocation";
    protected static final String METS_URN_NAME = "_urn";
    protected static final String RULESET_ORDER_NAME = "CurrentNoSorting";

    // Type names for preferences parsing.
    protected static final String PREFS_METADATA_STRING = "Metadata";
    protected static final String PREFS_GROUP_STRING = "Group";
    protected static final String PREFS_DOCSTRUCT_STRING = "DocStruct";
    protected static final String PREFS_NAMESPACEDEFINITION_STRING = "NamespaceDefinition";
    protected static final String PREFS_XPATHANCHORQUERY_STRING = "XPathAnchorQuery";
    protected static final String PREFS_ANCHORIDENTIFIERMETADATATYPE_STRING = "AnchorIdentifierMetadataType";
    protected static final String PREFS_ANCHORIDENTIFIERVALUEREGEXP_STRING = "ValueRegExp";
    protected static final String PREFS_NAMESPACE_URI_STRING = "URI";
    protected static final String PREFS_NAMESPACE_PREFIX_STRING = "prefix";
    protected static final String PREFS_NAMESPACE_SCHEMALOCATION = "schemaLocation";

    // Type names for metadata handling.
    protected static final String METADATA_LOGICAL_PAGE_NUMBER = "logicalPageNumber";
    protected static final String METADATA_PHYSICAL_PAGE_NUMBER = "physPageNumber";
    protected static final String METADATA_PAGE_UNCOUNTED_VALUE = "uncounted";
    protected static final String METADATA_PHYSICAL_BOUNDBOOK_STRING = "BoundBook";
    protected static final String METADATA_PHYSICAL_PAGE_STRING = "page";

    // Reference type name for logical <> physical references.
    protected static final String LOGICAL_PHYSICAL_MAPPING_TYPE_STRING = "logical_physical";

    // Some XPath processor finals.
    public static final short ELEMENT_NODE = 1;
    public static final short ATTRIBUTE_NODE = 2;
    public static final short TEXT_NODE = 3;

    // Some general pre- and suffixes.
    protected static final String DECIMAL_FORMAT = "0000";
    protected static final String AMD_PREFIX = "AMD";
    protected static final String TECHMD_PREFIX = "techMD";
    protected static final String FILE_PREFIX = "FILE_";
    protected static final String LOG_PREFIX = "LOG_";
    protected static final String DMDLOG_PREFIX = "DMDLOG_";
    protected static final String PHYS_PREFIX = "PHYS_";
    protected static final String DMDPHYS_PREFIX = "DMDPHYS_";
    protected static final String ANCHOR_XML_FILE_SUFFIX_STRING = "_anchor";
    private boolean writeLocalFilegroup = true;

    /***************************************************************************
     * FINALS
     **************************************************************************/

    // Set class functionality flags.
    protected final boolean exportable = true;
    protected final boolean importable = false;
    protected final boolean updateable = false;

    /***************************************************************************
     * INSTANCE VARIABLES
     **************************************************************************/

    // Contains key/value pairs of namespace prefix/namespace and namespace
    // prefix/namespaceDeclaration.
    protected HashMap<String, Namespace> namespaces = new HashMap<String, Namespace>();
    protected HashMap<String, String> namespaceDeclarations = new HashMap<String, String>();

    // SortedMap for mapping file IDs to content files (default sorting order is
    // the key (String).
    protected SortedMap<String, ContentFile> sortedFileMap = new TreeMap<String, ContentFile>();

    // Set mptr things.
    protected String mptrUrl = "";
    protected String mptrUrlAnchor = "";

    //	protected FileSet myImageset;

    protected Prefs myPreferences;

    protected DigitalDocument digdoc = null;
    protected int dmdidMax = 0;
    protected int dmdidPhysMax = 0;
    protected int amdidMax = 0;
    protected int divlogidMax = 0;
    protected int techidMax = 0;
    protected int divphysidMax = 0;
    protected int fileidMax = 0;

    // Contains MetadataMatchingObjects for mapping MODS to internal
    // MetadataType elements and vice versa.
    protected List<MatchingMetadataObject> modsNamesMD = new LinkedList<MatchingMetadataObject>();
    protected List<MatchingDocStructObject> modsNamesDS = new LinkedList<MatchingDocStructObject>();

    protected Element metsNode = null;
    protected Node firstDivNode = null;

    // A METS Helper.
    private Helper metsHelper;

    // List to store all identifiers of the anchor (Metadata objects are
    // contained in here).
    @SuppressWarnings("unused")
    private List<Metadata> anchorIdentifiers = null;
    // Contains the xpath to reference the anchor.
    protected String xPathAnchorReference = null;
    // Contains the valueRegExp for the reference the anchor.
    protected String valueRegExpAnchorReference = null;

    // Default namespace URIs for some namespaces and namespace declarations.
    protected String metsNamespacePrefix;
    protected String modsNamespacePrefix;
    protected String goobiNamespacePrefix;
    protected String mixNamespacePrefix;
    protected String premisNamespacePrefix;
    protected String dvNamespacePrefix;
    protected String xsiNamespacePrefix;
    protected String xlinkNamespacePrefix;

    // Stores the xpath expression to extract the identifier of the anchor.
    protected String xpathForLinkToAnchor = null;
    protected String anchorIdentifierMetadataType = null;

    // A hash to store some tag grouping things.
    // This is a really dirty hack, I will fix it tomorrow! (hihi)
    protected HashMap<String, String> replaceGroupTags = new HashMap<String, String>();

    /***************************************************************************
     * CONSTRUCTORS
     **************************************************************************/

    /***************************************************************************
     * @param inPrefs
     * @throws PreferencesException
     **************************************************************************/
    public MetsMods(Prefs inPrefs) throws PreferencesException {

        setNamespaces();
        this.myPreferences = inPrefs;

        LOGGER.info(this.getClass().getName() + " " + getVersion());

        // Read preferences.
        Node prefsMetsNode = inPrefs.getPreferenceNode(METS_PREFS_NODE_NAME_STRING);
        if (prefsMetsNode == null) {
            String message = "Can't read preferences for METS fileformat!";
            PreferencesException pe = new PreferencesException("Node '" + METS_PREFS_NODE_NAME_STRING + "' in preferences file not found!");
            LOGGER.error(message, pe);
            throw pe;
        }

        readPrefs(prefsMetsNode);
    }

    /***************************************************************************
     * WHAT THE OBJECT DOES
     **************************************************************************/

    /*
     * (non-Javadoc)
     * 
     * @see ugh.dl.Fileformat#GetDigitalDocument()
     */
    @Override
    public DigitalDocument getDigitalDocument() {
        return this.digdoc;
    }

    /*
     * (non-Javadoc)
     * 
     * @see ugh.dl.Fileformat#Update(java.lang.String)
     */
    @Override
    public boolean update(String filename) {
        return false;
    }

    /*
     * (non-Javadoc)
     * 
     * @see ugh.dl.Fileformat#SetDigitalDocument(ugh.dl.DigitalDocument)
     */
    @Override
    public boolean setDigitalDocument(DigitalDocument inDoc) {
        this.digdoc = inDoc;
        return true;
    }

    /*
     * (non-Javadoc)
     * 
     * @see ugh.dl.Fileformat#read(java.lang.String)
     */
    @Override
    public boolean read(String theFilename) throws ReadException {

        LOGGER.info("Reading METS file...");

        MetsDocument mets = null;
        Mets metsElement = null;

        File f = new File(theFilename);
        try {
            XmlOptions opts = new XmlOptions();
            opts.setLoadStripWhitespace();
            mets = MetsDocument.Factory.parse(f, opts);
        } catch (XmlException e) {
            String message = "Error parsing METS file '" + f.getAbsolutePath() + "'!";
            LOGGER.error(message, e);
            throw new ReadException(message, e);
        } catch (IOException e) {
            String message = "Error accessing METS file '" + f.getAbsolutePath() + "'!";
            LOGGER.error(message, e);
            throw new ReadException(message, e);
        }

        metsElement = mets.getMets();
        this.metsHelper = new Helper(metsElement);

        // metsElement.getStructMapArray(0).getTYPE();

        // No digital document available yet, create one.
        if (this.getDigitalDocument() == null) {
            LOGGER.info("No DigitalDocument existing yet, creating new one");
            this.setDigitalDocument(new DigitalDocument());
        }

        // readAmdSec now to provide references for fileSec and LogDocStruct
        readAmdSec(metsElement);

        // Get FileSec to read all files.
        readFileSec(metsElement);

        // Get PhysicalStructMap and create the appropriate links to the file.
        readPhysDocStruct(metsElement);

        // Get logical StructMap.
        try {
            readLogDocStruct(metsElement, theFilename);
        } catch (ClassNotFoundException e) {
            String message = "Class could not be found!";
            LOGGER.error(message, e);
            throw new ReadException(message, e);
        } catch (InstantiationException e) {
            String message = "Class could not be instanciated!";
            LOGGER.error(message, e);
            throw new ReadException(message, e);
        } catch (IllegalAccessException e) {
            String message = "Class was illegal accessed!";
            LOGGER.error(message, e);
            throw new ReadException(message, e);
        } catch (XPathExpressionException e) {
            String message = "Wrong XPath expression!";
            LOGGER.error(message, e);
            throw new ReadException(message, e);
        }

        // Map logical and physical Document Structures.
        mapLogAndPhysDocStruct(metsElement);

        this.digdoc.sortMetadataRecursively(this.myPreferences);

        return true;
    }

    private void readAmdSec(Mets metsElement) {
        List<AmdSecType> list = metsElement.getAmdSecList();
        // for (AmdSecType ast : list) {
        if (list != null && !list.isEmpty()) {
            AmdSecType ast = list.get(0); // allow only one amdSec
            this.digdoc.setAmdSec(ast.getID());

            List<MdSecType> mst = ast.getTechMDList();
            for (MdSecType tech : mst) {
                MdWrap wrap = tech.getMdWrap();
                Node premis = wrap.getDomNode();
                Md techMd = new Md(premis);
                techMd.setId(tech.getID());
                techMd.setType("techMD");
                // System.out.println("Reading techMd " + tech.getID());
                this.digdoc.addTechMd(techMd);
            }

            mst = ast.getRightsMDList();
            for (MdSecType tech : mst) {
                MdWrap wrap = tech.getMdWrap();
                Node premis = wrap.getDomNode();
                Md techMd = new Md(premis);
                techMd.setId(tech.getID());
                techMd.setType("rightsMD");
                // System.out.println("Reading techMd " + tech.getID());
                this.digdoc.addTechMd(techMd);
            }

            mst = ast.getDigiprovMDList();
            for (MdSecType tech : mst) {
                MdWrap wrap = tech.getMdWrap();
                Node premis = wrap.getDomNode();
                Md techMd = new Md(premis);
                techMd.setId(tech.getID());
                techMd.setType("digiprovMD");
                // System.out.println("Reading techMd " + tech.getID());
                this.digdoc.addTechMd(techMd);
            }

            mst = ast.getSourceMDList();
            for (MdSecType tech : mst) {
                MdWrap wrap = tech.getMdWrap();
                Node premis = wrap.getDomNode();
                Md techMd = new Md(premis);
                techMd.setId(tech.getID());
                techMd.setType("sourceMD");
                // System.out.println("Reading techMd " + tech.getID());
                this.digdoc.addTechMd(techMd);
            }

        }
    }

    /*
     * (non-Javadoc)
     * 
     * @see ugh.fileformats.mets.MetsModsGdz#write(java.lang.String)
     */
    @Override
    public boolean write(String filename) throws WriteException, PreferencesException {

        LOGGER.info("Writing METS ....");

        // Digital Document for the anchor.
        DigitalDocument anchorDocument = null;
        DigitalDocument topDocument = null;
        DigitalDocument myDigDoc = this.digdoc;

        // Get the uppermost logical DocStruct and check if it's an
        // anchor.
        if (this.getDigitalDocument() == null) {
            String message = "Can't obtain DigitalDocument! Maybe wrong preferences file?";
            LOGGER.error(message);
            throw new PreferencesException(message);
        }
        DocStruct uppermostStruct = this.getDigitalDocument().getLogicalDocStruct();
        DocStructType uppermostType = uppermostStruct.getType();

        if (uppermostType.isAnchor()) {
            // The uppermost structure is an anchor; so we need to split the
            // document and create two different METS/MODS files: One for
            // the anchor and one for the rest.
            anchorDocument = new DigitalDocument();

            // Copy metadata, but not the children.
            DocStruct newStruct = uppermostStruct.copy(true, false);

            // Copy here the children from the next level only for MPTRs
            // from zvdd-dfgviewer-v2 without metadata.
            if (uppermostStruct.getAllChildren() == null) {
                String message = "Top DocStruct '" + uppermostType.getName() + "' is anchor struct, bus has no children!";
                LOGGER.error(message);
                throw new PreferencesException(message);
            }

            for (DocStruct d : uppermostStruct.getAllChildren()) {
                DocStruct c = null;
                try {
                    c = d.copy(true, false);
                    // Add the child to the new DocStruct.
                    newStruct.addChild(c);
                } catch (TypeNotAllowedAsChildException e) {
                    String message = "DocStruct '" + c.getType().getName() + "' is not allowed as child of DocStruct '" + d.getType().getName() + "'";
                    LOGGER.error(message, e);
                    throw new PreferencesException(message, e);
                }
            }

            // New struct is top document.
            anchorDocument.setLogicalDocStruct(newStruct);

            // Get child of top document; there should only be a single child.
            List<DocStruct> children = uppermostStruct.getAllChildren();

            if (children != null && children.size() > 1) {
                // Error; there must only be a single top-document under the
                // anchor.
                this.digdoc = myDigDoc;
                throw new WriteException("More than one structure entity available; only one expected as child of an anchor!");
            }

            // There is a child, so delete only the anchor's metadata from
            // the Digital Document.
            if (children != null) {

                topDocument = this.digdoc;
                // ArrayList<Metadata> anchorMdList = new ArrayList<Metadata>();
                // for (Metadata m : this.digdoc.getLogicalDocStruct().getAllMetadata()) {
                // anchorMdList.add(m);
                // }
                // for (Metadata metadata : anchorMdList) {
                // topDocument.getLogicalDocStruct().removeMetadata(metadata);
                // }

                // topDocument = copyDigitalDocument();
                // for (Metadata m : this.digdoc.getLogicalDocStruct().getAllMetadata()) {
                // topDocument.getLogicalDocStruct().removeMetadata(m);
                // }

                // for (Metadata md : topDocument.getLogicalDocStruct().getAllMetadata()) {
                // if (md.getType().getName().contentEquals("CatalogIDDigital")) {
                // System.out.println("DigitalIDDigital of anchor after split = " + md.getValue());
                // }
                // }
            }
        } else {
            // Simply write the normal DigitalDocument.
            topDocument = this.digdoc;
        }

        boolean success = true;
        if (anchorDocument != null) {
            // First write the anchor.
            this.digdoc = anchorDocument;
            String anchorfilename = buildAnchorFilename(filename);

            LOGGER.info("Writing anchor file '" + anchorfilename + "' from DocStruct '" + this.digdoc.getLogicalDocStruct().getType().getName() + "'");

            success = writeMetsMods(anchorfilename, DO_NOT_VALIDATE, IS_ANCHOR);

            LOGGER.info("Anchor file written");
        }

        if (topDocument != null) {
            this.digdoc = topDocument;

            LOGGER.info("Writing regular file '" + filename + "' from DocStruct '" + this.digdoc.getLogicalDocStruct().getType().getName() + "'");

            success = writeMetsMods(filename, DO_NOT_VALIDATE, IS_NOT_ANCHOR);
        }

        this.digdoc = myDigDoc;

        LOGGER.info("Writing METS complete");

        return success;
    }

    /***************************************************************************
     * <p>
     * All methods to read METS file specific preferences are read here.
     * </p>
     * 
     * @param inNode
     * @return true, if preferences were read succesfully, false otherwise.
     **************************************************************************/
    public void readPrefs(Node inNode) throws PreferencesException {

        String nn = inNode.getNodeName();

        if (inNode.getNodeType() == ELEMENT_NODE && nn.equals(METS_PREFS_NODE_NAME_STRING)) {

            // Read information about a single metadata matching.
            NodeList childnodes = inNode.getChildNodes();

            for (int x = 0; x < childnodes.getLength(); x++) {
                Node childnode = childnodes.item(x);

                if (childnode.getNodeType() == ELEMENT_NODE) {
                    // Read Metadata prefs from deferred method.
                    if (childnode.getNodeName().equalsIgnoreCase(PREFS_METADATA_STRING)) {
                        try {
                            readMetadataPrefs(childnode);
                        } catch (PreferencesException pe) {
                            String message = "Could not parse the prefs' metadata section!";
                            LOGGER.error(message, pe);
                            throw pe;
                        }
                    }
                    // Read Group prefs from deferred method.
                    if (childnode.getNodeName().equalsIgnoreCase(PREFS_GROUP_STRING)) {
                        try {
                            readMetadataGroupPrefs(childnode);
                        } catch (PreferencesException pe) {
                            String message = "Could not parse the prefs' metadata section!";
                            LOGGER.error(message, pe);
                            throw pe;
                        }
                    }

                    // Read DocStruct prefs from deferred method.
                    if (childnode.getNodeName().equalsIgnoreCase(PREFS_DOCSTRUCT_STRING)) {
                        try {
                            readDocStructPrefs(childnode);
                        } catch (PreferencesException pe) {
                            String message = "Could not parse the prefs' DocStruct section!";
                            LOGGER.error(message, pe);
                            throw pe;
                        }
                    }
                    // Read namespace information
                    if (childnode.getNodeName().equalsIgnoreCase(PREFS_NAMESPACEDEFINITION_STRING)) {
                        if (!readNamespacePrefs(childnode)) {
                            String message =
                                    "Can't read prefs for METS module: Namespace declaration not complete; the namespace URI and its prefix must be declared!";
                            LOGGER.error(message);
                            throw new PreferencesException(message);
                        }
                    }
                    // Read some anchor identifier information.
                    if (childnode.getNodeName().equalsIgnoreCase(PREFS_ANCHORIDENTIFIERMETADATATYPE_STRING)) {
                        String anchorIdentifierTypeName = getTextNodeValue(childnode).trim();
                        if (anchorIdentifierTypeName == null) {
                            String message =
                                    "<" + PREFS_ANCHORIDENTIFIERMETADATATYPE_STRING + "> is existing in " + METS_PREFS_NODE_NAME_STRING
                                            + " mapping, but has no value!";
                            LOGGER.error(message);
                            throw new PreferencesException(message);
                        }
                        this.anchorIdentifierMetadataType = anchorIdentifierTypeName;
                    }
                    // Read XPath information.
                    if (childnode.getNodeName().equalsIgnoreCase(PREFS_XPATHANCHORQUERY_STRING)) {
                        this.xPathAnchorReference = getTextNodeValue(childnode).trim();
                    }
                    // Read ValueRegExp information.
                    if (childnode.getNodeName().equalsIgnoreCase(PREFS_ANCHORIDENTIFIERVALUEREGEXP_STRING)) {
                        this.valueRegExpAnchorReference = getTextNodeValue(childnode).trim();
                    }
                }

                // Check some values, e.g. if metadata types are available etc.
                if (this.anchorIdentifierMetadataType != null) {
                    MetadataType identifierType = this.myPreferences.getMetadataTypeByName(this.anchorIdentifierMetadataType);
                    if (identifierType == null) {
                        String message = "MetadataType for anchor (identifier) not found: " + this.anchorIdentifierMetadataType;
                        LOGGER.error(message);
                        throw new PreferencesException(message);
                    }
                }
            }
        }

        // Log namespaces.
        for (Entry<String, Namespace> e : this.namespaces.entrySet()) {
            LOGGER.debug("Namespace prefix: " + e.getKey() + ", URI: " + e.getValue().getUri());
        }
    }

    /***************************************************************************
     * PRIVATE (AND PROTECTED) METHODS
     **************************************************************************/

    /***************************************************************************
     * <p>
     * Gets a DocStruct by div ID.
     * </p>
     * 
     * @param id
     * @param inStruct
     * @return
     **************************************************************************/
    private DocStruct getDocStructByDivID(String id, DocStruct inStruct) {

        if (inStruct == null) {
            return null;
        }

        // Get the related METS div object.
        Object o = inStruct.getOrigObject();
        if (o != null) {
            // Convert object to div.
            DivType div = (DivType) o;
            if (div.getID() != null) {
                if (div.getID().equals(id)) {
                    return inStruct;
                }
            }
        }

        // Iterate over all children.
        List<DocStruct> children = inStruct.getAllChildren();
        if (children != null) {
            for (DocStruct child : children) {
                DocStruct foundStruct = getDocStructByDivID(id, child);
                if (foundStruct != null) {
                    return foundStruct;
                }
            }
        }

        return null;
    }

    /***************************************************************************
     * <p>
     * Maps logical and physical DocStructs.
     * </p>
     * 
     * @param inMetsElement
     * @throws ReadException
     **************************************************************************/
    private void mapLogAndPhysDocStruct(Mets inMetsElement) throws ReadException {

        LOGGER.info("Mapping Physical and Logical DocStruct...");

        // Get the only StructLink section and iterate over all smLink elements.
        StructLink sl = inMetsElement.getStructLink();

        // If no structLink element available (could happen, if file is an
        // anchor) OR if we have only one smLink element and to and from
        // attribute are empty, just return (We do that at METS writing to
        // always get a valid METS file).

        if (sl == null || sl.getSmLinkList().isEmpty()) {
            return;
        }

        boolean getFromNotExisting = sl.getSmLinkList().get(0).getFrom() == null || sl.getSmLinkList().get(0).getFrom().equals("");
        boolean getToNotExisting = sl.getSmLinkList().get(0).getTo() == null || sl.getSmLinkList().get(0).getTo().equals("");
        if (sl.getSmLinkList().size() == 1 && getFromNotExisting && getToNotExisting) {
            return;
        }

        // Iterate over all smLinks.
        for (SmLink singleLink : sl.getSmLinkList()) {
            String linkFrom = singleLink.getFrom();
            String linkTo = singleLink.getTo();

            // Throw exception if smLink elements are incomplete.
            if ((linkFrom == null) || (linkTo == null)) {
                String message = "smLink section contains incomplete smLink elements, 'to' or 'from' attribute is missing!";
                LOGGER.error(message);
                throw new ReadException(message);
            }

            LOGGER.trace("Processing smLink FROM = " + linkFrom + " and TO = " + linkTo);

            // Get the StructMap type name from the div ID.
            DivType linkFromDivType = this.metsHelper.getStructMapDiv(linkFrom);

            // If the type name is not existing, throw an exception.
            if (linkFromDivType == null) {
                String message = "No logical DocStruct available with div ID = '" + linkFrom + "'!";
                LOGGER.error(message);
                throw new ReadException(message);
            }

            // Only if the given DocStruct type is NOT an anchor, set references
            // from the current smLink.
            if (!this.myPreferences.getDocStrctTypeByName(linkFromDivType.getTYPE()).isAnchor()) {

                // Get the appropriate logical DocStruct 'from' reference.
                DocStruct foundLogicalStruct = getDocStructByDivID(linkFrom, this.digdoc.getLogicalDocStruct());
                if (foundLogicalStruct == null) {
                    String message = "Linked div in logical structMap with ID '" + linkFrom + "' not available";
                    LOGGER.error(message);
                    throw new ReadException(message);
                }

                // Get the appropriate physical DocStruct 'to' reference.
                DocStruct foundPhysicalStruct = getDocStructByDivID(linkTo, this.digdoc.getPhysicalDocStruct());
                if (foundPhysicalStruct == null) {
                    String message = "Linked div in physical structMap with ID '" + linkTo + "' not available";
                    LOGGER.error(message);
                    throw new ReadException(message);
                }

                // Create relationship between logical and physical DocStruct.
                foundLogicalStruct.addReferenceTo(foundPhysicalStruct, LOGICAL_PHYSICAL_MAPPING_TYPE_STRING);

                LOGGER.trace("Added reference: " + foundLogicalStruct.getType().getName() + " (" + linkFrom + ") > "
                        + foundPhysicalStruct.getType().getName() + " (" + linkTo + ")");

            }
        }
    }

    /***************************************************************************
     * <p>
     * Adds something to a list.
     * </p>
     * 
     * @param result
     * @param inStruct
     **************************************************************************/
    private void addToList(LinkedList<DocStruct> result, DocStruct inStruct) {

        DivType currentDiv = (DivType) inStruct.getOrigObject();
        BigInteger currentOrder = currentDiv.getORDER();

        if (currentOrder == null) {
            // Add it as the last one.
            result.addLast(inStruct);
            return;
        }

        // Iterate over all DocStruct elements in the list.
        int position = 0;
        for (DocStruct ds : result) {
            DivType div = (DivType) ds.getOrigObject();
            BigInteger order = div.getORDER();
            if (order == null) {
                // Next from list as this one has no order label.
                continue;
            }

            // Order is bigger than currentOrder add it at the current position.
            if (order.compareTo(currentOrder) == 1) {
                // Get out of loop.
                break;
            }
            position++;
        }

        // Position contains the position where to add shift all entry to the
        // back (to the right).
        result.add(position, inStruct);
    }

    /***************************************************************************
     * <p>
     * Read all sub <div> elements of the current one.
     * </p>
     * 
     * @param inDiv
     * @return LinkedList containing DocStruct instances
     * @throws ReadException
     **************************************************************************/
    private LinkedList<DocStruct> readDivChildren(DivType inDiv) throws ReadException {

        MetadataType logpagetype = this.myPreferences.getMetadataTypeByName(METADATA_LOGICAL_PAGE_NUMBER);
        MetadataType physpagetype = this.myPreferences.getMetadataTypeByName(METADATA_PHYSICAL_PAGE_NUMBER);

        // List containing DocStruct objects of the children.
        LinkedList<DocStruct> result = new LinkedList<DocStruct>();

        // Get all sub <div> elements.
        List<DivType> children = inDiv.getDivList();

        if (children.isEmpty()) {
            // No children available, so there is nothing to read.
            return null;
        }

        for (DivType dt : children) {
            String type = dt.getTYPE();
            String id = dt.getID();
            BigInteger order = dt.getORDER();
            String orderlabel = dt.getORDERLABEL();

            // Get the DocStructType from the prefs.
            DocStructType myType = this.myPreferences.getDocStrctTypeByName(type);

            // Can't find the appropriate type.
            if (myType == null) {
                String message = "No internal DocStructType with the name '" + type + "'";
                LOGGER.error(message);
                throw new ReadException(message);
            }

            // Create DocStruct.
            DocStruct newDocStruct = null;
            try {
                newDocStruct = this.getDigitalDocument().createDocStruct(myType);
            } catch (TypeNotAllowedForParentException e) {
                String message = "Can't create this DocStruct of type '" + type + "' at the current position in tree";
                LOGGER.error(message, e);
                throw new ReadException(message, e);
            }

            // get the corresponding amdSec
            List admList = dt.getADMID();
            if (admList != null) {
                for (Object object : admList) {
                    String admid = (String) object;
                    AmdSec amdSec = digdoc.getAmdSec(admid);
                    if (amdSec != null) {
                        newDocStruct.setAmdSec(amdSec);
                    }
                }
            }

            // If order and orderlabel are stored here; than we should create
            // the appropriate metadata.
            try {
                if (order != null) {
                    Metadata md = new Metadata(physpagetype);
                    md.setValue(order.toString());
                }
            } catch (MetadataTypeNotAllowedException e) {
                String message = "Can't create metadata with expected type '" + METADATA_PHYSICAL_PAGE_NUMBER + "'! Type must not be null!";
                LOGGER.error(message, e);
                throw new ReadException(message, e);
            }

            try {
                if (orderlabel != null) {
                    if (orderlabel.equals("uncounted")) {
                        orderlabel = " - ";
                    }
                    Metadata md = new Metadata(logpagetype);
                    md.setValue(orderlabel);

                }
            } catch (MetadataTypeNotAllowedException e) {
                String message = "Can't create metadata with expected type '" + METADATA_LOGICAL_PAGE_NUMBER + "'! Type must not be null!";
                LOGGER.error(message, e);
                throw new ReadException(message, e);
            }

            // Add the <div> element as the original object.
            newDocStruct.setOrigObject(dt);
            newDocStruct.setIdentifier(id);

            // Add the digdoc to the list according to its ORDER attribute
            // value.
            addToList(result, newDocStruct);
        }

        // No children available, return.
        if (result.isEmpty()) {
            return null;
        }

        // Iterate over all DocStructs and see, if the appropriate DivType
        // object has child objects.
        for (DocStruct ds : result) {
            // Get the original div.
            DivType div = (DivType) ds.getOrigObject();
            // No div element.
            if (div == null) {
                continue;
            }

            // Get all children.
            LinkedList<DocStruct> childlist = readDivChildren(div);

            // We got a list with all children (DocStruct objects), add children
            // from list to docstruct.
            if (childlist != null) {
                for (DocStruct child : childlist) {
                    try {
                        ds.addChild(child);
                    } catch (TypeNotAllowedAsChildException e) {
                        String message = "Child '" + child.getType().getName() + "' nod allowed for DocStructType '" + ds.getType().getName() + "'";
                        LOGGER.error(message, e);
                        throw new ReadException(message, e);
                    }
                }
            }
        }

        return result;
    }

    /***************************************************************************
     * <p>
     * Reads the logical doc struct.
     * </p>
     * 
     * @param inMetsElement
     * @param theFilename
     * @throws ReadException
     * @throws IllegalAccessException
     * @throws InstantiationException
     * @throws ClassNotFoundException
     * @throws XPathExpressionException
     **************************************************************************/
    private void readLogDocStruct(Mets inMetsElement, String theFilename) throws ReadException, ClassNotFoundException, InstantiationException,
            IllegalAccessException, XPathExpressionException {

        LOGGER.info("Reading Logical DocStruct...");

        List<?> logmaplist = this.metsHelper.getStructMapByType(METS_STRUCTMAP_TYPE_LOGICAL_STRING);
        if (logmaplist == null) {
            String message = "No <structMap> element of type LOGICAL available!";
            LOGGER.error(message);
            throw new ReadException(message);
        }
        if (logmaplist.size() > 1) {
            String message = "Too many <structMap> elements of type LOGICAL!";
            LOGGER.error(message);
            throw new ReadException(message);
        }

        LOGGER.info("Parsing the one and only StructMap logical");

        // Get topmost <div>.
        if (logmaplist.size() == 1) {
            // Get the first one.
            StructMapType logstructmap = (StructMapType) logmaplist.get(0);
            // There can only be a single topmost div.
            DivType topmostdiv = logstructmap.getDiv();

            // Create DocStruct instance for the topmost <div>
            //
            // (A) Create the DocStructType.
            String type = topmostdiv.getTYPE();
            String id = topmostdiv.getID();

            if (type == null) {
                String message = "No type attribute set for topmost <div> in physical structMap";
                LOGGER.error(message);
                throw new ReadException(message);
            }

            // Get the DocStructType from the prefs.
            DocStructType myType = this.myPreferences.getDocStrctTypeByName(type);
            // Can't find the appropriate DocStructType object.
            if (myType == null) {
                String message = "No internal DocStructType with name '" + type + "'";
                LOGGER.error(message);
                throw new ReadException(message);
            }

            // (B) Create DocStruct for the topmost <div>.
            DocStruct newDocStruct = null;
            try {
                newDocStruct = this.getDigitalDocument().createDocStruct(myType);
                newDocStruct.setIdentifier(id);
                newDocStruct.setOrigObject(topmostdiv);

                // get the corresponding amdSec
                List admList = topmostdiv.getADMID();
                if (admList != null) {
                    for (Object object : admList) {
                        String admid = (String) object;
                        AmdSec amdSec = digdoc.getAmdSec(admid);
                        if (amdSec != null) {
                            newDocStruct.setAmdSec(amdSec);
                        }
                    }
                }

            } catch (TypeNotAllowedForParentException e) {
                String message = "Can't create this DocStruct of type '" + type + "' at the current position in tree (logical tree)";
                LOGGER.error(message, e);
                throw new ReadException(message, e);
            }

            LOGGER.info("DocStruct of type '" + type + "' created");

            // Handle children for the topmost <div>
            //
            // Parse the child divs and create appropriate DocStruct elements
            // for them. Do this also if the topStruct is an anchor, because we
            // included the anchor structs because of the <mptr> tag.
            //
            // Get all children.
            LinkedList<DocStruct> toplist = readDivChildren(topmostdiv);
            if (toplist != null) {
                for (DocStruct child : toplist) {
                    try {
                        newDocStruct.addChild(child);
                    } catch (TypeNotAllowedAsChildException e) {
                        String message =
                                "Can't add DocStruct of type '" + child.getType().getName() + "', it is not allowed for parent DocStruct '"
                                        + newDocStruct.getType().getName() + "'";
                        LOGGER.error(message, e);
                        throw new ReadException(message, e);
                    }
                }
            }

            LOGGER.info("Parsed and created all child DocStructs");

            // Set the topmost div's DocStruct object as the topmost physical
            // DocStruct.
            this.getDigitalDocument().setLogicalDocStruct(newDocStruct);

            // Get metadata for this digdoc (and all its child docs).
            parseMetadataForLogicalDocStruct(newDocStruct, true);

            // If the top DocStruct is an anchor, get its child's MODS section.
            if (newDocStruct.getType().isAnchor()) {
                String modsdata = getMODSSection(newDocStruct.getAllChildren().get(0));

                // If a MODS section is existing, look for anchor references. A
                // reference to an anchor is done via the <XPathAnchorQuery>
                // element from the prefs, get the DocStruct for the anchor from
                // another XML-file.
                if (modsdata != null) {
                    DocStruct newanchor = checkForAnchorReference(modsdata, theFilename);

                    // If an anchor reference is existing, take the newly
                    // created DocStruct and change it with the current
                    // TopStruct.
                    if (newanchor != null) {
                        // Check if the two DocStructs are from the same type!
                        if (!newanchor.getType().equals(newDocStruct.getType())) {
                            String message =
                                    "Top DocStructs from METS file '" + newanchor.getType().getName() + "' and METS anchor file '"
                                            + newDocStruct.getType().getName() + "' are not from the same type!";
                            LOGGER.error(message);
                            throw new ReadException(message);
                        }
                        try {
                            newDocStruct = newDocStruct.getAllChildren().get(0);
                            newanchor.addChild(newDocStruct);
                        } catch (TypeNotAllowedAsChildException e) {
                            String message =
                                    "Can't add anchor as parent of type '" + newanchor.getType().getName() + "' to the current DocStruct '"
                                            + newDocStruct.getType().getName() + "'";
                            LOGGER.error(message, e);
                            throw new ReadException(message, e);
                        }

                        this.getDigitalDocument().setLogicalDocStruct(newanchor);
                    }
                }

                // If no MODS section is existing, AND the current file is NOT
                // the anchor file, throw an exception. The reference to the
                // anchor is missing then!
                else {
                    if (!theFilename.contains(ANCHOR_XML_FILE_SUFFIX_STRING)) {
                        String message =
                                "DocStruct '" + newDocStruct.getType().getName()
                                        + "' is an anchor DocStruct, but NO anchor identifier is existing for child DocStruct '"
                                        + newDocStruct.getAllChildren().get(0).getType().getName() + "' in file '" + theFilename + "'!";
                        LOGGER.error(message);
                        throw new ReadException(message);
                    }
                }
            }
        } else {
            // No logical structMap available. Error - there must be at least a
            // single uppermost div containing basic bibliographic metadata e.g.
            // a persistent Identifier.
            String message = "There is no StructMap 'LOGICAL' in the METS file";
            LOGGER.error(message);
            throw new ReadException(message);
        }
    }

    /***************************************************************************
     * <p>
     * Builds the anchor filename.
     * </p>
     * 
     * @param xmlfileName
     * @return
     **************************************************************************/
    protected String buildAnchorFilename(String xmlFilename) {

        if (!xmlFilename.endsWith(".xml")) {
            xmlFilename += ".xml";
        }

        return xmlFilename.substring(0, xmlFilename.lastIndexOf('.')) + ANCHOR_XML_FILE_SUFFIX_STRING
                + xmlFilename.substring(xmlFilename.lastIndexOf('.'), xmlFilename.length());
    }

    /***************************************************************************
     * <p>
     * Checks, if there is a reference to another METS file using the <code>&lt;XPathAnchorQuery></code> element from the prefs.
     * </p>
     * 
     * 
     * @param inMods
     * @param filename
     * @return
     * @throws ReadException
     **************************************************************************/
    protected DocStruct checkForAnchorReference(String inMods, String filename) throws ReadException {

        ModsDocument modsDocument;
        DocStruct anchorDocStruct = null;
        String anchorFilename = "";
        String identifierOfAnchor = "";

        // Check for MODS validity.
        try {
            modsDocument = ModsDocument.Factory.parse(inMods);
        } catch (XmlException e) {
            String message = "MODS section doesn't seem to contain valid MODS";
            LOGGER.error(message, e);
            throw new ImportException("Doesn't seem to contain valid MODS", e);
        }

        // Do query. Query syntax is like in the following example:
        // String queryExpression = "declare namespace
        // xq='http://xmlbeans.apache.org/samples/xquery/employees';" +
        // "$this/xq:employees/xq:employee/xq:phone[contains(., '(206)')]";
        this.xPathAnchorReference =
                this.namespaceDeclarations.get(this.modsNamespacePrefix) + this.namespaceDeclarations.get(this.goobiNamespacePrefix) + " $this/"
                        + "." + GOOBI_INTERNAL_METADATA_XPATH + "[@anchorId='true'][@name='" + this.anchorIdentifierMetadataType + "']";

        LOGGER.debug("XQuery path for anchor ID: " + this.xPathAnchorReference);

        XmlOptions xo = new XmlOptions();
        xo.setUseDefaultNamespace();
        XmlObject[] objects = modsDocument.selectPath(this.xPathAnchorReference, xo);

        // Iterate over all objects; objects can be available more than once.
        for (XmlObject xmlobject : objects) {
            // Get DOM Node.
            Node node = xmlobject.getDomNode();

            // Get child nodes to find the text node.
            NodeList nodelist = node.getChildNodes();

            // Read anchor from separate file, if existing.
            anchorFilename = buildAnchorFilename(filename);
            if (!new File(anchorFilename).exists()) {
                String message = "Anchor file '" + anchorFilename + "' expected due to existing anchor referenece, none found";
                LOGGER.error(message);
                throw new ReadException(message);
            }

            // Iterate over all the given results.
            for (int x = 0; x < nodelist.getLength(); x++) {
                Node subnode = nodelist.item(x);
                if (subnode.getNodeType() == TEXT_NODE) {
                    identifierOfAnchor = subnode.getNodeValue();

                    LOGGER.debug("Anchor's identifier: " + identifierOfAnchor + " (" + subnode.getNodeName() + ")");

                    // Found the reference to the anchor.
                    MetsMods anchorMets = null;
                    try {
                        anchorMets = new MetsMods(this.myPreferences);
                    } catch (PreferencesException e) {
                        String message = "Can't read Preferences for METS while reading the anchor file";
                        LOGGER.error(message, e);
                        throw new ReadException(message, e);
                    }

                    try {
                        anchorMets.read(anchorFilename);
                    } catch (ReadException e) {
                        String message = "Can't read anchor file, which must be in METS format as well";
                        LOGGER.error(message, e);
                        throw new ReadException(message, e);
                    }

                    // Get Digital Document and first logical DocStruct (which
                    // should be the only one).
                    DigitalDocument anchorDocument = anchorMets.getDigitalDocument();
                    DocStruct anchorStruct = anchorDocument.getLogicalDocStruct();
                    List<Metadata> allMetadata = anchorStruct.getAllMetadata();
                    // Iterate over all metadata and find an identifier with the
                    // value of identifierOfAnchor.
                    if (allMetadata != null) {
                        for (Metadata md : allMetadata) {
                            if (md.getValue() != null && md.getValue().equals(identifierOfAnchor)) {
                                if (md.getType().isIdentifier()) {
                                    // That's the anchor!
                                    anchorDocStruct = anchorStruct;
                                } else {
                                    // Log an error, maybe only the metadata is
                                    // not set as identifier.
                                    LOGGER.warn("Identifier '" + md.getType().getName()
                                            + "' found, but its type is NOT set to 'identifier' in the prefs!");
                                }
                            }
                        }
                    }
                }
            }

            // Check if anchor exists.
            if (anchorDocStruct == null) {
                String message = "Referenced identifier for anchor '" + identifierOfAnchor + "' not found in anchor struct '" + anchorFilename + "'";
                LOGGER.error(message);
                throw new ReadException(message);
            }
        }

        // If the anchorDocStruct is null, the anchor identifier type is not
        // existing.
        if (anchorDocStruct == null) {
            String message =
                    "The anchor identifier metadata type '" + this.anchorIdentifierMetadataType
                            + "' is not existing in the MODS metadata section of the METS file";
            LOGGER.error(message);
            throw new ReadException(message);
        }

        // Copy the anchor DocStruct, so it can be added as a parent: copy all
        // metadata, but not it's children.
        DocStruct newanchor = anchorDocStruct.copy(true, false);

        return newanchor;
    }

    /***************************************************************************
     * <p>
     * Gets the descriptive metadata section of the type "MODS" for the given DocStruct. The appropriavte DivType element must be stored in the
     * DocStructs.getOrigObject() method. After reading the DocStruct it is stored there.
     * </p>
     * 
     * @param inStruct
     * @return String which contains the mods data
     **************************************************************************/
    @SuppressWarnings("unchecked")
    private String getMODSSection(DocStruct inStruct) {

        // Contains the whole MODS metadata section as a string.
        String modsstring = null;

        DivType div = (DivType) inStruct.getOrigObject();
        if (div == null) {
            LOGGER.warn("Can't get div object for DocStruct to find appropriate metadata sections!");
            return null;
        }

        // Get all referenced Descriptive Metadata Sections.
        List<String> ids = div.getDMDID();
        if (ids == null) {
            // No IDs found in DMDID section; probably these <div> don't have
            // any metadata attached.
            LOGGER.debug("DMDID attribute for div TYPE '" + div.getTYPE() + "' does not contain any IDs");
            return null;
        }

        for (String xid : ids) {
            // Get descriptive metadata section with the given ID xid.
            MdSecType mdsection = this.metsHelper.getDmdSecByID(xid);
            // Get wrap, we don't support referenced metadata sections.
            MdWrap mdw = mdsection.getMdWrap();
            if (mdw.getMDTYPE() == MdSecType.MdWrap.MDTYPE.MODS) {
                // It's MODS.
                XmlData xmldata = mdw.getXmlData();
                modsstring = xmldata.xmlText();
                // Get out of loop as we have found the MODS section.
                break;
            }
            // No MODS, check next one in list.
        }

        return modsstring;
    }

    /***************************************************************************
     * <p>
     * Returns the first Element NODE within the &lt;xmlData> element.
     * </p>
     * 
     * @param inStruct
     * @return
     **************************************************************************/
    @SuppressWarnings("unchecked")
    private Node getDOMforMODSSection(DocStruct inStruct) {

        // Contains the whole MODS metadata section as a string.
        Node modsnode = null;

        DivType div = (DivType) inStruct.getOrigObject();
        if (div == null) {
            LOGGER.warn("Can't get DIV object for DocStruct to find appropriate metadata sections");
            return null;
        }

        // Get all referenced Descriptive Metadata Sections.
        List<String> ids = div.getDMDID();
        if (ids == null) {
            // No IDs found in DMDID section; probably these <div> don't have
            // any metadata attached.
            LOGGER.info("DMDID attribute for div TYPE '" + div.getTYPE() + "' does not contain any IDs");
            return null;
        }

        for (String xid : ids) {
            // Get descriptive metadata section with the given ID xid.
            MdSecType mdsection = this.metsHelper.getDmdSecByID(xid);

            // Get wrap, we don't support referenced metadata sections.
            MdWrap mdw = mdsection.getMdWrap();
            if (mdw.getMDTYPE() == MdSecType.MdWrap.MDTYPE.MODS) {
                // It's MODS.
                XmlData xmldata = mdw.getXmlData();
                Node xmldatanode = xmldata.getDomNode();
                NodeList nl = xmldatanode.getChildNodes();
                for (int i = 0; i < nl.getLength(); i++) {
                    modsnode = nl.item(i);
                    if (modsnode.getNodeType() == ELEMENT_NODE) {
                        // This is the mods node.
                        return modsnode;
                    }
                }
                // Get out of loop as we have found the MODS section.
                break;
            }
            // No MODS, check next one in list.
        }

        return modsnode;
    }

    /***************************************************************************
     * <p>
     * Parses the MODS metadata section for the given DocStruct Element. The DocStruct element must have an appropriate DivType object (&lt;div>
     * element) attached to it. The metadata is stored and added to the DocStruct.
     * </p>
     * 
     * @param inStruct
     * @param recursive
     * @throws ReadException
     * @throws ClassNotFoundException
     * @throws InstantiationException
     * @throws IllegalAccessException
     * @throws XPathExpressionException
     **************************************************************************/
    private void parseMetadataForLogicalDocStruct(DocStruct inStruct, boolean recursive) throws ReadException, ClassNotFoundException,
            InstantiationException, IllegalAccessException, XPathExpressionException {

        // Get the appropriate MODS-section for inStruct.
        Node modsnode = getDOMforMODSSection(inStruct);

        // Parse the MODS section, if not NULL; metadata are added to inStruct.
        if (modsnode != null) {
            parseMODS(modsnode, inStruct);

            // DocStruct has no parent, so this might have an anchor reference.
            if (inStruct.getParent() == null && this.xPathAnchorReference != null) {
                String anchorreference = getAnchorIdentifierFromMODSDOM(modsnode, inStruct);
                inStruct.setReferenceToAnchor(anchorreference);
            }
        }

        // If recursive is set to TRUE, parse the child's metadata, too.
        List<DocStruct> children = inStruct.getAllChildren();
        if (recursive && children != null) {
            for (DocStruct child : children) {
                parseMetadataForLogicalDocStruct(child, recursive);
            }
        }
    }

    /***************************************************************************
     * <p>
     * Gets the anchor identifier from the MODS DOM.
     * </p>
     * 
     * @param inMods
     * @param inStruct
     * @return
     * @throws ReadException
     **************************************************************************/
    protected String getAnchorIdentifierFromMODSDOM(Node inMods, DocStruct inStruct) throws ReadException {

        String anchoridentifier = null;
        // Result from XPath expression.
        NodeList resultlist = null;

        // Create an XPath Query to get the anchor identifier. Check, if
        // currentPath is already available.
        XPathFactory factory = XPathFactory.newInstance();

        // New namespace context.
        PersonalNamespaceContext pnc = new PersonalNamespaceContext();
        pnc.setNamespaceHash(this.namespaces);
        XPath xpath = factory.newXPath();
        xpath.setNamespaceContext(pnc);

        String queryExpression = "." + GOOBI_INTERNAL_METADATA_XPATH + "[@name]";
        try {
            XPathExpression expr = xpath.compile(queryExpression);

            // No anchor reference found in file.
            if (inMods == null) {
                String message = "No anchor identifier '" + this.anchorIdentifierMetadataType + "' is existing as defined in the prefs!";
                LOGGER.error(message);
                throw new ReadException(message);
            }

            // Carry out the query.
            Object list = expr.evaluate(inMods, XPathConstants.NODESET);
            resultlist = (NodeList) list;

            // Iterate over results.
            if (resultlist.getLength() > 1) {
                String message = "XPath expression '" + queryExpression + "' for reference to the anchor is ambigious!";
                LOGGER.error(message);
                throw new ReadException(message);
            }

            for (int i = 0; i < resultlist.getLength(); i++) {
                Node node = resultlist.item(i);
                // Get child Nodes to find the TextNode.
                NodeList nodelist = node.getChildNodes();
                for (int j = 0; j < nodelist.getLength(); j++) {
                    Node subnode = nodelist.item(j);
                    if (subnode.getNodeType() == TEXT_NODE) {
                        anchoridentifier = subnode.getNodeValue();
                        break;
                    }
                }
            }
        } catch (XPathExpressionException e) {
            String message = "XPath expression '" + queryExpression + "' seems not to be correct!";
            LOGGER.error(message, e);
            throw new ReadException(message, e);
        }

        return anchoridentifier;
    }

    /***************************************************************************
     * <p>
     * Retrieves the subnodes of inNode using the queryExpression and gets the element's value. The element's value is actually the value of the text
     * node found under the element node selected by the XPath As more than one node can be returned by the xquery expression the result of this
     * method is an array containing the values of all textnodes.
     * </p>
     * 
     * @param inNode
     * @param queryExpression
     * @return
     **************************************************************************/
    protected String[] getValueForUnambigiousXQuery(Node inNode, String queryExpression) throws ReadException {

        List<String> resultList = new LinkedList<String>();

        // Check, if currentPath is already available.
        XPathFactory factory = XPathFactory.newInstance();

        // New namespace context.
        PersonalNamespaceContext pnc = new PersonalNamespaceContext();
        pnc.setNamespaceHash(this.namespaces);
        XPath xpath = factory.newXPath();
        xpath.setNamespaceContext(pnc);

        try {
            XPathExpression expr = xpath.compile(queryExpression);
            // Carry out the query.
            Object objectresult = null;
            objectresult = expr.evaluate(inNode, XPathConstants.NODESET);

            // Iterate over the result nodes - though there should just be a
            // single one.
            //
            // If there are several Nodes, iterate over nodes.
            if (objectresult == null) {
                // No nodes had been selected.
                return null;
            }
            NodeList nodes = (NodeList) objectresult;
            for (int i = 0; i < nodes.getLength(); i++) {
                // Iterate over all found nodes.
                Node node = nodes.item(i);
                // Get text node for this element node.
                //
                // Get child Nodes to find the TextNode.
                NodeList nodelist = node.getChildNodes();
                for (int x = 0; x < nodelist.getLength(); x++) {
                    Node subnode = nodelist.item(x);
                    if (subnode.getNodeType() == TEXT_NODE) {
                        String value = subnode.getNodeValue();
                        // Add the value to the result.
                        resultList.add(value);
                        // Get out of for loop - we just get the first text
                        // node.
                        break;
                    }
                }
            }
        } catch (XPathExpressionException e) {
            String message = "XPath expression '" + queryExpression + "' seems not to be correct!";
            LOGGER.error(message, e);
            throw new ReadException(message, e);
        }
        if (resultList.isEmpty()) {
            return null;
        }

        // Convert List content's to array.
        String result[] = resultList.toArray(new String[resultList.size()]);

        return result;
    }

    /***************************************************************************
     * <p>
     * DOMImplementationLS was possibly used by Mr Enders to be able to use XPath on the MODS XML fragments, that is configurable in the prefs.
     * </p>
     * 
     * 
     * @param inMods
     * @param inStruct
     * @throws ReadException
     * @throws ClassNotFoundException
     * @throws InstantiationException
     * @throws IllegalAccessException
     * @throws XPathExpressionException
     **************************************************************************/
    protected void parseMODS(Node inMods, DocStruct inStruct) throws ReadException, ClassNotFoundException, InstantiationException,
            IllegalAccessException, XPathExpressionException {

        // Document in DOM tree which represents the MODS.
        Document modsDocument = null;

        DOMImplementationRegistry registry = null;
        registry = DOMImplementationRegistry.newInstance();

        DOMImplementationLS impl = (DOMImplementationLS) registry.getDOMImplementation("LS");

        // Test, if the needed DOMImplementation (DOM 3!) is available, else
        // throw Exception. We are using Xerxes here!
        if (impl == null) {
            String message =
                    "There is NO implementation of DOM3 in your ClassPath! We are using Xerxes here, I have no idea why that's not available!";
            LOGGER.error(message);
            throw new UnsupportedOperationException(message);
        }
        LSSerializer writer = impl.createLSSerializer();

        // Get string for MODS.
        String modsstr = writer.writeToString(inMods);

        // Parse MODS section; create a DOM tree just for the MODS from the
        // string new document builder instance.
        DocumentBuilderFactory factory = DocumentBuilderFactory.newInstance();

        // Do not validate xml file (for we want to store unfinished files, too)
        factory.setValidating(false);
        // Namespace does not matter.
        factory.setNamespaceAware(true);

        Reader r = new StringReader(modsstr);

        // Read file and parse it.
        try {
            DocumentBuilder builder = factory.newDocumentBuilder();
            InputSource is = new InputSource();
            is.setCharacterStream(r);

            modsDocument = builder.parse(is);
        } catch (SAXParseException e) {
            // Error generated by the parser.
            String message = "Parse error on line: " + e.getLineNumber() + ", uri: " + e.getSystemId();
            LOGGER.error(message, e);
            throw new ReadException(message, e);
        } catch (SAXException e) {
            // Error generated during parsing.
            String message = "Exception while parsing METS file! Can't create DOM tree!";
            LOGGER.error(message, e);
            throw new ReadException(message, e);
        } catch (ParserConfigurationException e) {
            // Parser with specified options can't be built.
            String message = "XML parser not configured correctly!";
            LOGGER.error(message, e);
            throw new ReadException(message, e);
        } catch (IOException e) {
            String message = "Exception while parsing METS file! Can't create DOM tree!";
            LOGGER.error(message, e);
            throw new ReadException(message, e);
        }

        LOGGER.trace("\n" + LINE + "\nMODS\n" + LINE + "\n" + modsstr + "\n" + LINE);

        // Result of XQuery.
        Object xqueryresult = null;

        // Create XQuery.
        XPathFactory xpathfactory = XPathFactory.newInstance();

        // New namespace context.
        PersonalNamespaceContext pnc = new PersonalNamespaceContext();
        pnc.setNamespaceHash(this.namespaces);
        XPath xpath = xpathfactory.newXPath();
        xpath.setNamespaceContext(pnc);

        // Get the first element; this is where we start with out XPATH.
        Node startingNode = null;
        NodeList nl = modsDocument.getChildNodes();
        if (nl.getLength() > 0) {
            for (int i = 0; i < nl.getLength(); i++) {
                Node n = nl.item(i);
                if (n.getNodeType() == ELEMENT_NODE) {
                    startingNode = n;
                }
            }
        }

        //
        // Only look for Goobi internal MODS metadata extensions in the MODS
        // data here, used for internal METS file reading.
        //
        XPathExpression expr = xpath.compile(GOOBI_INTERNAL_METADATA_XPATH);
        xqueryresult = expr.evaluate(startingNode, XPathConstants.NODESET);
        LOGGER.debug("Query expression: " + GOOBI_INTERNAL_METADATA_XPATH);

        // Get metadata node and handle Goobi extension metadata (and persons).
        NodeList metadataAndPersonNodes = (NodeList) xqueryresult;
        if (metadataAndPersonNodes != null) {
            for (int i = 0; i < metadataAndPersonNodes.getLength(); i++) {

                Node metabagu = metadataAndPersonNodes.item(i);
                if (metabagu.getNodeType() == ELEMENT_NODE && metabagu.getAttributes().getNamedItem("anchorId") == null
                        && metabagu.getAttributes().getNamedItem("type") == null) {
                    String name = metabagu.getAttributes().getNamedItem("name").getNodeValue();
                    String value = metabagu.getTextContent();
                   
                    LOGGER.debug("Metadata '" + name + "' with value '" + value + "' found in Goobi's MODS extension");

                    // Check if metadata exists in prefs.
                    MetadataType mdt = this.myPreferences.getMetadataTypeByName(name);
                    if (mdt == null) {
                        // No valid metadata type found.
                        String message =
                                "Can't find internal Metadata with name '" + name + "' for DocStruct '" + inStruct.getType().getName() + "' in prefs";
                        LOGGER.error(message);
                        throw new ImportException(message);
                    }

                    // Create and add metadata.
                    try {
                        Metadata md = new Metadata(mdt);
                        md.setValue(value);
                        if (metabagu.getAttributes().getNamedItem("authority") != null && metabagu.getAttributes().getNamedItem("authorityURI") != null && metabagu.getAttributes().getNamedItem("valueURI") != null) {
                            String authority =  metabagu.getAttributes().getNamedItem("authority").getNodeValue();
                            String authorityURI = metabagu.getAttributes().getNamedItem("authorityURI").getNodeValue();
                            String valueURI = metabagu.getAttributes().getNamedItem("valueURI").getNodeValue();
                            md.setAutorityFile(authority, authorityURI, valueURI);
                         }
                         
                        inStruct.addMetadata(md);

                        LOGGER.debug("Added metadata '" + mdt.getName() + "' to DocStruct '" + inStruct.getType().getName() + "' with value '"
                                + value + "'");
                    } catch (DocStructHasNoTypeException e) {
                        String message = "DocumentStructure for which metadata should be added, has no type!";
                        LOGGER.error(message, e);
                        throw new ImportException(message, e);
                    } catch (MetadataTypeNotAllowedException e) {
                        String message =
                                "Metadata '" + mdt.getName() + "' (" + value + ") is not allowed as a child for '" + inStruct.getType().getName()
                                        + "' during MODS import!";
                        LOGGER.error(message, e);
                        throw new ImportException(message, e);
                    }
                }

                if (metabagu.getNodeType() == ELEMENT_NODE && metabagu.getAttributes().getNamedItem("anchorId") == null
                        && metabagu.getAttributes().getNamedItem("type") != null
                        && metabagu.getAttributes().getNamedItem("type").getTextContent().equals("group")) {
                    String groupName = metabagu.getAttributes().item(0).getTextContent();
                    // Check if group exists in prefs.
                    MetadataGroupType mgt = this.myPreferences.getMetadataGroupTypeByName(groupName);

                    if (mgt == null) {
                        // No valid metadata type found.
                        String message =
                                "Can't find internal Metadata with name '" + groupName + "' for DocStruct '" + inStruct.getType().getName()
                                        + "' in prefs";
                        LOGGER.error(message);
                        throw new ImportException(message);
                    }
                    // Create and add group.
                    try {
                        MetadataGroup metadataGroup = new MetadataGroup(mgt);

                        inStruct.addMetadataGroup(metadataGroup);

                        NodeList metadataNodelist = metabagu.getChildNodes();
                        for (int j = 0; j < metadataNodelist.getLength(); j++) {
                            Node metadata = metadataNodelist.item(j);

                            // metadata
                            if (metadata.getNodeType() == ELEMENT_NODE && metadata.getAttributes().getNamedItem("type") == null) {

                                String metadataName = metadata.getAttributes().item(0).getTextContent();
                                String value = metadata.getTextContent();
                                String authority = null;
                                String authorityURI = null;
                                String valueURI = null;
                                if (metadata.getAttributes().getNamedItem("authority") != null && metadata.getAttributes().getNamedItem("authorityURI") != null && metadata.getAttributes().getNamedItem("valueURI") != null) {
                                    authority =  metadata.getAttributes().getNamedItem("authority").getNodeValue();
                                    authorityURI = metadata.getAttributes().getNamedItem("authorityURI").getNodeValue();
                                    valueURI = metadata.getAttributes().getNamedItem("valueURI").getNodeValue();
                                }
                                
                                List<Metadata> metadataList = new ArrayList<Metadata>(metadataGroup.getMetadataList());
                                for (Metadata meta : metadataList) {
                                    if (meta.getType().getName().equals(metadataName)) {
                                        if (meta.getValue() == null || meta.getValue().isEmpty()) {
                                            meta.setValue(value);
                                            if (authority != null && authorityURI != null && valueURI != null) {
                                                meta.setAutorityFile(authority, authorityURI, valueURI);
                                            }
                                            break;
                                        } else {
                                            Metadata mdnew = new Metadata(meta.getType());
                                            mdnew.setValue(value);
                                            if (authority != null && authorityURI != null && valueURI != null) {
                                                mdnew.setAutorityFile(authority, authorityURI, valueURI);
                                            }
                                            metadataGroup.addMetadata(mdnew);
                                        }
                                    }
                                }
                            }

                            // person
                            else if (metadata.getNodeType() == ELEMENT_NODE && metadata.getAttributes().getNamedItem("type") != null
                                    && metadata.getAttributes().getNamedItem("type").getTextContent().equals("person")) {

                                String role = metadata.getAttributes().item(0).getTextContent();
                                MetadataType mdt = this.myPreferences.getMetadataTypeByName(role);
                                if (mdt == null) {
                                    // No valid metadata type found.
                                    String message = "Can't find person with name '" + role + "' in prefs";
                                    LOGGER.error(message);
                                    throw new ImportException(message);
                                }

                                // Create and add person.
                                if (mdt.getIsPerson()) {
                                    List<Person> metadataList = new ArrayList<Person>(metadataGroup.getPersonList());
                                    for (Person ps : metadataList) {

                                        if (ps.getType().getName().equals(mdt.getName())) {
                                            if ((ps.getLastname() == null || ps.getLastname().isEmpty())
                                                    && (ps.getFirstname() == null || ps.getFirstname().isEmpty())) {

                                                ps.setRole(mdt.getName());

                                            } else {
                                                ps = new Person(mdt);
                                                ps.setRole(mdt.getName());
                                                metadataGroup.addPerson(ps);
                                            }
                                            // Iterate over every person's data.
                                            NodeList personNodelist = metadata.getChildNodes();
                                            String authorityID = null;
                                            String authorityURI = null;
                                            String authortityValue = null;
                                            for (int k = 0; k < personNodelist.getLength(); k++) {

                                                Node personbagu = personNodelist.item(k);
                                                if (personbagu.getNodeType() == ELEMENT_NODE) {
                                                    String name = personbagu.getLocalName();
                                                    String value = personbagu.getTextContent();

                                                    
                                                    // Get and set values.
                                                    if (name.equals(GOOBI_PERSON_FIRSTNAME_STRING)) {
                                                        ps.setFirstname(value);
                                                    }
                                                    if (name.equals(GOOBI_PERSON_LASTNAME_STRING)) {
                                                        ps.setLastname(value);
                                                    }
                                                    if (name.equals(GOOBI_PERSON_AFFILIATION_STRING)) {
                                                        ps.setAffiliation(value);
                                                    }
                                                    if (name.equals(GOOBI_PERSON_AUTHORITYID_STRING)) {
                                                        authorityID =value;
                                                    }
                                                    if (name.equals(GOOBI_PERSON_AUTHORITYURI_STRING)) {
                                                        authorityURI =value;
                                                    }
                                                    if (name.equals(GOOBI_PERSON_AUTHORITYVALUE_STRING)) {
                                                        authortityValue =value;
                                                    }
                                                   
                                                    if (name.equals(GOOBI_PERSON_PERSONTYPE_STRING)) {
                                                        ps.setPersontype(value);
                                                    }
                                                    if (name.equals(GOOBI_PERSON_DISPLAYNAME_STRING)) {
                                                        ps.setDisplayname(value);
                                                    }
                                                }

                                            }
                                            if (authorityID != null && authorityURI != null && authortityValue != null) {
                                                ps.setAutorityFile(authorityID, authorityURI, authortityValue);
                                            }
                                        }
                                    }
                                }
                            }

                        }

                        LOGGER.debug("Added metadataGroup '" + mgt.getName() + "' to DocStruct '" + inStruct.getType().getName() + "'");

                    } catch (DocStructHasNoTypeException e) {
                        String message = "DocumentStructure for which metadata should be added, has no type!";
                        LOGGER.error(message, e);
                        throw new ImportException(message, e);

                    } catch (MetadataTypeNotAllowedException e) {
                        String message =
                                "MetadataGroup '" + mgt.getName() + "' is not allowed as a child for '" + inStruct.getType().getName()
                                        + "' during MODS import!";
                        LOGGER.error(message, e);
                        throw new ImportException(message, e);
                    }
                }

                // We have a person node here!
                if (metabagu.getNodeType() == ELEMENT_NODE && metabagu.getAttributes().getNamedItem("anchorId") == null
                        && metabagu.getAttributes().getNamedItem("type") != null
                        && metabagu.getAttributes().getNamedItem("type").getTextContent().equals("person")) {
                    String role = metabagu.getAttributes().item(0).getTextContent();

                    LOGGER.debug("Person metadata '" + role + "' found in Goobi's MODS extension");

                    // Ccheck if person does exist in prefs.
                    MetadataType mdt = this.myPreferences.getMetadataTypeByName(role);
                    if (mdt == null) {
                        // No valid metadata type found.
                        String message = "Can't find person with name '" + role + "' in prefs";
                        LOGGER.error(message);
                        throw new ImportException(message);
                    }

                    // Create and add person.
                    if (mdt.getIsPerson()) {
                        Person ps;
                        try {
                            ps = new Person(mdt);
                        } catch (MetadataTypeNotAllowedException e) {
                            String message = "Can't add person! MetadataType must not be null!";
                            LOGGER.error(message, e);
                            throw new ReadException(message, e);
                        }
                        ps.setRole(mdt.getName());

                        // Iterate over every person's data.
                        NodeList personNodelist = metabagu.getChildNodes();
                        String authorityFileID= null;
                        String authorityURI = null;
                        String authortityValue= null;
                        for (int j = 0; j < personNodelist.getLength(); j++) {

                            Node personbagu = personNodelist.item(j);
                            if (personbagu.getNodeType() == ELEMENT_NODE) {
                                String name = personbagu.getLocalName();
                                String value = personbagu.getTextContent();

                                // Get and set values.
                                if (name.equals(GOOBI_PERSON_FIRSTNAME_STRING)) {
                                    ps.setFirstname(value);
                                }
                                if (name.equals(GOOBI_PERSON_LASTNAME_STRING)) {
                                    ps.setLastname(value);
                                }
                                if (name.equals(GOOBI_PERSON_AFFILIATION_STRING)) {
                                    ps.setAffiliation(value);
                                }
                                if (name.equals(GOOBI_PERSON_AUTHORITYID_STRING)) {
                                    authorityFileID =value;
                                }
                                if (name.equals(GOOBI_PERSON_AUTHORITYURI_STRING)) {
                                    authorityURI =value;
                                }
                                if (name.equals(GOOBI_PERSON_AUTHORITYVALUE_STRING)) {
                                    authortityValue =value;
                                }                               
                               
                                if (name.equals(GOOBI_PERSON_PERSONTYPE_STRING)) {
                                    ps.setPersontype(value);
                                }
                                if (name.equals(GOOBI_PERSON_DISPLAYNAME_STRING)) {
                                    ps.setDisplayname(value);
                                }
                            }
                        }
                        if (authorityFileID != null && authorityURI != null && authortityValue != null) {
                            ps.setAutorityFile(authorityFileID, authorityURI, authortityValue);
                        }
                        try {
                            inStruct.addPerson(ps);

                            LOGGER.debug("Added person '" + mdt.getName() + "' to DocStruct '" + inStruct.getType().getName() + "'");
                        } catch (DocStructHasNoTypeException e) {
                            String message = "DocumentStructure for which metadata should be added has no type!";
                            LOGGER.error(message, e);
                            throw new ImportException(message, e);
                        } catch (MetadataTypeNotAllowedException e) {
                            String message =
                                    "Person '" + mdt.getName() + "' " + ps.getDisplayname() + ") is not allowed as a child for '"
                                            + inStruct.getType().getName() + "' during MODS import!";
                            LOGGER.error(message, e);
                            throw new ImportException(message);
                        }
                    }
                }
            }
        }
    }

    /***************************************************************************
     * <p>
     * Checks for missing, but needed settings.
     * </p>
     * 
     * @return
     **************************************************************************/
    protected List<String> checkMissingSettings() {
        return new LinkedList<String>();
    }

    /***************************************************************************
     * <p>
     * Reads the physical structMap (&lt;structMap type="PHYSICAL">) and creates the appropriate physical DocStruct objects. The topmost physical
     * structure entity for the DigitalDocument is set as well.
     * </p>
     * 
     * <p>
     * We expext here only to be an amount of children of the top DocStruct, no grandchildren or greatgreatgrandchildren or something else!
     * </p>
     * 
     * @param inMetsElement
     * @throws ReadException
     **************************************************************************/
    private void readPhysDocStruct(Mets inMetsElement) throws ReadException {

        LOGGER.info("Reading Physical DocStruct...");

        List<StructMapType> physmaplist = this.metsHelper.getStructMapByType(METS_STRUCTMAP_TYPE_PHYSICAL_STRING);

        // No physical map available.
        if (physmaplist == null) {
            LOGGER.info("No Physical StructMap available");
            return;
        }

        // That's what we need: only ONE structmap of type PHYSICAL!
        if (physmaplist.size() == 1) {
            // Get topmost <div>, we take the first one in the list.
            StructMapType physstructmap = physmaplist.get(0);
            // There can only be a single topmost div.
            DivType topmostdiv = physstructmap.getDiv();

            // Create DocStruct instance for the topmost <div>.
            String type = topmostdiv.getTYPE();
            String id = topmostdiv.getID();
            if (type == null) {
                String message = "No type attribute set for topmost div in physical structMap!";
                LOGGER.error(message);
                throw new ReadException(message);
            }

            // Get the DocStructType from the prefs.
            DocStructType myType = this.myPreferences.getDocStrctTypeByName(type);
            if (myType == null) {
                // Can't find the appropriate type, return without creating a
                // physical structmap.
                String message = "No internal DocStructType with the name '" + type + "' available in prefs!";
                LOGGER.error(message);
                throw new ReadException(message);
            }

            // Create DocStruct for the topmost <div>.
            DocStruct newDocStruct = null;
            try {
                newDocStruct = this.getDigitalDocument().createDocStruct(myType);
                newDocStruct.setIdentifier(id);
                newDocStruct.setOrigObject(topmostdiv);
            } catch (TypeNotAllowedForParentException e) {
                String message = "Can't create this DocStruct of type '" + type + "' at the current tree position (physical structMap)!";
                LOGGER.error(message);
                throw new ReadException(message);
            }

            // Handle children for the topmost <div>. Parse the child divs and
            // create appropriate DocStruct elements for them.
            List<DocStruct> toplist = readDivChildren(topmostdiv);
            if (toplist != null) {
                // Create an iterator over the sorted fileMap keyset.
                // sortedFileMap should be not null, because we check this when
                // reading the FileGroup LOCAL.
                Iterator<String> fileMapIterator = this.sortedFileMap.keySet().iterator();

                for (DocStruct child : toplist) {
                    try {
                        // Get the fileList from the DivType object.
                        List<Fptr> fileList = ((DivType) child.getOrigObject()).getFptrList();

                        // Get file pointer list from current div and add all
                        // content files to the current DocStruct, if any FPTRs
                        // are existing.
                        if (fileList != null && !fileList.isEmpty()) {
                            for (Fptr fptr : fileList) {
                                if (fptr != null) {
                                    ContentFile cf = this.sortedFileMap.get(fptr.getFILEID());

                                    if (cf != null) {
                                        child.addContentFile(cf);
                                        child.setTechMds(cf.getTechMds());

                                        LOGGER.trace("Added content file with ID '" + cf.getIdentifier() + "' to DocStruct '"
                                                + child.getType().getName() + "'");
                                    } else {
                                        LOGGER.warn("No content file added to DocStruct '" + child.getType().getName() + "'");
                                    }
                                }
                            }
                        }
                        // Just in case the files were not already stored in the
                        // METS' file pointers, add the files in order of
                        // appearance in the fileMap to the current DocStruct.
                        else {
                            if (fileMapIterator.hasNext()) {
                                ContentFile cf = this.sortedFileMap.get(fileMapIterator.next());
                                child.addContentFile(cf);

                                LOGGER.warn("File pointer list for DocStruct '" + child.getType().getName() + "' is empty! Using file '"
                                        + cf.getIdentifier() + "' from FileGroup " + METS_FILEGROUP_LOCAL_STRING);
                            }
                        }

                        // Add the child.
                        newDocStruct.addChild(child);

                        LOGGER.trace("Added DocStruct '" + child.getType().getName() + "' to DocStruct '" + newDocStruct.getType().getName() + "'");

                    } catch (TypeNotAllowedAsChildException e) {
                        String message = "Can't create this DocStruct of type '" + type + "' at the current position in tree (physical tree)!";
                        LOGGER.error(message, e);
                        throw new ReadException(message, e);
                    }
                }
            }

            // Set the topmost div's DocStruct object as the topmost physical
            // DocStruct.
            this.getDigitalDocument().setPhysicalDocStruct(newDocStruct);

            // Get metadata for this digdoc (and all its child docs, in this
            // case pages only!).
            try {
                parseMetadataForPhysicalDocStruct(newDocStruct, true);
            } catch (MetadataTypeNotAllowedException e) {
                String message = "Can't create DocStruct! MetadataType must not be null!";
                LOGGER.error(message, e);
                throw new ReadException(message, e);
            }

            // If the fileSet is still empty, iterate over all DocStructs "page"
            // with metadata "physPageNumber" and add a content file each.
            List<DocStruct> pages = newDocStruct.getAllChildrenByTypeAndMetadataType(METADATA_PHYSICAL_PAGE_STRING, METADATA_PHYSICAL_PAGE_NUMBER);
            if (this.digdoc.getFileSet().getAllFiles().isEmpty() && pages != null) {
                for (DocStruct ds : pages) {
                    // Get the content file and add it to the DocStruct.
                    this.digdoc.addContentFileFromPhysicalPage(ds);
                }
            }
        }
        // More than one physical map.
        else if (physmaplist.size() > 1) {
            String message = "Too many <structMap> elements of type PHYSICAL!";
            LOGGER.error(message);
            throw new ReadException(message);
        }
        // No physical structMap available.
        else {
            LOGGER.debug("No physical structMap available");
        }
    }

    /***************************************************************************
     * <p>
     * Parses the Metadata for the physical DocStruct.
     * </p>
     * 
     * @param inStruct
     * @param recursive
     * @throws ReadException
     * @throws MetadataTypeNotAllowedException
     **************************************************************************/
    private void parseMetadataForPhysicalDocStruct(DocStruct inStruct, boolean recursive) throws ReadException, MetadataTypeNotAllowedException {

        Node modsnode = getDOMforMODSSection(inStruct);

        // Parse the MODS section, if not NULL; metadata are added to inStruct.
        if (modsnode != null) {
            try {
                parseMODS(modsnode, inStruct);
            } catch (ClassNotFoundException e) {
                String message = "Unable to get MODS Section for DocStruct '" + inStruct.getType().getName() + "'!";
                LOGGER.error(message, e);
                throw new ReadException(message, e);
            } catch (InstantiationException e) {
                String message = "Unable to get MODS Section for DocStruct '" + inStruct.getType().getName() + "'!";
                LOGGER.error(message, e);
                throw new ReadException(message, e);
            } catch (IllegalAccessException e) {
                String message = "Unable to get MODS Section for DocStruct '" + inStruct.getType().getName() + "'!";
                LOGGER.error(message, e);
                throw new ReadException(message, e);
            } catch (XPathExpressionException e) {
                String message = "Unable to get MODS Section for DocStruct '" + inStruct.getType().getName() + "'!";
                LOGGER.error(message, e);
                throw new ReadException(message, e);
            }
        }
        DivType div = (DivType) inStruct.getOrigObject();
        if (div == null) {
            LOGGER.warn("Can't get div object for DocStruct to find appropriate metadata sections!");
            return;
        }

        // Check, if ORDER and ORDERLABEL are set; if so, they contain metadata
        // for logical and physical page number.
        // Get metadataTypes for logical and physical page numbers.
        MetadataType logpageType = this.myPreferences.getMetadataTypeByName(METADATA_LOGICAL_PAGE_NUMBER);
        MetadataType physpageType = this.myPreferences.getMetadataTypeByName(METADATA_PHYSICAL_PAGE_NUMBER);

        // If type="page", check if logical and physical page numbers are set.
        // If not, add them and set them both to "1".
        if (inStruct.getType().getName().equals(METADATA_PHYSICAL_PAGE_STRING)) {

            DivType pagediv = (DivType) inStruct.getOrigObject();
            if (pagediv != null) {
                // DivType object available, get and set ORDER and ORDERLABEL.
                //
                // Logical page number.
                String logpageString = pagediv.getORDERLABEL();
                if (logpageString == null) {
                    logpageString = METADATA_PAGE_UNCOUNTED_VALUE;
                }
                if (logpageString.equals("uncounted")) {
                    logpageString = METADATA_PAGE_UNCOUNTED_VALUE;
                }

                // If no value is given, it is an uncounted page.
                if (logpageString == null || logpageString.equals("")) {
                    logpageString = METADATA_PAGE_UNCOUNTED_VALUE;
                }

                // Add logical page metadata.
                if (inStruct.getAllMetadataByType(logpageType).isEmpty()) {
                    Metadata logmd = new Metadata(logpageType);
                    logmd.setValue(logpageString);
                    try {
                        inStruct.addMetadata(logmd);
                    } catch (DocStructHasNoTypeException e) {
                        String message = "Error while adding logical page number!";
                        LOGGER.error(message, e);
                        throw new ReadException(message, e);
                    } catch (MetadataTypeNotAllowedException e) {
                        String message =
                                "Metadata '" + METADATA_LOGICAL_PAGE_NUMBER + "' is not allowed for DocStruct '" + inStruct.getType().getName()
                                        + "'!";
                        LOGGER.error(message, e);
                        throw new ReadException(message, e);
                    }
                }

                // Physical page number.
                String physpageString = null;
                if (pagediv.getORDER() != null) {
                    physpageString = pagediv.getORDER().toString();
                } else {
                    String message = "Div with type '" + pagediv.getTYPE() + "' contains no ORDER element!";
                    LOGGER.error(message);
                    throw new ReadException(message);
                }

                if (inStruct.getAllMetadataByType(physpageType).isEmpty()) {
                    Metadata physmd = new Metadata(physpageType);
                    physmd.setValue(physpageString);

                    // Add the metadata to the DocStruct.
                    try {
                        inStruct.addMetadata(physmd);
                    } catch (DocStructHasNoTypeException e) {
                        String message = "'DocStruct has no type' while adding physical page number!";
                        LOGGER.error(message, e);
                        throw new ReadException(message, e);
                    } catch (MetadataTypeNotAllowedException e) {
                        String message = "Metadata '" + METADATA_PHYSICAL_PAGE_NUMBER + "' is not allowed for DocStruct!";
                        LOGGER.error(message, e);
                        throw new ReadException(message, e);
                    }
                }

            }
        }

        // Add metadata for DocStructType "BoundBook".
        // if (inStruct.getType().getName().equals(
        // METADATA_PHYSICAL_BOUNDBOOK_STRING)) {
        // // Get the appropriate MODS-section for inStruct.
        // Node modsnode = getDOMforMODSSection(inStruct);
        //
        // // Parse the MODS section; metadata are added to inStruct.
        // if (modsnode != null) {
        // try {
        // parseMODS(modsnode, inStruct);
        // } catch (ClassNotFoundException e) {
        // String message = "Unable to get MODS Section for DocStruct '"
        // + inStruct.getType().getName() + "'!";
        // LOGGER.error(message, e);
        // throw new ReadException(message, e);
        // } catch (InstantiationException e) {
        // String message = "Unable to get MODS Section for DocStruct '"
        // + inStruct.getType().getName() + "'!";
        // LOGGER.error(message, e);
        // throw new ReadException(message, e);
        // } catch (IllegalAccessException e) {
        // String message = "Unable to get MODS Section for DocStruct '"
        // + inStruct.getType().getName() + "'!";
        // LOGGER.error(message, e);
        // throw new ReadException(message, e);
        // } catch (XPathExpressionException e) {
        // String message = "Unable to get MODS Section for DocStruct '"
        // + inStruct.getType().getName() + "'!";
        // LOGGER.error(message, e);
        // throw new ReadException(message, e);
        // }
        // }
        //
        // // Set modsstring back to null.
        modsnode = null;
        // }

        // If recursive = true.
        List<DocStruct> children = inStruct.getAllChildren();

        if (recursive && children != null) {
            for (DocStruct child : children) {
                parseMetadataForPhysicalDocStruct(child, recursive);
            }
        }
    }

    /***************************************************************************
     * <p>
     * Gets a DOM text node value.
     * </p>
     * 
     * @param inNode
     * @return
     **************************************************************************/
    protected String getTextNodeValue(Node inNode) {

        String result = null;
        NodeList textnodes = inNode.getChildNodes();
        if (textnodes != null) {
            Node textnode = textnodes.item(0);
            if (textnode == null || textnode.getNodeType() != Node.TEXT_NODE) {
                // No text node available.
                return null;
            }
            result = textnode.getNodeValue();
        }

        return result;
    }

    /***************************************************************************
     * <p>
     * Creates a deep copy of the DigitalDocument.
     * </p>
     * 
     * @return the new DigitalDocument instance
     **************************************************************************/
    private DigitalDocument copyDigitalDocument() throws WriteException {

        DigitalDocument newDigDoc = null;

        try {

            // remove techMd list for serialization
            ArrayList<Md> tempList = new ArrayList<Md>(this.digdoc.getTechMds());
            this.digdoc.getTechMds().clear();

            // Write the object out to a byte array.
            ByteArrayOutputStream bos = new ByteArrayOutputStream();
            ObjectOutputStream out = new ObjectOutputStream(bos);
            out.writeObject(this.digdoc);
            out.flush();
            out.close();

            // Make an input stream from the byte array and read
            // a copy of the object back in.
            ObjectInputStream in = new ObjectInputStream(new ByteArrayInputStream(bos.toByteArray()));
            newDigDoc = (DigitalDocument) in.readObject();

            // reattach techMd list
            for (Md md : tempList) {
                newDigDoc.addTechMd(md);
            }

        } catch (IOException e) {
            String message = "Couldn't obtain OutputStream!";
            LOGGER.error(message, e);
            throw new WriteException(message, e);
        } catch (ClassNotFoundException e) {
            String message = "Could not find some class!";
            LOGGER.error(message, e);
            throw new WriteException(message, e);
        }

        return newDigDoc;
    }

    /***************************************************************************
     * <p>
     * Write the METS/MODS object.
     * </p>
     * 
     * @param filename
     * @param validate
     * @param isAnchorFile
     * @return
     * @throws WriteException
     * @throws PreferencesException
     * @throws MissingModsMappingException
     **************************************************************************/
    private boolean writeMetsMods(String filename, boolean validate, boolean isAnchorFile) throws WriteException, PreferencesException {

        // Check if all necesarry things are set from outside.
        List<String> missingSettings = checkMissingSettings();
        if (!missingSettings.isEmpty()) {
            LOGGER.warn("The following settings have not been initialised: " + missingSettings);
        }

        // Get output stream.
        FileOutputStream xmlFile = null;
        try {
            xmlFile = new FileOutputStream(filename);
        } catch (FileNotFoundException e) {
            String message = "Can't write file '" + filename + "'!";
            LOGGER.error(message, e);
            throw new WriteException(message, e);
        }

        try {
            // Find the implementation.
            DocumentBuilderFactory factory = DocumentBuilderFactory.newInstance();
            factory.setNamespaceAware(true);

            DocumentBuilder builder = factory.newDocumentBuilder();
            Document domDoc = builder.newDocument();

            // Create the document, set METS and xlink namespaces.
            this.metsNode = createDomElementNS(domDoc, this.metsNamespacePrefix, METS_METS_STRING);

            // Iterate over all namespace prefixes, and collect the namespaces'
            // URIs and schema locations, if a schema location is existing.
            StringBuffer schemaLocations = new StringBuffer();
            for (Entry<String, Namespace> e : this.namespaces.entrySet()) {
                if (e.getValue().getSchemalocation() != null) {
                    schemaLocations.append(e.getValue().getUri() + " " + e.getValue().getSchemalocation() + " ");
                }
            }

            // Write schema locations.
            if (schemaLocations.length() > 0) {
                createDomAttributeNS(this.metsNode, this.xsiNamespacePrefix, METS_SCHEMALOCATION_STRING, schemaLocations.toString().trim());
            }

            // Append the METS node.
            domDoc.appendChild(this.metsNode);

            Element metsHdr = createDomElementNS(domDoc, this.metsNamespacePrefix, "metsHdr");
            // createDomAttributeNS(metsHdr, this.metsNamespacePrefix, "CREATEDATE", generateDate());
            metsHdr.setAttribute("CREATEDATE", generateDate());
            Element agent = createDomElementNS(domDoc, this.metsNamespacePrefix, "agent");
            agent.setAttribute("ROLE", "CREATOR");
            // createDomAttributeNS(agent, this.metsNamespacePrefix, "ROLE", "CREATOR");
            agent.setAttribute("TYPE", "OTHER");
            // createDomAttributeNS(agent, this.metsNamespacePrefix, "TYPE", "OTHER");
            agent.setAttribute("OTHERTYPE", "SOFTWARE");
            // createDomAttributeNS(agent, this.metsNamespacePrefix, "OTHERTYPE", "SOFTWARE");
            Element name = createDomElementNS(domDoc, this.metsNamespacePrefix, "name");
            name.setTextContent(ugh.Version.PROGRAMNAME + " - " + ugh.Version.BUILDVERSION + " - " + ugh.Version.BUILDDATE);
            agent.appendChild(name);
            Element note = createDomElementNS(domDoc, this.metsNamespacePrefix, "note");
            note.setTextContent(ugh.Version.PROGRAMNAME);
            agent.appendChild(note);
            metsHdr.appendChild(agent);

            this.metsNode.appendChild(metsHdr);

            // Get topmost divs.
            DocStruct toplogdiv = this.digdoc.getLogicalDocStruct();
            if (toplogdiv == null && validate) {
                LOGGER.error("DigitalDocument has no logical structure");
                return false;
            }

            // Check, if content files and physical DocStruct is available.
            if ((this.digdoc.getFileSet() != null && validate) && (this.digdoc.getPhysicalDocStruct() == null)) {
                String message = "FileSet is available, but no physical Structure!";
                LOGGER.error(message);
                throw new WriteException(message);
            }

            if ((this.digdoc.getFileSet() == null && validate) && (this.digdoc.getPhysicalDocStruct() != null)) {
                String message = "ContentFiles (FileSec) must be available for physical structure!";
                LOGGER.error(message);
                throw new WriteException(message);
            }

            // Write logical divs. They must be available in any case (even if
            // the DocStruct is an anchor).
            LOGGER.info("Writing logical divs");
            Element logdiv = writeLogDivs(this.metsNode, toplogdiv, isAnchorFile);

            // Write fileSec.
            LOGGER.info("Writing fileSec");
            Element fileSecElement = null;
            if (this.digdoc.getFileSet() != null) {
                fileSecElement = createDomElementNS(domDoc, this.metsNamespacePrefix, METS_FILESEC_STRING);

                // Write all fileGroupPathes.
                boolean localFilegroupInGoobi = false;

                if (!this.digdoc.getFileSet().getVirtualFileGroups().isEmpty()) {
                    for (VirtualFileGroup vFileGroup : this.digdoc.getFileSet().getVirtualFileGroups()) {
                        if (vFileGroup.getName().equals(METS_FILEGROUP_LOCAL_STRING)) {
                            localFilegroupInGoobi = true;
                            if (this.writeLocalFilegroup) {
                                fileSecElement.appendChild(createFileGroup(domDoc, vFileGroup));
                            }
                        } else {
                            fileSecElement.appendChild(createFileGroup(domDoc, vFileGroup));
                        }
                    }
                }

                // Only write local file group, if no file group "LOCAL" is
                // defined.
                if (!localFilegroupInGoobi && this.writeLocalFilegroup) {
                    VirtualFileGroup vFileGroup = new VirtualFileGroup();
                    vFileGroup.setName(METS_FILEGROUP_LOCAL_STRING);
                    this.digdoc.getFileSet().addVirtualFileGroup(vFileGroup);
                    fileSecElement.appendChild(createFileGroup(domDoc, vFileGroup));
                }
            }

            // Create structMap type logical.
            LOGGER.info("Creating structMap logical");
            Element structMapLog = createDomElementNS(domDoc, this.metsNamespacePrefix, METS_STRUCTMAP_STRING);
            this.metsNode.appendChild(structMapLog);
            structMapLog.setAttribute(METS_STRUCTMAPTYPE_STRING, METS_STRUCTMAP_TYPE_LOGICAL_STRING);
            this.firstDivNode = structMapLog;
            structMapLog.appendChild(logdiv);

            // Create structMap type physical.
            DocStruct topphysdiv = this.digdoc.getPhysicalDocStruct();
            if (topphysdiv != null) {
                LOGGER.info("Creating structMap physical");

                Element structMapPhys = createDomElementNS(domDoc, this.metsNamespacePrefix, METS_STRUCTMAP_STRING);
                this.metsNode.appendChild(structMapPhys);
                structMapPhys.setAttribute(METS_STRUCTMAPTYPE_STRING, METS_STRUCTMAP_TYPE_PHYSICAL_STRING);
                Element physdiv = writePhysDivs(this.metsNode, topphysdiv);
                structMapPhys.appendChild(physdiv);

                // Write smLinks.
                LOGGER.info("Creating structLink element");
                Element structLinkElement = writeSMLinks(this.metsNode);

                // Order all XML-Elements according to METS schema.
                LOGGER.info("Writing structMaps and structLink element");
                // NOTE Changed the "&" into an "&&", most possibly a typo.
                if (fileSecElement != null & structMapLog != null) {
                    this.metsNode.insertBefore(fileSecElement, structMapLog);
                } else {
                    LOGGER.debug("No FileSec or StructMap LOGICAL existing yet");
                }
                if (structMapPhys != null) {
                    this.metsNode.appendChild(structMapPhys);
                } else {
                    LOGGER.warn("Please create a structMap physical first (pagination)");
                }
                this.metsNode.appendChild(structLinkElement);
            }

            // Write amdSec, if needed.
            LOGGER.info("Writing amdSec");
            writeAmdSec(domDoc, isAnchorFile);

            // Serialize the document.
            LOGGER.info("Serializing METS document to file");
            serializeMets(domDoc, xmlFile);

        } catch (FactoryConfigurationError e) {
            String message = "JAXP can't be found!";
            LOGGER.error(message, e.getException());
            throw new WriteException(message, e.getException());
        } catch (ParserConfigurationException e) {
            String message = "XML parser couldn't be loaded!";
            LOGGER.error(message, e);
            throw new WriteException(message, e);
        } catch (IOException e) {
            String message = "File '" + filename + "' could not be written!";
            LOGGER.error(message, e);
            throw new WriteException(message, e);
        } catch (DOMException e) {
            String message = "Exception building DOM tree!";
            LOGGER.error(message, e);
            throw new WriteException(message, e);
        } finally {
            try {
                xmlFile.close();
            } catch (IOException e) {
                LOGGER.error(e);
            }
        }

        return true;
    }

    private String generateDate() {
        Date d = new Date();
        SimpleDateFormat format = new SimpleDateFormat("yyyy-MM-dd");// ;YYYY-MM-DDThh:mm:ssZ
        SimpleDateFormat hours = new SimpleDateFormat("HH:mm:ss");
        format.setTimeZone(TimeZone.getTimeZone("GMT"));
        hours.setTimeZone(TimeZone.getTimeZone("GMT"));
        String yearMonthDay = format.format(d);
        String hourMinuteSecond = hours.format(d);

        return yearMonthDay + "T" + hourMinuteSecond;
    }

    /***************************************************************************
     * <p>
     * Reads namespace information from the configuration file, and change namespace prefixes.
     * </p>
     * 
     * @param inNode
     * @return
     **************************************************************************/
    private boolean readNamespacePrefs(Node inNode) {

        Namespace nSpace = new Namespace();

        // Check child nodes.
        NodeList childlist = inNode.getChildNodes();
        for (int i = 0; i < childlist.getLength(); i++) {
            // Get single node.
            Node currentNode = childlist.item(i);
            String nodename = currentNode.getNodeName();

            if (nodename != null) {
                if ((currentNode.getNodeType() == ELEMENT_NODE) && (nodename.equalsIgnoreCase(PREFS_NAMESPACE_URI_STRING))) {
                    nSpace.setUri(getTextNodeValue(currentNode));
                }
                if ((currentNode.getNodeType() == ELEMENT_NODE) && (nodename.equalsIgnoreCase(PREFS_NAMESPACE_PREFIX_STRING))) {
                    nSpace.setPrefix(getTextNodeValue(currentNode));
                }
                if ((currentNode.getNodeType() == ELEMENT_NODE) && (nodename.equalsIgnoreCase(PREFS_NAMESPACE_SCHEMALOCATION))) {
                    nSpace.setSchemalocation(getTextNodeValue(currentNode));
                }
            }
        }

        // Check values.
        if ((nSpace.getUri() == null) || (nSpace.getPrefix() == null)) {
            return false;
        }

        // Iterate over the namespace entryset and check if the namespace URI
        // already is existing.
        boolean newNamespace = true;
        for (Entry<String, Namespace> e : this.namespaces.entrySet()) {
            if (e.getValue().getUri().equals(nSpace.getUri())) {

                LOGGER.warn("Namespace URI '" + nSpace.getUri() + "' maps existing (pre-definded) namespace! New values assigned!");

                // Change the existing namespace content with the one from the
                // prefs, if not null.
                if (!nSpace.getPrefix().equals("")) {
                    e.getValue().setPrefix(nSpace.getPrefix());
                }
                if (nSpace.getSchemalocation() != null && !nSpace.getSchemalocation().equals("")) {
                    e.getValue().setSchemalocation(nSpace.getSchemalocation());
                }
                newNamespace = false;
            }
        }

        // Otherwise, put the new namespace into the hashmap.
        if (newNamespace) {
            Namespace n = this.namespaces.put(nSpace.prefix, nSpace);
            if (n == null) {
                LOGGER.info("New namespace added with prefix '" + nSpace.getPrefix() + "' and URI '" + nSpace.getUri() + "' added");
            }
        }

        return true;
    }

    /***************************************************************************
     * <p>
     * Creates a METS file group.
     * </p>
     * 
     * @param domDoc
     * @param theFilegroup
     * @return
     **************************************************************************/
    private Element createFileGroup(Document domDoc, VirtualFileGroup theFilegroup) {

        Element result = createDomElementNS(domDoc, this.metsNamespacePrefix, METS_FILEGRP_STRING);
        result.setAttribute(METS_FILEGROUPUSE_STRING, theFilegroup.getName());

        // Check fileset availibility.
        FileSet fs = this.digdoc.getFileSet();
        if (fs == null) {
            LOGGER.warn("No fileset available... unable to create FileGroups!");
            return result;
        }

        if (fs.getAllFiles() != null) {
            for (ContentFile file : fs.getAllFiles()) {
                if (file.getReferencedDocStructs() != null) {
                    for (DocStruct ds : file.getReferencedDocStructs()) {
                        if (ds.getTechMds() != null) {
                            //					System.out.println("Setting " + ds.getTechMds().size() + " techMds for file " + file.getIdentifier());
                            file.setTechMds(ds.getTechMds());
                        }
                    }
                }
            }
        }

        // Check file group pathes, suffixes, and mimetypes, except for
        // filegroup LOCAL.
        if (!theFilegroup.getName().equals(METS_FILEGROUP_LOCAL_STRING)) {
            if (theFilegroup.getPathToFiles().equals("")) {
                LOGGER.warn("The path for file group " + theFilegroup.getName() + " is not configured yet! Using local path '"
                        + theFilegroup.getPathToFiles() + "'.");
            }
            if (theFilegroup.getMimetype().equals("")) {
                LOGGER.warn("The mimetype for file group " + theFilegroup.getName() + " is not configured yet! Using local mimetype '"
                        + theFilegroup.getMimetype() + "'.");
            }
            if (theFilegroup.getFileSuffix().equals("")) {
                LOGGER.warn("The file suffix for file group " + theFilegroup.getName() + " is not configured yet! Using local suffix '"
                        + theFilegroup.getFileSuffix() + "'.");
            }
        }

        // Iterate over all the content files.
        List<ContentFile> contentFiles = fs.getAllFiles();
        for (ContentFile cf : contentFiles) {
            Element file = createDomElementNS(domDoc, this.metsNamespacePrefix, "file");

            // We use the mimetype from Goobi if configured, the local one if
            // not.
            String mt = cf.getMimetype();
            if (theFilegroup.getMimetype().equals("")) {
                file.setAttribute(METS_MIMETYPE_STRING, mt);
            } else {
                file.setAttribute(METS_MIMETYPE_STRING, theFilegroup.getMimetype());
            }

            // We use the ID suffix from Goobi if configured, the filegroup's
            // name if not.
            String idSuffix = theFilegroup.getIdSuffix();
            if (idSuffix == null || idSuffix.equals("")) {
                idSuffix = "_" + theFilegroup.getName();
                theFilegroup.setIdSuffix(idSuffix);
            }

            // Set content file's identifier (if not existing yet).
            String id = cf.getIdentifier();
            if (id == null || id.equals("")) {
                id = FILE_PREFIX + new DecimalFormat(DECIMAL_FORMAT).format(this.fileidMax);
                this.fileidMax++;
                cf.setIdentifier(id);
            }

            // Use the content file's ID if local filegroup is written, append
            // the filegroup's name if not.
            if (!theFilegroup.getName().equals(METS_FILEGROUP_LOCAL_STRING)) {
                id += "_" + theFilegroup.getName();
            }
            file.setAttribute(METS_ID_STRING, id);

            if (cf.isRepresentative()) {
                file.setAttribute("USE", "banner");
            }

            // write admid attribute is necessary
            List<Md> mdList = cf.getTechMds();
            if (mdList != null) {
                String admid = "";
                for (Md md : mdList) {
                    admid += md.getId();
                    admid += " ";
                }
                if (!admid.isEmpty()) {
                    file.setAttribute(METS_ADMID_STRING, admid.trim());
                }
            }

            // Write location (as URL).
            Element flocat = createDomElementNS(domDoc, this.metsNamespacePrefix, "FLocat");
            flocat.setAttribute(METS_LOCTYPE_STRING, "URL");

            // We use the path from Goobi if configured, the local one if not.
            String lc = cf.getLocation();
            if (!theFilegroup.getPathToFiles().equals("")) {
                // Get the filename and replace the filename suffix, if
                // necessary.
                String n = new File(lc).getName();
                n = n.substring(0, n.lastIndexOf('.') + 1) + theFilegroup.getFileSuffix();
                lc = theFilegroup.getPathToFiles() + n;
            }
            createDomAttributeNS(flocat, this.xlinkNamespacePrefix, METS_HREF_STRING, lc);

            file.appendChild(flocat);
            result.appendChild(file);
        }

        return result;
    }

    /***************************************************************************
     * <p>
     * Reads the METS FileSec.
     * </p>
     * 
     * @param inMetsElement
     * @throws ReadException
     **************************************************************************/
    private void readFileSec(Mets inMetsElement) throws ReadException {

        LOGGER.info("Reading FileSec...");

        FileSet fileset = this.getDigitalDocument().getFileSet();

        // No fileset given yet, create a new one.
        if (fileset == null) {
            LOGGER.info("No FileSet existing, creating new one");
            fileset = new FileSet();
            this.digdoc.setFileSet(fileset);
        }

        // Get the file section and all filegroups (on uppermost level).
        FileSec fileSection = inMetsElement.getFileSec();

        // No FileSec existing, e.g. because the METS file only contains an
        // anchor.
        if (fileSection == null) {
            return;
        }

        // Iterate over local filegroup only (that's where the REAL files are
        // stored).
        List<FileGrp> filegroups = fileSection.getFileGrpList();
        for (FileGrp filegroup : filegroups) {
            if (filegroup.getUSE().equals(METS_FILEGROUP_LOCAL_STRING)) {

                // Read all files from the METS; we are not having subgroups
                // here.
                for (FileType file : filegroup.getFileList()) {
                    // Get location array.
                    List<FLocat> location = file.getFLocatList();

                    // We are just supporting a single location Element.
                    if (location.size() != 1) {
                        String message = "None or too many FLocat elements for <file> element!";
                        LOGGER.error(message);
                        throw new ReadException(message);
                    }
                    String href = location.get(0).getHref();
                    if (href == null) {
                        String message = "FLocat element for <file> element has no href attribute specifying the location of the file!";
                        LOGGER.error(message);
                        throw new ReadException(message);
                    }

                    // Create a new content file.
                    ContentFile cf = new ContentFile();
                    cf.setLocation(href);

                    // Set the content file's ID.
                    if (file.getID() != null) {
                        cf.setIdentifier(file.getID());
                    }
                    // Set the content file's mimetype.
                    if (file.getMIMETYPE() != null) {
                        cf.setMimetype(file.getMIMETYPE());
                    }

                    // set the admIDs
                    List<?> admIds = file.getADMID();
                    // System.out.println("Reading admIds");
                    if (admIds != null) {
                        for (Object object : admIds) {
                            if (object instanceof String) {
                                String id = (String) object;
                                cf.addTechMd(this.digdoc.getTechMd(id));
                            }
                        }
                    }

                    // Add the file to the fileset.
                    fileset.addFile(cf);

                    LOGGER.trace("Added file '" + cf.getLocation() + "' (" + cf.getIdentifier() + ") from FileGrp " + METS_FILEGROUP_LOCAL_STRING
                            + " to FileSet");

                    // Add the file and the file ID to the content file hashmap
                    // to retrieve the file by using the ID lateron.
                    if (cf.getIdentifier() != null) {
                        this.sortedFileMap.put(cf.getIdentifier(), cf);
                    }
                }
            }
        }
    }

    /*
     * (non-Javadoc)
     * 
     * @see ugh.fileformats.mets.MetsModsGdz#writePhysDivs(org.w3c.dom.Node, ugh.dl.DocStruct)
     */
    protected Element writePhysDivs(Node parentNode, DocStruct inStruct) throws PreferencesException {

        // Write div element.
        Document domDoc = parentNode.getOwnerDocument();
        Element div = createDomElementNS(domDoc, this.metsNamespacePrefix, METS_DIV_STRING);

        String idphys = PHYS_PREFIX + new DecimalFormat(DECIMAL_FORMAT).format(this.divphysidMax);
        this.divphysidMax++;

        inStruct.setIdentifier(idphys);
        div.setAttribute(METS_ID_STRING, idphys);

        // Always write internal DocStruct type.
        String type = inStruct.getType().getName();
        div.setAttribute(METS_DIVTYPE_STRING, type);

        // Add div element as child to parentNode.
        parentNode.appendChild(div);

        // Write metadata.
        if (this.metsNode == null) {
            LOGGER.error("METS node is null... can't write anything!");
            return null;
        }

        int dmdid = writePhysDmd(this.metsNode, div, inStruct);

        // If dmdid is != -1 then the appropriate metadata section has been
        // written, if dmdid == -1, the inStruct has no metadata.
        String dmdidString = "";
        if (dmdid != -1) {
            dmdidString = DMDPHYS_PREFIX + new DecimalFormat(DECIMAL_FORMAT).format(dmdid);
            div.setAttribute(METS_DMDID_STRING, dmdidString);
        }

        // Write links to ContentFiles (FPTRs).
        writeFptrs(inStruct, domDoc, div);
        // Get all children and write their divs recursive.
        List<DocStruct> allChildren = inStruct.getAllChildren();
        if (allChildren != null) {
            for (DocStruct child : allChildren) {
                if (writePhysDivs(div, child) == null) {
                    // Error occured while writing div for child.
                    return null;
                }
            }
        }

        return div;
    }

    /**************************************************************************
     * <p>
     * Write links to ContentFiles (for this physical docstruct), currently only linking to complete files are supported. The METS <area> element is
     * NOT supported.
     * </p>
     * 
     * @param theStruct
     * @param theDocument
     * @param theDiv
     **************************************************************************/
    protected void writeFptrs(DocStruct theStruct, Document theDocument, Element theDiv) {

        // Get a list of referenced ContentFiles.
        List<ContentFile> contentFiles = theStruct.getAllContentFiles();

        if (contentFiles == null) {
            // No content files for this physical structure.
            LOGGER.debug("No content files for DocStruct '" + theStruct.getType().getName() + "'");
            return;
        }

        for (ContentFile cf : contentFiles) {
            // Pass each file group.
            for (VirtualFileGroup vFileGroup : this.digdoc.getFileSet().getVirtualFileGroups()) {
                // Write XML elements (METS:fptr).
                Element fptr = createDomElementNS(theDocument, this.metsNamespacePrefix, METS_FPTR_STRING);
                String id = cf.getIdentifier();
                if (!vFileGroup.getName().equals(METS_FILEGROUP_LOCAL_STRING)) {
                    id += "_" + vFileGroup.getName();
                }

                fptr.setAttribute(METS_FILEID_STRING, id);
                theDiv.appendChild(fptr);

                LOGGER.trace("File '" + cf.getLocation() + "' written in file group " + vFileGroup.getName() + " for DocStruct '"
                        + theStruct.getType().getName() + "'!");
            }
        }
    }

    /***************************************************************************
     * <p>
     * Write single logical div METS sections.
     * </p>
     * 
     * @param parentNode
     * @param inStruct
     * @param isAnchorFile
     * @return
     * @throws WriteException
     * @throws PreferencesException
     **************************************************************************/
    protected Element writeLogDivs(Node parentNode, DocStruct inStruct, boolean isAnchorFile) throws WriteException, PreferencesException {

        // Write div element.
        Document domDoc = parentNode.getOwnerDocument();
        Element div = createDomElementNS(domDoc, this.metsNamespacePrefix, METS_DIV_STRING);

        // Add div element as child to parentNode.
        parentNode.appendChild(div);
        if (this.firstDivNode == null) {
            this.firstDivNode = div;
        }

        String idlog = LOG_PREFIX + new DecimalFormat(DECIMAL_FORMAT).format(this.divlogidMax);
        div.setAttribute(METS_ID_STRING, idlog);
        this.divlogidMax++;

        // Always write internal DocStruct type.
        String type = inStruct.getType().getName();
        div.setAttribute(METS_DIVTYPE_STRING, type);

        // PLEASE NOTE: We do not set labels for internal storing!

        // Set identifier for this docStruct.
        inStruct.setIdentifier(idlog);

        // Write metadata.
        if (this.metsNode == null) {
            LOGGER.error("METS node is null... can't write anything");
            return null;
        }

        // Set the DMDIDs.
        int dmdid = writeLogDmd(this.metsNode, inStruct, isAnchorFile);
        if (dmdid >= 0) {
            // Just set DMDID attribute, if there is a metadata set.
            String dmdidString = DMDLOG_PREFIX + new DecimalFormat(DECIMAL_FORMAT).format(dmdid);
            div.setAttribute(METS_DMDID_STRING, dmdidString);
        }

        // Set the AMDIDs if necessary
        if (inStruct != null && inStruct.getAmdSec() != null) {
            String amdid = inStruct.getAmdSec().getId();
            if (amdid != null && !amdid.isEmpty()) {
                div.setAttribute(METS_ADMID_STRING, amdid);
            }
        }

        // Create mptr element.
        Element mptr = createDomElementNS(domDoc, this.metsNamespacePrefix, METS_MPTR_STRING);
        mptr.setAttribute(METS_LOCTYPE_STRING, "URL");

        // Write the MPTR element if a non-anchor file is written AND element is
        // defined as an anchor in the prefs --> METS pointer in e.g.
        // "periodical volume".
        if (!isAnchorFile && inStruct.getType().isAnchor()) {
            createDomAttributeNS(mptr, this.xlinkNamespacePrefix, METS_HREF_STRING, this.mptrUrl);
            div.appendChild(mptr);
        }

        // Write the MPTR element if an anchor file is written AND parent
        // element is an anchor --> METS pointer in e.g. "periodical".
        if (isAnchorFile && !inStruct.getType().isAnchor()) {
            createDomAttributeNS(mptr, this.xlinkNamespacePrefix, METS_HREF_STRING, this.mptrUrlAnchor);
            // Write mptr element.
            div.appendChild(mptr);
        }

        // Get all children and write their divs.
        List<DocStruct> allChildren = inStruct.getAllChildren();
        if (allChildren != null) {
            for (DocStruct child : allChildren) {
                if (writeLogDivs(div, child, isAnchorFile) == null) {
                    // Error occured while writing div for child.
                    return null;
                }
            }
        }

        return div;
    }

    /***************************************************************************
     * <p>
     * Retrieves all Metadata for the current DocStruct which are identifiers and can be used to link to inStruct from its child. This is only used,
     * if inStruct is an anchor and therefore stored in a separate XML file.
     * </p>
     * 
     * @param inStruct
     **************************************************************************/
    private void getIdentifiersForAnchorLink(DocStruct inStruct) {

        // If parent is no anchor; so don't write anything.
        if (!inStruct.getType().isAnchor()) {
            return;
        }

        // Get identifier for parent.
        this.anchorIdentifiers = inStruct.getAllIdentifierMetadata();
    }

    /***************************************************************************
     * <p>
     * Parses a string and checks, if it contains attribute definitions. These are starting with "@". An attribute definition may contain a value as
     * well. In this the appropriate attribute is created for inNode and an appropriate value is set. If the attribute definitions has no value, the
     * attribute is created without a value and returned.
     * </p>
     * 
     * <p>
     * PLEASE NOTE: There can only be ONE attribute inside this input string! The " " splitting was taken out because (a) no spaces were possible in
     * the attribute values and (b) nobody seems to have used that!
     * </p>
     * 
     * @param in
     * @param inNode Tthe parent Node, which needs to be an element.
     * @param inDoc
     * @return
     **************************************************************************/
    private Node parseAttributeWithoutValue(String in, Node inNode, Document inDoc) {

        Node resultNode = null;

        if (in.startsWith("@")) {
            // It's an attribute; find its name and value.
            String attributeFields[] = in.split("=");

            // Delete the leading "@" if available.
            if (attributeFields[0].startsWith("@")) {
                attributeFields[0] = attributeFields[0].substring(1, attributeFields[0].length());
            }

            // Check, if we have a name.
            Element element = (Element) inNode;
            // We have a value; the second element is the value delete " and '.
            if (attributeFields.length > 1) {
                if ((attributeFields[1].startsWith("'")) || (attributeFields[1].startsWith("\""))) {
                    attributeFields[1] = attributeFields[1].substring(1, attributeFields[1].length());
                }
                if ((attributeFields[1].endsWith("'")) || (attributeFields[1].endsWith("\""))) {
                    attributeFields[1] = attributeFields[1].substring(0, attributeFields[1].length() - 1);
                }
                // Add the attribNode to inNode.
                element.setAttribute(attributeFields[0], attributeFields[1]);
            }
            // No value available.
            else {
                Attr attr = inDoc.createAttribute(attributeFields[0]);
                element.setAttributeNode(attr);
                resultNode = attr;
            }
        }

        return resultNode;
    }

    /***************************************************************************
     * <p>
     * Creates a node according to XPath.
     * </p>
     * 
     * @param query The xpath.
     * @param startingNode The base node for the xquery.
     * @param modsDocument
     * @throws PreferencesException
     * @return
     **************************************************************************/
    protected Node createNode(String query, Node startingNode, Document modsDocument) throws PreferencesException {

        Node newNode = null;
        Node parentNode = startingNode;
        Node latestNode = null;
        String availablePath = "";
        String currentPath = "";
        String currentPathNS = "";
        boolean getout = false;
        String group = "";
        String tag = "";

        // Trim the query string.
        query = query.trim();

        // Check if element contains the "[0-9+]" to enable grouping.
        //
        // This is a really dirty hack, I will fix it tomorrow! (hihi)
        // Check element for MODS grouping brackets.
        Perl5Util perlUtil = new Perl5Util();
        if (perlUtil.match("/\\[(\\d)+\\]/", query)) {
            // Get the index of the "[" and the index of the "]".
            int bracketStartIndex = perlUtil.beginOffset(0);
            int bracketEndIndex = perlUtil.endOffset(1);
            int colonIndex = (query.substring(0, bracketStartIndex)).lastIndexOf(":");
            // Get the group number and the group tag name.
            group = query.substring(bracketStartIndex + 1, bracketEndIndex);
            tag = query.substring(colonIndex + 1, bracketStartIndex);
            // Store the group and tag in a replacement hash.
            this.replaceGroupTags.put(tag + group, tag);
            // Remove the "[]" from the query string.
            query = query.substring(0, bracketStartIndex) + group + query.substring(bracketEndIndex + 1);
        }
        // This is a really dirty hack, I will fix it tomorrow! (hihi)

        LOGGER.debug("XPath expression  >>" + query + "<<");

        // Split query into single elements and check, if some of these elements
        // are already available.
        String elementPath[] = splitPath(query);

        // Iterate over all elements from path and check, which part of the path
        // is already available in the DOM tree.
        for (String element : elementPath) {

            // Set to true, if we are requesting an element.
            boolean requestingElement = false;

            // No content in elementPath.
            if (element.equals("")) {
                continue;
            }

            if (element.equals(".")) {
                currentPath += element;
                currentPathNS += element;
                continue;
            }

            // Check if the path starts (a) with one of the defined namespace
            // prefixes, (b) with a leading "#" and a following defined
            // namespace prefix, or (c) with a leading "@".
            boolean prefixCheck = false;
            for (Namespace iSpace : this.namespaces.values()) {
                if (element.startsWith(iSpace.getPrefix() + ":")
                        || element.startsWith(METS_PREFS_WRITEXPATH_SEPARATOR_STRING + iSpace.getPrefix() + ":")) {
                    prefixCheck = true;
                    break;
                }
            }
            if (!element.startsWith("@") && !prefixCheck) {
                String message =
                        "Prefix missing in METS XPath  >>" + query + "<<  path element  >>" + element + "<<. One of " + this.namespaces.keySet()
                                + " or '@' is expected!";
                LOGGER.error(message);
                throw new PreferencesException(message);
            }

            LOGGER.trace("Path  >>" + element + "<<");

            // Check, what we are requesting: a NodeList or a boolean.
            availablePath = currentPathNS;

            // Check, if the element name starts with a "#", if so, this element
            // needs to be created anyhow; even if it's new.
            if (element.startsWith(METS_PREFS_WRITEXPATH_SEPARATOR_STRING)) {
                // Start with a hash, get out of loop.
                element = element.substring(1, element.length());
                break;
            }

            // We are not requesting a Node or a NodeList, instead we just
            // check, if something is available with a certain value.
            if (element.contains("=")) {
                requestingElement = false;
                if (currentPath == null) {
                    // It is the first attribute, so add a "./".
                    currentPath = "./" + element;
                } else {
                    currentPath += "/" + element;
                }
            }
            // We are requesting an element.
            else {
                requestingElement = true;
                // Check, if the element already has a namespace prefix.
                if (element.contains(":")) {
                    // It has, so we don't have to add the namespace.
                    currentPath += "/" + element;
                } else {
                    // Add the mods namespace.
                    currentPath += "/" + this.modsNamespacePrefix + element;
                }
            }
            currentPathNS += "/" + element;

            // Check, if currentPath is already available.
            XPathFactory factory = XPathFactory.newInstance();

            // Set namespace context.
            XPath xpath = factory.newXPath();
            PersonalNamespaceContext pnc = new PersonalNamespaceContext();
            pnc.setNamespaceHash(this.namespaces);
            xpath.setNamespaceContext(pnc);

            // Example: Add namespace declaration for XPATH:
            // declare namespace
            // mods='http://xmlbeans.apache.org/samples/xquery/employees'
            // String xpathNSdeclaration="declare namespace
            // "+modsNamespacePrefix+"='"+mods_namespace_uri+"'";

            try {
                XPathExpression expr = xpath.compile(currentPath);

                LOGGER.trace("Single part - XPath expression  >>" + currentPath + "<<");
                LOGGER.trace("Starting node  >>" + startingNode.getNodeName() + "<<");

                // Carry out the query.
                Object result = null;
                if (requestingElement) {
                    result = expr.evaluate(startingNode.getParentNode(), XPathConstants.NODESET);
                } else {
                    // We are requesting an attribute.
                    result = expr.evaluate(startingNode.getParentNode(), XPathConstants.BOOLEAN);
                }

                // We were requesting an element, now we should have a
                // nodeset.
                if (requestingElement) {
                    if (result != null) {
                        NodeList nodes = (NodeList) result;
                        LOGGER.trace(nodes.getLength() + " nodes found");
                        if (nodes.getLength() == 0) {
                            // No nodes found.
                            getout = true;
                        } else {
                            // Get the first node.
                            latestNode = nodes.item(0);
                        }
                    } else {
                        // No nodes found, so this path (currentpath) is not
                        // available anymore.
                        getout = true;
                    }
                    if (getout) {
                        // Get out of for loop.
                        break;
                    }
                } else {
                    // We were requesting an attribute, so check, if it is
                    // available.
                    Boolean available = (Boolean) result;
                    if (available.booleanValue()) {
                        // After requesting an attribute, we cannot request
                        // anything else, the attribute cannot have any
                        // children.
                        availablePath = availablePath + "/" + element;

                        //get the existing Node with the right attributes
                        String elementName = getSubPathElementName(availablePath);
                        HashMap<String, String> attributeMap = getAttributesFromNode(element);
                        XPathExpression expr2 = xpath.compile(elementName);
                        result = expr2.evaluate(startingNode.getParentNode(), XPathConstants.NODESET);
                        if (result != null) {
                            NodeList nodes = (NodeList) result;
                            if (nodes.getLength() > 0) {
                                for (int i = 0; i < nodes.getLength(); i++) {
                                    Node node = nodes.item(i);
                                    NamedNodeMap attributes = node.getAttributes();
                                    int matchingattributes = 0;
                                    if (attributes != null && attributes.getLength() > 0) {
                                        for (int j = 0; j < attributes.getLength(); j++) {
                                            Node attribute = attributes.item(j);
                                            String testValue = attributeMap.get(attribute.getNodeName());
                                            if (testValue != null && testValue.contentEquals(attribute.getNodeValue())) {
                                                matchingattributes++;
                                            }
                                        }
                                    }
                                    if (matchingattributes > 0 && matchingattributes == attributeMap.size()) {
                                        latestNode = node;
                                        break;
                                    }
                                }
                            }
                        }
                    } else {
                        // Attribute is not available, so we need to add it.
                        break;
                    }
                }
            } catch (XPathExpressionException e) {
                String message = "Error due to querying XPath expression '" + query + "'!";
                LOGGER.error(message, e);
                throw new PreferencesException(message, e);
            }
        }

        // Now the availablePath variable should contain the path which is
        // already available; the latestNode contains the appropriate Node.
        //
        // Find the path we need to create.
        String pathtocreate = substractStrings(query, availablePath);

        // Split the whole path into subpathes.
        String elementsToCreate[] = splitPath(pathtocreate);

        // Define the node to which the new path should be added.
        if (latestNode != null) {
            // The latest node which was found becomes the parentNode for the
            // creation of a new element or attribute.
            parentNode = latestNode;
        } else {
            // If no node was detected (e.g. in case of a single attribute, the
            // parentNode is the startingNode.
            parentNode = startingNode;
        }

        // Iterate over all elements, which should be added; the element can be
        // an attribute, if it starts with an "@".
        for (String elementName : elementsToCreate) {

            if (elementName.equals("") || elementName.equals(".")) {
                // Get next one; this element name does not contain anything.
                continue;
            }

            LOGGER.trace("Subpath to create: " + elementName);

            // Create the appropriate element.
            //
            // Check, if there is a leading NOT, e.g. a not(myElement) or
            // not(myAttribut) must not be created.
            if (elementName.startsWith("not") || elementName.startsWith("NOT")) {
                // Ignore this element.
                continue;
            }

            // The element is not an element but an attribute.
            //
            if (elementName.startsWith("@")) {
                newNode = parseAttributeWithoutValue(elementName, parentNode, modsDocument);
                // Get out of loop, an attribute can only be the end of an Xpath
                // expression, as we cannot connect subelements to the
                // attribute.
                break;
            }

            // It's an element
            //
            // Separate the element name from the square brackets.
            //
            String elementNameWOAttributes = getSubPathElementName(elementName);

            // No parent available, so create a new element.
            if (parentNode == null) {
                // Check, if the new element name contains a "=" in this case,
                // we need to get the value (everything which is behing the "=")
                // and set this value as well.
                newNode = createElementWithOrWithoutValue(elementNameWOAttributes, startingNode);

                LOGGER.trace("Creating node  >>" + elementNameWOAttributes + "<<");
            }

            // A parent Node is available
            else {
                // Check, if the new element name contains a "=" in this case,
                // we need to get the value (everything which is behind the "=")
                // and set this value as well.
                newNode = createElementWithOrWithoutValue(elementNameWOAttributes, parentNode);

                LOGGER.trace("Creating node  >>" + elementNameWOAttributes + "<<");
            }

            // Get information within the brackets.
            String bracketcontents[] = getBracketContents(elementName);
            if (bracketcontents != null) {
                // Create the appropriate nodes for the bracket contents; notice
                // that the current parentNode is the new starting Node.
                for (String content : bracketcontents) {

                    LOGGER.trace("Bracket content  >>" + content + "<<");

                    if (!content.startsWith("not")) {
                        // Only check (and create) the bracket contents, if it
                        // does not start with a "not".
                        createNode("./" + content, newNode, modsDocument);
                    }
                }
            }

            // The new node becomes the parent node.
            parentNode = newNode;
        }

        return newNode;
    }

    /***************************************************************************
     * <p>
     * Gets the content of some brackets.
     * </p>
     * 
     * @param in
     * @return
     **************************************************************************/
    private String[] getBracketContents(String in) {

        List<String> resultList = new LinkedList<String>();

        int firstbracketpos = 0;
        int lastbracketpos = 0;

        // In cases, brackets are nested it gives the depth.
        int nestingdepth = 0;

        // Iterate over all.
        for (int i = 0; i < in.length(); i++) {
            String c = in.substring(i, i + 1);
            if (c.equals("[")) {
                if (nestingdepth == 0) {
                    // Start of first bracket.
                    firstbracketpos = i;
                }
                nestingdepth++;
            } else if (c.equals("]")) {
                nestingdepth--;
                if (nestingdepth == 0) {
                    // It the last bracket.
                    lastbracketpos = i;
                }
            }

            if ((firstbracketpos != 0) && (lastbracketpos != 0)) {
                // Add this bracket.
                resultList.add(in.substring(firstbracketpos + 1, lastbracketpos));
                firstbracketpos = 0;
                lastbracketpos = 0;
            }
        }
        String result[] = resultList.toArray(new String[resultList.size()]);

        return result;
    }

    /***************************************************************************
     * <p>
     * Gets the element name of a subpath, and its value if existing. Just takes out all brackets.
     * </p>
     * 
     * @param in
     * @return
     **************************************************************************/
    private String getSubPathElementName(String in) {
        return in.replaceAll("\\[(.*)\\]", "");
    }

    /***************************************************************************
     * <p>
     * Delete String in2 from String in1, if in2 is not included in in1, then the comlete String n1 is returned.
     * </p>
     * 
     * @param in1
     * @param in2
     * @return the result string
     **************************************************************************/
    private String substractStrings(String in1, String in2) {

        if (in2.equals("")) {
            // There is nothing to substract.
            return in1;
        }

        for (int i = 0; i < in1.length(); i++) {
            String char1 = in1.substring(i);
            // Is there still something to check length of in1-substring is
            // still longer than in2.
            if (char1.length() > in2.length()) {
                String char2 = in1.substring(i, in2.length());
                if (char2.equals(in2)) {
                    return in1.substring(i + in2.length(), in1.length());
                }

                // Get out of loop.
                break;
            }
        }

        return in1;
    }

    /***************************************************************************
     * <p>
     * Splits the Xpath into subpathes. The "'"s also are now beeing ignored.
     * </p>
     * 
     * @param in
     * @return
     **************************************************************************/
    private String[] splitPath(String in) {

        List<String> resultList = new LinkedList<String>();

        int oldsplitpos = -1;
        // "insubpath" is set to true, if we are within a subpath (in square
        // brackets).
        boolean insubpath = false;
        // "inquotes" is set to true, if we are within a single quote quotation
        // ('').
        boolean inquotes = false;

        // Iterate over all characters of the given string.
        for (int i = 0; i < in.length(); i++) {
            String c = in.substring(i, i + 1);
            if (c.equals("[")) {
                insubpath = true;
            } else if (c.equals("]")) {
                insubpath = false;
            }
            if (c.equals("'") && !inquotes) {
                inquotes = true;
            } else if (c.equals("'") && inquotes) {
                inquotes = false;
            }
            if (c.equals("/") && !insubpath && !inquotes) {
                String pathpart = in.substring(oldsplitpos + 1, i);
                resultList.add(pathpart);
                oldsplitpos = i;
            }
        }

        // Add the last part, if the last char wasn't a "/".
        if (!in.endsWith("/")) {
            String pathpart = in.substring(oldsplitpos + 1, in.length());
            resultList.add(pathpart);
        }

        String result[] = resultList.toArray(new String[resultList.size()]);

        return result;
    }

    /***************************************************************************
     * <p>
     * Creates an element, if the node name contains a "=", the part behind the "=" is regarded as the value of a textNode, which is created. The
     * value between the "''" is added to the TextNode.
     * </p>
     * 
     * @param in the name of the node
     * @param inNode the parentNode
     * @return
     * @throws PreferencesException
     **************************************************************************/
    private Node createElementWithOrWithoutValue(String in, Node inNode) throws PreferencesException {

        Document inDoc = inNode.getOwnerDocument();
        Node resultNode = null;

        // It's an Element: Check, if "in" contains a "=", whih would mean, that
        // we have a value as well.
        String attributeFields[] = in.split("=");
        if (attributeFields[0].startsWith("@")) {
            // Delete the leading "@" if available.
            attributeFields[0] = attributeFields[0].substring(1, attributeFields[0].length());
        }

        // Create the element first; element name is in attributeFields[0].
        //
        //
        // Create Element and text Node.
        Node newNode = null;
        if (attributeFields[0].contains(":")) {
            // It contains a colon; so the element name has namespace
            // information.
            //
            // First part is namespace prefix.
            String ns[] = attributeFields[0].split(":");
            // If the namespace name starts with an "#", delete the first char.
            if (ns[0].startsWith(METS_PREFS_WRITEXPATH_SEPARATOR_STRING)) {
                ns[0] = ns[0].substring(1, ns[0].length());
            }
            // Get the Namespace instance for the given prefix.
            Namespace myNamespace = this.namespaces.get(ns[0]);

            if (ns[0] == null || myNamespace == null || myNamespace.getPrefix() == null || myNamespace.getPrefix().equals("")) {
                String message = "Namespace '" + ns[0] + "' not defined in prefs or empty! One of " + this.namespaces.keySet() + " is expected!";
                LOGGER.error(message);
                throw new PreferencesException(message);
            }

            newNode = createDomElementNS(inDoc, myNamespace.getPrefix(), ns[1]);
            newNode.setPrefix(myNamespace.getPrefix());
        } else {
            // It does not have namespace information, use the current
            // namespace.
            if (attributeFields[0].startsWith(METS_PREFS_WRITEXPATH_SEPARATOR_STRING)) {
                // If the element name starts with an "#", delete the first
                // char.
                attributeFields[0] = attributeFields[0].substring(1, attributeFields[0].length());
            }
            newNode = inDoc.createElement(attributeFields[0]);
        }

        // Check, if we have a value as well; in this case, the value is stored
        // in attributeFields[1]; this is the value of the text node.
        if (attributeFields.length > 1) {
            // We have a value; the second element is the value delete " and '.
            if (attributeFields[1].startsWith("'") || attributeFields[1].startsWith("\"")) {
                attributeFields[1] = attributeFields[1].substring(1, attributeFields[1].length());
            }
            if (attributeFields[1].endsWith("'") || attributeFields[1].endsWith("\"")) {
                attributeFields[1] = attributeFields[1].substring(0, attributeFields[1].length() - 1);
            }

            Node newValueNode = inDoc.createTextNode(attributeFields[1]);
            newNode.appendChild(newValueNode);
        }

        // Add the newly created node.
        inNode.appendChild(newNode);
        resultNode = newNode;

        return resultNode;
    }

    /***************************************************************************
     * <p>
     * Uses XPATH expressions to create new elements.
     * </p>
     * 
     * 
     * @param parentNode
     * @param inStruct
     * @return
     * @throws PreferencesException
     * @throws MissingModsMappingException
     * @throws WriteException
     **************************************************************************/
    protected int writeLogDmd(org.w3c.dom.Node parentNode, DocStruct inStruct, boolean isAnchorFile) throws PreferencesException, WriteException {

        Document domDoc = parentNode.getOwnerDocument();

        // Do throw a WriteException, if the child of anchor DocStruct has no
        // MODS metadata! We have then no identifier!
        if (!isAnchorFile && !inStruct.getType().isAnchor() && inStruct.getParent() != null && inStruct.getParent().getType().isAnchor()
                && inStruct.getAllMetadata() == null) {
            String message =
                    "DocStruct '" + inStruct.getParent().getType().getName()
                            + "' is an anchor DocStruct, but NO anchor identifier is existing for child DocStruct '" + inStruct.getType().getName()
                            + "'!";
            LOGGER.error(message);
            throw new WriteException(message);
        }

        // Do NOT create a DIV element, if (a) a non-anchor file is written AND
        // element is defined as an anchor in the prefs OR if (b) an anchor
        // file is written AND parent element is an anchor.
        if ((!isAnchorFile && inStruct.getType().isAnchor()) || (isAnchorFile && !inStruct.getType().isAnchor())) {
            return -1;
        }

        // Check, if the inStruct has metadata or persons; otherwise we can
        // return.
        if ((inStruct.getAllMetadata() == null || inStruct.getAllMetadata().size() == 0)
                && (inStruct.getAllPersons() == null || inStruct.getAllPersons().size() == 0)) {
            // No metadata or persons available.
            return -1;
        }

        // If inStruct is an anchor DocStruct, get the identifier for the
        // anchor.
        if (inStruct.getType().isAnchor()) {
            this.getIdentifiersForAnchorLink(inStruct);
        }

        // Get new ID for metadata.
        int dmdid = this.dmdidMax;
        this.dmdidMax++;

        // Write metadata header.
        Element dmdsec = createDomElementNS(domDoc, this.metsNamespacePrefix, METS_DMDSEC_STRING);
        Element dommodsnode = createModsMetadataHeader(DMDLOG_PREFIX, dmdid, dmdsec, domDoc);

        // Write metadata MODS section.
        writeLogModsSection(inStruct, dommodsnode, domDoc);

        // Only add the dmdsec to the node, if the MODS section is not empty.
        if (dommodsnode.getChildNodes().getLength() > 0) {
            parentNode.appendChild(dmdsec);
            return dmdid;
        }

        return -1;
    }

    /***************************************************************************
     * <p>
     * Creates the MODS metadata header.
     * </p>
     * 
     * @param thePrefix
     * @param theDmdid
     * @param theDmdsec
     * @param theDocument
     * @return
     **************************************************************************/
    private Element createModsMetadataHeader(String thePrefix, int theDmdid, Element theDmdsec, Document theDocument) {

        LOGGER.trace("DMDID: " + thePrefix + new DecimalFormat(DECIMAL_FORMAT).format(theDmdid));

        theDmdsec.setAttribute(METS_ID_STRING, thePrefix + new DecimalFormat(DECIMAL_FORMAT).format(theDmdid));

        Element mdWrap = createDomElementNS(theDocument, this.metsNamespacePrefix, METS_MDWRAP_STRING);
        theDmdsec.appendChild(mdWrap);
        mdWrap.setAttribute(METS_MDTYPE_STRING, "MODS");
        Element xmlData = createDomElementNS(theDocument, this.metsNamespacePrefix, METS_XMLDATA_STRING);
        mdWrap.appendChild(xmlData);

        // Create MODS element.
        Element dommodsnode = createDomElementNS(theDocument, this.modsNamespacePrefix, "mods");

        // Append the MODS document.
        xmlData.appendChild(dommodsnode);

        return dommodsnode;
    }

    /***************************************************************************
     * <p>
     * The logical MODS section for internal METS storing.
     * </p>
     * 
     * @param inStruct
     * @param dommodsnode
     * @param domDoc
     * @throws PreferencesException
     **************************************************************************/
    protected void writeLogModsSection(DocStruct inStruct, Node dommodsnode, Document domDoc) throws PreferencesException, WriteException {

        boolean gotAnchorIdentifierType = false;

        // Get parent DocStruct.
        DocStruct parentStruct = inStruct.getParent();

        // Go through all the current metadata and write them to
        // <mods:extension><goobi:goobi><goobi:metadata>.

        if (inStruct.getAllMetadata() != null) {
            for (Metadata m : inStruct.getAllMetadata()) {

                // Always write non-anchorIdentifier metadata!
                if (m.getValue() != null && !m.getValue().equals("")) {
                    String xquery =
                            "./" + this.modsNamespacePrefix + ":mods/" + this.modsNamespacePrefix + ":extension/" + this.goobiNamespacePrefix
                                    + ":goobi/#" + this.goobiNamespacePrefix + ":metadata[@name='" + m.getType().getName() + "']";
                    writeSingleModsMetadata(xquery, m, dommodsnode, domDoc);
                }

                // Create a reference only, if parentStruct exists, and
                // parentStruct is an anchor DocStruct, and the MMO's internal
                // name is mentioned in the prefs.
                if (parentStruct != null && parentStruct.getType().isAnchor()
                        && m.getType().getName().equalsIgnoreCase(this.anchorIdentifierMetadataType)) {

                    // Check if anchor identifier type is existing in the prefs.
                    MetadataType identifierType = this.myPreferences.getMetadataTypeByName(this.anchorIdentifierMetadataType);
                    if (identifierType == null) {
                        PreferencesException pe =
                                new PreferencesException("Unable to write MODS section! No metadata of type '" + this.anchorIdentifierMetadataType
                                        + "' found in prefs to create anchor MODS record");
                        throw pe;
                    }

                    // Go throught all the identifier metadata of the
                    // parent struct and look for the XPath anchor
                    // reference.
                    List<? extends Metadata> identifierMetadataList = parentStruct.getAllMetadataByType(identifierType);

                    // Can only be one!
                    if (identifierMetadataList.isEmpty()) {
                        WriteException we =
                                new WriteException("Unable to write MODS section! No metadata of type '" + this.anchorIdentifierMetadataType
                                        + "' existing for parent DocStruct '" + parentStruct.getType().getName() + "'");
                        throw we;
                    }

                    Metadata identifierMetadata = identifierMetadataList.get(0);

                    // Add identifier metadata.
                    String xquery =
                            "./" + this.modsNamespacePrefix + ":mods/" + this.modsNamespacePrefix + ":extension/" + this.goobiNamespacePrefix
                                    + ":goobi/" + this.goobiNamespacePrefix + ":metadata[@name='" + this.anchorIdentifierMetadataType
                                    + "'][@anchorId='true']";
                    Node createdNode = createNode(xquery, dommodsnode, domDoc);

                    if (createdNode != null) {
                        // Node was created successfully, now add
                        // value to it.
                        Node valueNode = domDoc.createTextNode(identifierMetadata.getValue());
                        createdNode.appendChild(valueNode);

                        // Set check flag TRUE.
                        gotAnchorIdentifierType = true;
                    }
                }
            }

            // Check if an anchorIdentifier metadata type was written, if
            // inStruct was a anchor.
            if (parentStruct != null && parentStruct.getType().isAnchor() && !gotAnchorIdentifierType) {
                WriteException we =
                        new WriteException("Unable to write MODS section! No metadata of type '" + this.anchorIdentifierMetadataType
                                + "' existing for parent DocStruct '" + parentStruct.getType().getName() + "'");
                throw we;
            }
        }

        if (inStruct.getAllMetadataGroups() != null) {
            for (MetadataGroup m : inStruct.getAllMetadataGroups()) {
                // check if group has values
                boolean isEmpty = true;
                for (Metadata md : m.getMetadataList()) {
                    if (md.getValue() != null && md.getValue().length() > 0) {
                        isEmpty = false;
                        break;
                    }
                }
                // only write groups with values

                if (!isEmpty) {
                    String xquery =
                            "./" + this.modsNamespacePrefix + ":mods/" + this.modsNamespacePrefix + ":extension/" + this.goobiNamespacePrefix
                                    + ":goobi/#" + this.goobiNamespacePrefix + ":metadata[@type='group'][@name='" + m.getType().getName() + "']";
                    writeSingleModsGroup(xquery, m, dommodsnode, domDoc);
                }

            }

        }

        // Write all persons.
        writeDmdPersons(inStruct, dommodsnode, domDoc);
    }

    /***************************************************************************
     * <p>
     * Creates a single Goobi internal metadata element.
     * </p>
     * 
     * @param theXQuery
     * @param theMetadata
     * @param theStartingNode
     * @param theDocument
     * @throws PreferencesException
     **************************************************************************/
    protected void writeSingleModsMetadata(String theXQuery, Metadata theMetadata, Node theStartingNode, Document theDocument)
            throws PreferencesException {

        Node createdNode = createNode(theXQuery, theStartingNode, theDocument);

        if (createdNode == null) {
            String message = "DOM Node could not be created for metadata '" + theMetadata.getType().getName() + "'! XQuery was '" + theXQuery + "'";
            LOGGER.error(message);
            throw new PreferencesException(message);
        }

        // Add value to node.
        Node valueNode = theDocument.createTextNode(theMetadata.getValue());
        createdNode.appendChild(valueNode);

        if (theMetadata.getAuthorityID() != null && theMetadata.getAuthorityURI() != null && theMetadata.getAuthorityValue() != null) {
            ((Element) createdNode).setAttribute("authority", theMetadata.getAuthorityID());
            ((Element) createdNode).setAttribute("authorityURI", theMetadata.getAuthorityURI());
            ((Element) createdNode).setAttribute("valueURI", theMetadata.getAuthorityValue());
        }

        LOGGER.trace("Value '" + theMetadata.getValue() + "' (" + theMetadata.getType().getName() + ") added to node >>" + createdNode.getNodeName()
                + "<<");
    }

    /***************************************************************************
     * <p>
     * Creates a single Goobi internal person element.
     * </p>>
     * 
     * @param theXQuery
     * @param thePerson
     * @param theStartingNode
     * @param theDocument
     * @throws PreferencesException
     **************************************************************************/
    protected void writeSingleModsPerson(String theXQuery, Person thePerson, Node theStartingNode, Document theDocument) throws PreferencesException {

        Node createdNode = createNode(theXQuery, theStartingNode, theDocument);

        // Set the displayname of the current person, use
        // "lastname, name" as we were told in the MODS
        // profile, only if the displayName is not yet set.
        if ((thePerson.getLastname() != null && !thePerson.getLastname().equals(""))
                || (thePerson.getFirstname() != null && !thePerson.getFirstname().equals(""))) {
            if (thePerson.getLastname() != null && !thePerson.getLastname().equals("") && thePerson.getFirstname() != null
                    && !thePerson.getFirstname().equals("")) {
                thePerson.setDisplayname(thePerson.getLastname() + ", " + thePerson.getFirstname());
            } else if (thePerson.getFirstname() == null || thePerson.getFirstname().equals("")) {
                thePerson.setDisplayname(thePerson.getLastname());
            } else {
                thePerson.setDisplayname(thePerson.getFirstname());
            }
        }

        // Create the subnodes.
        if (thePerson.getLastname() != null && !thePerson.getLastname().equals("")) {
            theXQuery = "./" + this.goobiNamespacePrefix + ":" + GOOBI_PERSON_LASTNAME_STRING;
            Node lastnameNode = createNode(theXQuery, createdNode, theDocument);
            Node lastnamevalueNode = theDocument.createTextNode(thePerson.getLastname());
            lastnameNode.appendChild(lastnamevalueNode);
            createdNode.appendChild(lastnameNode);
        }
        if (thePerson.getFirstname() != null && !thePerson.getFirstname().equals("")) {
            theXQuery = "./" + this.goobiNamespacePrefix + ":" + GOOBI_PERSON_FIRSTNAME_STRING;
            Node firstnameNode = createNode(theXQuery, createdNode, theDocument);
            Node firstnamevalueNode = theDocument.createTextNode(thePerson.getFirstname());
            firstnameNode.appendChild(firstnamevalueNode);
            createdNode.appendChild(firstnameNode);
        }
        if (thePerson.getAffiliation() != null && !thePerson.getAffiliation().equals("")) {
            theXQuery = "./" + this.goobiNamespacePrefix + ":" + GOOBI_PERSON_AFFILIATION_STRING;
            Node affiliationNode = createNode(theXQuery, createdNode, theDocument);
            Node affiliationvalueNode = theDocument.createTextNode(thePerson.getAffiliation());
            affiliationNode.appendChild(affiliationvalueNode);
            createdNode.appendChild(affiliationNode);
        }
       
        if (thePerson.getAuthorityID() != null && !thePerson.getAuthorityID().equals("")) {
            theXQuery = "./" + this.goobiNamespacePrefix + ":" + GOOBI_PERSON_AUTHORITYID_STRING;
            Node authorityfileidNode = createNode(theXQuery, createdNode, theDocument);
            Node authorityfileidvalueNode = theDocument.createTextNode(thePerson.getAuthorityID());
            authorityfileidNode.appendChild(authorityfileidvalueNode);
            createdNode.appendChild(authorityfileidNode);
        }
        if (thePerson.getAuthorityURI() != null && !thePerson.getAuthorityURI().equals("")) {
            theXQuery = "./" + this.goobiNamespacePrefix + ":" + GOOBI_PERSON_AUTHORITYURI_STRING;
            Node authorityfileidNode = createNode(theXQuery, createdNode, theDocument);
            Node authorityfileidvalueNode = theDocument.createTextNode(thePerson.getAuthorityURI());
            authorityfileidNode.appendChild(authorityfileidvalueNode);
            createdNode.appendChild(authorityfileidNode);
        }
        if (thePerson.getAuthorityValue() != null && !thePerson.getAuthorityValue().equals("")) {
            theXQuery = "./" + this.goobiNamespacePrefix + ":" + GOOBI_PERSON_AUTHORITYVALUE_STRING;
            Node authorityfileidNode = createNode(theXQuery, createdNode, theDocument);
            Node authorityfileidvalueNode = theDocument.createTextNode(thePerson.getAuthorityValue());
            authorityfileidNode.appendChild(authorityfileidvalueNode);
            createdNode.appendChild(authorityfileidNode);
        }
        
        
        if (thePerson.getDisplayname() != null && !thePerson.getDisplayname().equals("")) {
            theXQuery = "./" + this.goobiNamespacePrefix + ":" + GOOBI_PERSON_DISPLAYNAME_STRING;
            Node displaynameNode = createNode(theXQuery, createdNode, theDocument);
            Node displaynamevalueNode = theDocument.createTextNode(thePerson.getDisplayname());
            displaynameNode.appendChild(displaynamevalueNode);
            createdNode.appendChild(displaynameNode);
        }
        if (thePerson.getPersontype() != null && !thePerson.getPersontype().equals("")) {
            theXQuery = "./" + this.goobiNamespacePrefix + ":" + GOOBI_PERSON_PERSONTYPE_STRING;
            Node persontypeNode = createNode(theXQuery, createdNode, theDocument);
            Node persontypevalueNode = theDocument.createTextNode(thePerson.getPersontype());
            persontypeNode.appendChild(persontypevalueNode);
            createdNode.appendChild(persontypeNode);
        }
    }

    protected void writeSingleModsGroup(String theXQuery, MetadataGroup theGroup, Node theStartingNode, Document theDocument)
            throws PreferencesException {

        Node createdNode = createNode(theXQuery, theStartingNode, theDocument);

        for (Metadata md : theGroup.getMetadataList()) {
            if (!md.getType().getIsPerson()) {
                String xquery = "./#" + this.goobiNamespacePrefix + ":metadata[@name='" + md.getType().getName() + "']";
                writeSingleModsMetadata(xquery, md, createdNode, theDocument);

            }
        }
        for (Person p : theGroup.getPersonList()) {
            if (p != null && p.getRole() != null && !p.getRole().equals("")
                    && (p.getFirstname() != null || p.getLastname() != null || p.getDisplayname() != null)) {
                String xquery = "./#" + this.goobiNamespacePrefix + ":metadata[@type='person'][@name='" + p.getRole() + "']";
                writeSingleModsPerson(xquery, p, createdNode, theDocument);
            }
        }
    }

    /***************************************************************************
     * <p>
     * Write a single <code>smLink</code> element in DOM tree; If logical and/or physical DocStruct instances don't have an identifier, a new one is
     * created.
     * </p>
     * 
     * @param parentNode Node in DOM tree
     * @param currentLogStruct DocStruct element of current logical structure entity
     * @return true, if write statement was successful
     **************************************************************************/
    private boolean writeSingleSMLink(org.w3c.dom.Node parentNode, DocStruct currentLogStruct) {

        // Identifier of physical struct.
        String idphys = null;

        Document domDoc = parentNode.getOwnerDocument();

        // Get all references from currentStruct to other Structs.
        List<Reference> refs = currentLogStruct.getAllReferences(METS_TO_STRING);

        // Get all children and write their divs.
        List<DocStruct> allChildren = currentLogStruct.getAllChildren();

        // Iterate over all references and set to- and from- links.
        for (Reference ref : refs) {
            Element smlink = createDomElementNS(domDoc, this.metsNamespacePrefix, METS_SMLINK_STRING);
            parentNode.appendChild(smlink);

            String idlog = currentLogStruct.getIdentifier();
            if (idlog == null) {
                // No identifier available for the logical struct.
                idlog = LOG_PREFIX + Integer.toString(this.divlogidMax);
                this.divlogidMax++;
                currentLogStruct.setIdentifier(idlog);
            }
            createDomAttributeNS(smlink, this.xlinkNamespacePrefix, METS_FROM_STRING, idlog);
            String refType = ref.getType();

            if (refType.equals(LOGICAL_PHYSICAL_MAPPING_TYPE_STRING)) {
                // It's a reference to a physical structure entity.
                DocStruct dsphys = ref.getTarget();
                if (dsphys.getIdentifier() == null) {
                    // No identifier available, we have to create one.
                    idphys = "phys" + Integer.toString(this.divphysidMax);
                    dsphys.setIdentifier(idphys);
                    this.divphysidMax++;
                } else {
                    idphys = dsphys.getIdentifier();
                }
                createDomAttributeNS(smlink, this.xlinkNamespacePrefix, METS_TO_STRING, idphys);
            } else {
                LOGGER.warn("Unknown reference type '" + refType + "'");
                return false;
            }
        }

        // Handle all children of this logical docStruct.
        //
        if (allChildren != null) {
            for (DocStruct child : allChildren) {
                if (!writeSingleSMLink(parentNode, child)) {
                    // Error occured while writing div for child.
                    return false;
                }
            }
        }

        return true;
    }

    /***************************************************************************
     * <p>
     * Writes the <code>structLink</code> section.
     * </p>
     * 
     * @param parentNode Node in DOM tree
     * @return DOM-Element representing &lt;structLink>
     **************************************************************************/
    private Element writeSMLinks(org.w3c.dom.Node parentNode) {

        Document domDoc = parentNode.getOwnerDocument();
        Element structLink = createDomElementNS(domDoc, this.metsNamespacePrefix, METS_STRUCTLINK_STRING);

        // Get digitalDocument and the logical and physical structure.
        DocStruct logStruct = this.digdoc.getLogicalDocStruct();

        if (logStruct == null) {
            LOGGER.warn("DigitalDocument has no logical document structure");
            return null;
        }

        // PLEASE NOTE: It would suffice here, to only link from the overall
        // logical structure to the overall physical structure, IF all
        // references were checked! For simplicity we are referencing each
        // single link!

        // Write a single smLink element, if no links and no children are
        // existing, just to get a valid METS document.
        List<Reference> refs = logStruct.getAllReferences(METS_TO_STRING);
        List<DocStruct> allChildren = logStruct.getAllChildren();
        if ((refs == null || refs.size() == 0) && (allChildren == null || allChildren.size() == 0)) {
            Element smlink = createDomElementNS(domDoc, this.metsNamespacePrefix, METS_SMLINK_STRING);
            structLink.appendChild(smlink);

            createDomAttributeNS(smlink, this.xlinkNamespacePrefix, METS_FROM_STRING, "");
            createDomAttributeNS(smlink, this.xlinkNamespacePrefix, METS_TO_STRING, "");

            LOGGER.debug("No refs existing in DigitalDocument, added empty smLink to get a valid METS document");
        } else {
            writeSingleSMLink(structLink, logStruct);
        }

        return structLink;
    }

    /***************************************************************************
     * <p>
     * Write the descriptive metadata for physical structure entities.
     * </p>
     * 
     * @param parentNode
     * @param divElement
     * @param inStruct
     * @return The internal number of the descriptive metadata section.
     * @throws PreferencesException
     **************************************************************************/
    protected int writePhysDmd(org.w3c.dom.Node parentNode, Element divElement, DocStruct inStruct) throws PreferencesException {

        Document domDoc = parentNode.getOwnerDocument();

        // Check, if there is something to write.
        List<Metadata> allMDs = inStruct.getAllMetadata();
        if ((allMDs == null) || (allMDs.size() == 0)) {
            // Nothing to write.
            return -1;
        }

        // Get new ID for metadata.
        int dmdid = this.dmdidPhysMax;
        this.dmdidPhysMax++;

        // Write metadata header.
        Element dmdsec = createDomElementNS(domDoc, this.metsNamespacePrefix, METS_DMDSEC_STRING);
        Element dommodsnode = createModsMetadataHeader(DMDPHYS_PREFIX, dmdid, dmdsec, domDoc);

        // Write metadata MODS section.
        writePhysModsSection(inStruct, dommodsnode, domDoc, divElement);

        // Add dmdsec node before the parentNode, but only if metadata had
        // been written.
        if (dommodsnode.getChildNodes().getLength() > 0) {
            parentNode.insertBefore(dmdsec, this.firstDivNode);
            return dmdid;
        }

        return -1;
    }

    /***************************************************************************
     * <p>
     * The physical MODS section for internal METS storing.
     * </p>
     * 
     * @param inStruct
     * @param dommodsnode
     * @param domDoc
     * @param divElement
     * @throws PreferencesException
     **************************************************************************/
    protected void writePhysModsSection(DocStruct inStruct, Node dommodsnode, Document domDoc, Element divElement) throws PreferencesException {

        // Go through all the current metadata and write them to
        // <mods:extension><goobi:goobi><goobi:metadata>.
        if (inStruct.getAllMetadata() != null) {
            for (Metadata m : inStruct.getAllMetadata()) {
                if (m.getValue() != null && !m.getValue().equals("")) {

                    // Write physical page number into div.
                    if (m.getType().getName().equals(METADATA_PHYSICAL_PAGE_NUMBER)) {
                        divElement.setAttribute(METS_ORDER_STRING, m.getValue());
                    }
                    // Write logical page number into div.
                    else if (m.getType().getName().equals(METADATA_LOGICAL_PAGE_NUMBER)) {
                        divElement.setAttribute(METS_ORDERLABEL_STRING, m.getValue());
                    }
                    // Write other metadata into MODS the section.
                    else {
                        String xquery =
                                "./" + this.modsNamespacePrefix + ":mods/" + this.modsNamespacePrefix + ":extension/" + this.goobiNamespacePrefix
                                        + ":goobi/#" + this.goobiNamespacePrefix + ":metadata[@name='" + m.getType().getName() + "']";
                        writeSingleModsMetadata(xquery, m, dommodsnode, domDoc);
                    }
                }
            }
        }

        if (inStruct.getAllMetadataGroups() != null) {
            for (MetadataGroup m : inStruct.getAllMetadataGroups()) {
                // check if group has values
                boolean isEmpty = true;
                for (Metadata md : m.getMetadataList()) {
                    if (md.getValue() != null && md.getValue().length() > 0) {
                        isEmpty = false;
                        break;
                    }
                }
                // only write groups with values

                if (!isEmpty) {
                    String xquery =
                            "./" + this.modsNamespacePrefix + ":mods/" + this.modsNamespacePrefix + ":extension/" + this.goobiNamespacePrefix
                                    + ":goobi/#" + this.goobiNamespacePrefix + ":metadata[@type='group'][@name='" + m.getType().getName() + "']";
                    writeSingleModsGroup(xquery, m, dommodsnode, domDoc);
                }

            }

        }
        // Write all persons.
        writeDmdPersons(inStruct, dommodsnode, domDoc);
    }

    /**************************************************************************
     * <p>
     * Go through all the current persons and write them to <mods:extension><goobi:goobi><goobi:persons>.
     * 
     * NOTE Write a person only if a role is existing and firstname OR lastname is not null.
     * </p>
     * 
     * @param inStruct
     * @param domModsNode
     * @param domDoc
     * @throws PreferencesException
     **************************************************************************/
    private void writeDmdPersons(DocStruct inStruct, Node domModsNode, Document domDoc) throws PreferencesException {

        if (inStruct.getAllPersons() != null) {
            for (Person p : inStruct.getAllPersons()) {
                if (p != null && p.getRole() != null && !p.getRole().equals("")
                        && (p.getFirstname() != null || p.getLastname() != null || p.getDisplayname() != null)) {
                    String xquery =
                            "./" + this.modsNamespacePrefix + ":mods/" + this.modsNamespacePrefix + ":extension/" + this.goobiNamespacePrefix
                                    + ":goobi/#" + this.goobiNamespacePrefix + ":metadata[@type='person'][@name='" + p.getRole() + "']";
                    writeSingleModsPerson(xquery, p, domModsNode, domDoc);
                }
            }
        }
    }

    /***************************************************************************
     * <p>
     * Writes the AMD section.
     * </p>
     * 
     * @param theDomDoc
     * @param isAnchorFile
     **************************************************************************/
    protected void writeAmdSec(Document theDomDoc, boolean isAnchorFile) {
        List<Md> techMdList = this.digdoc.getTechMds();
        Element amdSec = createDomElementNS(theDomDoc, this.metsNamespacePrefix, METS_AMDSEC_STRING);
        AmdSec amd = this.digdoc.getAmdSec();
        if (amd != null) {
            amdSec.setAttribute(METS_ID_STRING, amd.getId());
        } else {
            amdSec.setAttribute(METS_ID_STRING, AMD_PREFIX);
        }
        if (techMdList != null && techMdList.size() > 0) {
            for (Md md : techMdList) {
                this.techidMax++;
                Node theNode = theDomDoc.importNode(md.getContent(), true);
                Node child = theNode.getFirstChild();
                Element techMd = createDomElementNS(theDomDoc, this.metsNamespacePrefix, md.getType());
                techMd.setAttribute(METS_ID_STRING, md.getId());
                Element techNode = createDomElementNS(theDomDoc, this.metsNamespacePrefix, METS_MDWRAP_STRING);
                for (int i = 0; i < theNode.getAttributes().getLength(); i++) {
                    Node attribute = theNode.getAttributes().item(i);
                    techNode.setAttribute(attribute.getNodeName(), attribute.getNodeValue());
                    // System.out.println("mdWrap attribute " + attribute.getNodeName() + ": " + attribute.getNodeValue());
                }
                // techNode.setAttribute(METS_MDTYPE_STRING, "PREMIS:OBJECT");
                // String idlog = TECHMD_PREFIX + "_" + new DecimalFormat(DECIMAL_FORMAT).format(this.techidMax);
                // techMd.setAttribute(METS_ID_STRING, idlog);
                techNode.appendChild(child);
                techMd.appendChild(techNode);
                amdSec.appendChild(techMd);
            }
            String element;
            if (isAnchorFile) {
                element = this.metsNamespacePrefix + ":" + METS_STRUCTMAP_STRING;
            } else {
                element = this.metsNamespacePrefix + ":" + METS_FILESEC_STRING;
            }
            NodeList dmdList = this.metsNode.getElementsByTagName(element);
            Node refChild = dmdList.item(0);
            if (refChild != null) {
                this.metsNode.insertBefore(amdSec, refChild);
            } else {
                this.metsNode.appendChild(amdSec);
            }
        }
    }

    /***************************************************************************
     * <p>
     * Reads the internal METS metadata prefs.
     * </p>
     * 
     * @param childnode
     * @throws PreferencesException
     **************************************************************************/
    protected void readMetadataPrefs(Node childnode) throws PreferencesException {
        // No metadataPrefs to read here in the internal METS file.
    }

    protected void readMetadataGroupPrefs(Node inNode) throws PreferencesException {
        // No metadataPrefs to read here in the internal METS file.
    }

    /***************************************************************************
     * <p>
     * Reads the DocStruct settings from the preferences fie.
     * </p>
     * 
     * @param inNode
     * @throws PreferencesException
     **************************************************************************/
    protected void readDocStructPrefs(Node inNode) throws PreferencesException {
        // No docStructPrefs to read here in the internal METS file.
    }

    /***************************************************************************
     * <p>
     * Serializes the METS DOM document.
     * </p>
     * 
     * @param domDoc
     * @param xmlFile
     * @throws IOException
     **************************************************************************/
    protected void serializeMets(Document domDoc, FileOutputStream xmlFile) throws IOException {

        MetsDocument metsBean = null;
        XmlOptions opts = new XmlOptions();

        // Escape all closing ">"s to &gt;.
        XmlOptionCharEscapeMap charEsc = new XmlOptionCharEscapeMap();
        try {
            charEsc.addMapping('>', XmlOptionCharEscapeMap.PREDEF_ENTITY);
            // charEsc.addMapping('<', XmlOptionCharEscapeMap.PREDEF_ENTITY);
            charEsc.addMapping('"', XmlOptionCharEscapeMap.PREDEF_ENTITY);
        } catch (XmlException e) {
            // No error should occur, unless the above code is correct!
            e.printStackTrace();
        }
        opts.setSaveSubstituteCharacters(charEsc);

        try {
            metsBean = MetsDocument.Factory.parse(domDoc, opts);
        } catch (XmlException e) {
            String message = "METS file could not be parsed for storing!";
            LOGGER.error(message, e);
            throw new IOException(message + "! System message: " + e.getMessage());
        }

        // Save the METS bean synchronized (one write per class instance) to
        // avoid concurrent writes!
        synchronized (xmlFile) {
            metsBean.save(xmlFile, opts);
        }

        // Close METS file.
        xmlFile.close();
    }

    /***************************************************************************
     * <p>
     * Creates a DOM element and sets its prefix.
     * </p>
     * 
     * @param theDocument
     * @param thePrefix
     * @param theElement
     * @return
     **************************************************************************/
    protected Element createDomElementNS(Document theDocument, String thePrefix, String theElement) {

        Element result;

        // Create the needed element.
        result = theDocument.createElementNS(this.namespaces.get(thePrefix).getUri(), theElement);
        // Set the element's namespace prefix.
        result.setPrefix(thePrefix);

        return result;
    }

    /***************************************************************************
     * <p>
     * Creates a DOM attribute and sets its prefix.
     * </p>
     * 
     * @param theElement
     * @param thePrefix
     * @param theName
     * @param theValue
     **************************************************************************/
    protected void createDomAttributeNS(Element theElement, String thePrefix, String theName, String theValue) {

        // Create the needed attribute.
        theElement.setAttributeNS(this.namespaces.get(thePrefix).getUri(), theName, theValue);
        // Set the attribute's namespace prefix.
        theElement.getAttributeNode(theName).setPrefix(thePrefix);
    }

    /***************************************************************************
     * <p>
     * Set namespaces: METS, MODS, XLINK, XSI, GOOBI and DFG-VIEWER namespaces set by default here. Only change the prefixes in the prefs.
     * </p>
     **************************************************************************/
    protected void setNamespaces() {
        // METS namespace.
        Namespace mets = new Namespace();
        mets.setPrefix(DEFAULT_METS_PREFIX);
        mets.setUri(DEFAULT_METS_URI);
        mets.setSchemalocation(DEFAULT_METS_SCHEMA_LOCATION);
        this.namespaces.put(mets.getPrefix(), mets);
        this.metsNamespacePrefix = mets.getPrefix();

        // MODS namespcae.
        Namespace mods = new Namespace();
        mods.setPrefix(DEFAULT_MODS_PREFIX);
        mods.setUri(DEFAULT_MODS_URI);
        mods.setSchemalocation(DEFAULT_SCHEMA_LOCATION);
        this.namespaces.put(mods.getPrefix(), mods);
        this.modsNamespacePrefix = mods.getPrefix();
        // Handle namespace declarations.
        this.namespaceDeclarations.put(mods.getPrefix(), "declare namespace " + mods.getPrefix() + "='" + mods.getUri() + "';");

        // MIX namespace
        Namespace mix = new Namespace();
        mix.setPrefix(DEFAULT_MIX_PREFIX);
        mix.setUri(DEFAULT_MIX_URI);
        mix.setSchemalocation(DEFAULT_MIX_SCHEMA_LOCATION);
        this.namespaces.put(mix.getPrefix(), mix);
        this.mixNamespacePrefix = mix.getPrefix();
        this.namespaceDeclarations.put(mix.getPrefix(), "declare namespace " + mix.getPrefix() + "='" + mix.getUri() + "';");

        // premis namespace
        Namespace premis = new Namespace();
        premis.setPrefix(DEFAULT_PREMIS_PREFIX);
        premis.setUri(DEFAULT_PREMIS_URI);
        premis.setSchemalocation(DEFAULT_PREMIS_SCHEMA_LOCATION);
        this.namespaces.put(premis.getPrefix(), premis);
        this.mixNamespacePrefix = premis.getPrefix();
        this.namespaceDeclarations.put(premis.getPrefix(), "declare namespace " + premis.getPrefix() + "='" + premis.getUri() + "';");

        // Goobi namespace.
        Namespace goobi = new Namespace();
        goobi.setPrefix(DEFAULT_GOOBI_PREFIX);
        goobi.setUri(DEFAULT_GOOBI_URI);
        if (!DEFAULT_GOOBI_SCHEMA_LOCATION.equals("")) {
            goobi.setSchemalocation(DEFAULT_GOOBI_SCHEMA_LOCATION);
        }
        this.namespaces.put(goobi.getPrefix(), goobi);
        this.goobiNamespacePrefix = goobi.getPrefix();
        // Handle namespace declarations.
        this.namespaceDeclarations.put(goobi.getPrefix(), "declare namespace " + goobi.getPrefix() + "='" + goobi.getUri() + "';");

        // DFG-Viewer namespace.
        Namespace dv = new Namespace();
        dv.setPrefix(DEFAULT_DV_PREFIX);
        dv.setUri(DEFAULT_DV_URI);
        if (!DEFAULT_DV_SCHEMA_LOCATION.equals("")) {
            dv.setSchemalocation(DEFAULT_DV_SCHEMA_LOCATION);
        }
        this.namespaces.put(dv.getPrefix(), dv);
        this.dvNamespacePrefix = dv.getPrefix();

        // XLink namespace.
        Namespace xlink = new Namespace();
        xlink.setPrefix(DEFAULT_XLINK_PREFIX);
        xlink.setUri(DEFAULT_XLINK_URI);
        if (!DEFAULT_XLINK_SCHEMA_LOCATION.equals("")) {
            xlink.setSchemalocation(DEFAULT_XLINK_SCHEMA_LOCATION);
        }
        this.namespaces.put(xlink.getPrefix(), xlink);
        this.xlinkNamespacePrefix = xlink.getPrefix();

        // XSI namespace.
        Namespace xsi = new Namespace();
        xsi.setPrefix(DEFAULT_XSI_PREFIX);
        xsi.setUri(DEFAULT_XSI_URI);
        if (!DEFAULT_XSI_SCHEMA_LOCATION.equals("")) {
            xsi.setSchemalocation(DEFAULT_XSI_SCHEMA_LOCATION);
        }
        this.namespaces.put(xsi.getPrefix(), xsi);
        this.xsiNamespacePrefix = xsi.getPrefix();
    }

    /**
     * Gets a map of all attributes of this node, with their respective values. attributes are expected to follow the pattern [@attribute='value']
     * 
     * @param nodeName
     * @return
     */
    HashMap<String, String> getAttributesFromNode(String nodeName) {

        HashMap<String, String> attributes = new HashMap<String, String>();

        Pattern p = Pattern.compile("\\[[^\\]]+\\]");
        Matcher m = p.matcher(nodeName);
        while (m.find()) {
            String group = m.group();
            int indexAt = group.indexOf("@");
            int indexEq = group.indexOf("=");
            if (indexAt == -1 || indexEq == -1 || indexAt > indexEq) {
                //pattern does not match an attribute pattern
                continue;
            }
            String atrName = group.substring(indexAt + 1, indexEq);
            String atrValue = group.substring(indexEq + 1, group.length() - 1).replaceAll("'", "");
            attributes.put(atrName, atrValue);
        }
        return attributes;
    }

    /***************************************************************************
     * GETTERS AND SETTERS
     **************************************************************************/

    /***************************************************************************
     * @return
     **************************************************************************/
    public String getMptrUrl() {
        return this.mptrUrl;
    }

    /***************************************************************************
     * @param mptrUrl
     **************************************************************************/
    public void setMptrUrl(String mptrUrl) {
        this.mptrUrl = mptrUrl;
    }

    /***************************************************************************
     * @return
     **************************************************************************/
    public String getMptrAnchorUrl() {
        return this.mptrUrlAnchor;
    }

    /***************************************************************************
     * @param mptrUrl
     **************************************************************************/
    public void setMptrAnchorUrl(String mptrAnchorUrl) {
        this.mptrUrlAnchor = mptrAnchorUrl;
    }

    /***************************************************************************
     * @return
     **************************************************************************/
    public static String getVersion() {
        return VERSION;
    }

    public void setWriteLocal(boolean writeLocal) {
        this.writeLocalFilegroup = writeLocal;
    }
=======
	/***************************************************************************
	 * VERSION STRING
	 **************************************************************************/

	private static String VERSION = "1.9-20100505";

	/***************************************************************************
	 * STATIC FINALS
	 **************************************************************************/

	// The logger.
	protected static final Logger LOGGER = Logger.getLogger(ugh.dl.DigitalDocument.class);

	// The line.
	protected static final String LINE = "--------------------" + "--------------------" + "--------------------" + "--------------------";

	// Default namespace things.
	private static final String DEFAULT_METS_PREFIX = "mets";
	private static final String DEFAULT_METS_URI = "http://www.loc.gov/METS/";
	private static final String DEFAULT_METS_SCHEMA_LOCATION = "http://www.loc.gov/standards/mets/version17/mets.v1-7.xsd";
	private static final String DEFAULT_MODS_PREFIX = "mods";
	private static final String DEFAULT_MODS_URI = "http://www.loc.gov/mods/v3";
	private static final String DEFAULT_SCHEMA_LOCATION = "http://www.loc.gov/standards/mods/v3/mods-3-3.xsd";
	private static final String DEFAULT_GOOBI_PREFIX = "goobi";
	private static final String DEFAULT_GOOBI_URI = "http://meta.goobi.org/v1.5.1/";
	private static final String DEFAULT_GOOBI_SCHEMA_LOCATION = "";
	private static final String DEFAULT_DV_PREFIX = "dv";
	private static final String DEFAULT_DV_URI = "http://dfg-viewer.de/";
	private static final String DEFAULT_DV_SCHEMA_LOCATION = "";
	private static final String DEFAULT_XLINK_PREFIX = "xlink";
	private static final String DEFAULT_XLINK_URI = "http://www.w3.org/1999/xlink";
	private static final String DEFAULT_XLINK_SCHEMA_LOCATION = "";
	private static final String DEFAULT_XSI_PREFIX = "xsi";
	private static final String DEFAULT_XSI_URI = "http://www.w3.org/2001/XMLSchema-instance";
	private static final String DEFAULT_XSI_SCHEMA_LOCATION = "";

	private static final String DEFAULT_MIX_PREFIX = "mix";
	private static final String DEFAULT_MIX_URI = "http://www.loc.gov/standards/mix/";
	private static final String DEFAULT_MIX_SCHEMA_LOCATION = "http://www.loc.gov/standards/mix/mix.xsd";

	private static final String DEFAULT_PREMIS_PREFIX = "premis";
	private static final String DEFAULT_PREMIS_URI = "http://www.loc.gov/standards/premis/";
	private static final String DEFAULT_PREMIS_SCHEMA_LOCATION = "http://www.loc.gov/standards/premis/v2/premis-v2-0.xsd";

	// Validation and anchor finals.
	protected static final boolean DO_VALIDATE = true;
	protected static final boolean DO_NOT_VALIDATE = false;
	protected static final boolean IS_ANCHOR = true;
	protected static final boolean IS_NOT_ANCHOR = false;

	// Type names for METS generation (from the prefs).
	protected static final String METS_PREFS_NODE_NAME_STRING = "METS";
	protected static final String METS_PREFS_INTERNALNAME_STRING = "InternalName";
	protected static final String METS_PREFS_METSTYPE_STRING = "MetsType";
	protected static final String METS_PREFS_WRITEXPATH_SEPARATOR_STRING = "#";

	// Store persons in mods:extension.goobi:person.
	protected static final String GOOBI_PERSON_LASTNAME_STRING = "lastName";
	protected static final String GOOBI_PERSON_FIRSTNAME_STRING = "firstName";
	protected static final String GOOBI_PERSON_IDENTIFIER_STRING = "identifier";
	protected static final String GOOBI_PERSON_IDENTIFIERTYPE_STRING = "identifierType";
	protected static final String GOOBI_PERSON_AFFILIATION_STRING = "affiliation";
	protected static final String GOOBI_PERSON_AUTHORITYFILEID_STRING = "authorityFileID";
	protected static final String GOOBI_PERSON_DISPLAYNAME_STRING = "displayName";
	protected static final String GOOBI_PERSON_PERSONTYPE_STRING = "personType";

	// Store normdata in mods:extension
	protected static final String GOOBI_NORMDATA_IDENTIFIER = "identifier";
	protected static final String GOOBI_NORMDATA_SOURCE = "source";

	// The Goobi internal metadata XPath.
	protected static final String GOOBI_INTERNAL_METADATA_XPATH = "/mods:mods/mods:extension/goobi:goobi/goobi:metadata";

	// This is the metadata the StructMap LOGICAL labels are creared from.
	protected static final String METS_PREFS_LABEL_METADATA_STRING = "TitleDocMain";

	// Some METS string finals.
	protected static final String METS_METS_STRING = "mets";
	protected static final String METS_STRUCTMAP_TYPE_LOGICAL_STRING = "LOGICAL";
	protected static final String METS_STRUCTMAP_TYPE_PHYSICAL_STRING = "PHYSICAL";
	protected static final String METS_MPTR_URL_STRING = "mptrUrl";
	protected static final String METS_MPTR_URL_ANCHOR_STRING = "mptrUrlAnchor";
	protected static final String METS_FILESEC_STRING = "fileSec";
	protected static final String METS_STRUCTMAP_STRING = "structMap";
	protected static final String METS_STRUCTMAPTYPE_STRING = "TYPE";
	protected static final String METS_FILEGROUP_LOCAL_STRING = "LOCAL";
	protected static final String METS_AMDSEC_STRING = "amdSec";
	protected static final String METS_DMDSEC_STRING = "dmdSec";
	protected static final String METS_RIGHTSMD_STRING = "rightsMD";
	protected static final String METS_MDWRAP_STRING = "mdWrap";
	protected static final String METS_MIMETYPE_STRING = "MIMETYPE";
	protected static final String METS_MDTYPE_STRING = "MDTYPE";
	protected static final String METS_OTHERMDTYPE_STRING = "OTHERMDTYPE";
	protected static final String METS_ID_STRING = "ID";
	protected static final String METS_XMLDATA_STRING = "xmlData";
	protected static final String METS_FILEGRP_STRING = "fileGrp";
	protected static final String METS_FILEGROUPUSE_STRING = "USE";
	protected static final String METS_LOCTYPE_STRING = "LOCTYPE";
	protected static final String METS_DIV_STRING = "div";
	protected static final String METS_FPTR_STRING = "fptr";
	protected static final String METS_MPTR_STRING = "mptr";
	protected static final String METS_SMLINK_STRING = "smLink";
	protected static final String METS_STRUCTLINK_STRING = "structLink";
	protected static final String METS_DIVTYPE_STRING = "TYPE";
	protected static final String METS_CONTENTIDS_STRING = "CONTENTIDS";
	protected static final String METS_FILEID_STRING = "FILEID";
	protected static final String METS_LABEL_STRING = "LABEL";
	protected static final String METS_DMDID_STRING = "DMDID";
	protected static final String METS_ADMID_STRING = "ADMID";
	protected static final String METS_ORDER_STRING = "ORDER";
	protected static final String METS_ORDERLABEL_STRING = "ORDERLABEL";
	protected static final String METS_HREF_STRING = "href";
	protected static final String METS_TO_STRING = "to";
	protected static final String METS_FROM_STRING = "from";
	protected static final String METS_XMLNS_STRING = "xmlns";
	protected static final String METS_SCHEMALOCATION_STRING = "schemaLocation";
	protected static final String METS_URN_NAME = "_urn";
	protected static final String RULESET_ORDER_NAME = "CurrentNoSorting";

	// Type names for preferences parsing.
	protected static final String PREFS_METADATA_STRING = "Metadata";
	protected static final String PREFS_DOCSTRUCT_STRING = "DocStruct";
	protected static final String PREFS_NAMESPACEDEFINITION_STRING = "NamespaceDefinition";
	protected static final String PREFS_XPATHANCHORQUERY_STRING = "XPathAnchorQuery";
	protected static final String PREFS_ANCHORIDENTIFIERMETADATATYPE_STRING = "AnchorIdentifierMetadataType";
	protected static final String PREFS_ANCHORIDENTIFIERVALUEREGEXP_STRING = "ValueRegExp";
	protected static final String PREFS_NAMESPACE_URI_STRING = "URI";
	protected static final String PREFS_NAMESPACE_PREFIX_STRING = "prefix";
	protected static final String PREFS_NAMESPACE_SCHEMALOCATION = "schemaLocation";

	// Type names for metadata handling.
	protected static final String METADATA_LOGICAL_PAGE_NUMBER = "logicalPageNumber";
	protected static final String METADATA_PHYSICAL_PAGE_NUMBER = "physPageNumber";
	protected static final String METADATA_PAGE_UNCOUNTED_VALUE = "uncounted";
	protected static final String METADATA_PHYSICAL_BOUNDBOOK_STRING = "BoundBook";
	protected static final String METADATA_PHYSICAL_PAGE_STRING = "page";

	// Reference type name for logical <> physical references.
	protected static final String LOGICAL_PHYSICAL_MAPPING_TYPE_STRING = "logical_physical";

	// Some XPath processor finals.
	public static final short ELEMENT_NODE = 1;
	public static final short ATTRIBUTE_NODE = 2;
	public static final short TEXT_NODE = 3;

	// Some general pre- and suffixes.
	protected static final String DECIMAL_FORMAT = "0000";
	protected static final String AMD_PREFIX = "AMD";
	protected static final String TECHMD_PREFIX = "techMD";
	protected static final String FILE_PREFIX = "FILE_";
	protected static final String LOG_PREFIX = "LOG_";
	protected static final String DMDLOG_PREFIX = "DMDLOG_";
	protected static final String PHYS_PREFIX = "PHYS_";
	protected static final String DMDPHYS_PREFIX = "DMDPHYS_";
	protected static final String ANCHOR_XML_FILE_SUFFIX_STRING = "_anchor";
	private boolean writeLocalFilegroup = true;

	/***************************************************************************
	 * FINALS
	 **************************************************************************/

	// Set class functionality flags.
	protected final boolean exportable = true;
	protected final boolean importable = false;
	protected final boolean updateable = false;

	/***************************************************************************
	 * INSTANCE VARIABLES
	 **************************************************************************/

	// Contains key/value pairs of namespace prefix/namespace and namespace
	// prefix/namespaceDeclaration.
	protected HashMap<String, Namespace> namespaces = new HashMap<String, Namespace>();
	protected HashMap<String, String> namespaceDeclarations = new HashMap<String, String>();

	// SortedMap for mapping file IDs to content files (default sorting order is
	// the key (String).
	protected SortedMap<String, ContentFile> sortedFileMap = new TreeMap<String, ContentFile>();

	// Set mptr things.
	protected String mptrUrl = "";
	protected String mptrUrlAnchor = "";

	// TODO Where is THAT imageSet used??
	protected FileSet myImageset;

	protected Prefs myPreferences;

	protected DigitalDocument digdoc = null;
	protected int dmdidMax = 0;
	protected int dmdidPhysMax = 0;
	protected int amdidMax = 0;
	protected int divlogidMax = 0;
	protected int techidMax = 0;
	protected int divphysidMax = 0;
	protected int fileidMax = 0;

	// Contains MetadataMatchingObjects for mapping MODS to internal
	// MetadataType elements and vice versa.
	protected List<MatchingMetadataObject> modsNamesMD = new LinkedList<MatchingMetadataObject>();
	protected List<MatchingDocStructObject> modsNamesDS = new LinkedList<MatchingDocStructObject>();

	protected Element metsNode = null;
	protected Node firstDivNode = null;

	// A METS Helper.
	private Helper metsHelper;

	// List to store all identifiers of the anchor (Metadata objects are
	// contained in here).
	@SuppressWarnings("unused")
	private List<Metadata> anchorIdentifiers = null;
	// Contains the xpath to reference the anchor.
	protected String xPathAnchorReference = null;
	// Contains the valueRegExp for the reference the anchor.
	protected String valueRegExpAnchorReference = null;

	// Default namespace URIs for some namespaces and namespace declarations.
	protected String metsNamespacePrefix;
	protected String modsNamespacePrefix;
	protected String goobiNamespacePrefix;
	protected String mixNamespacePrefix;
	protected String premisNamespacePrefix;
	protected String dvNamespacePrefix;
	protected String xsiNamespacePrefix;
	protected String xlinkNamespacePrefix;

	// Stores the xpath expression to extract the identifier of the anchor.
	protected String xpathForLinkToAnchor = null;
	protected String anchorIdentifierMetadataType = null;

	// A hash to store some tag grouping things.
	// This is a really dirty hack, I will fix it tomorrow! (hihi)
	protected HashMap<String, String> replaceGroupTags = new HashMap<String, String>();

	/***************************************************************************
	 * CONSTRUCTORS
	 **************************************************************************/

	/***************************************************************************
	 * @param inPrefs
	 * @throws PreferencesException
	 **************************************************************************/
	public MetsMods(Prefs inPrefs) throws PreferencesException {

		setNamespaces();
		this.myPreferences = inPrefs;

		LOGGER.info(this.getClass().getName() + " " + getVersion());

		// Read preferences.
		Node prefsMetsNode = inPrefs.getPreferenceNode(METS_PREFS_NODE_NAME_STRING);
		if (prefsMetsNode == null) {
			String message = "Can't read preferences for METS fileformat!";
			PreferencesException pe = new PreferencesException("Node '" + METS_PREFS_NODE_NAME_STRING + "' in preferences file not found!");
			LOGGER.error(message, pe);
			throw pe;
		}

		readPrefs(prefsMetsNode);
	}

	/***************************************************************************
	 * WHAT THE OBJECT DOES
	 **************************************************************************/

	/*
	 * (non-Javadoc)
	 * 
	 * @see ugh.dl.Fileformat#GetDigitalDocument()
	 */
	@Override
	public DigitalDocument getDigitalDocument() {
		return this.digdoc;
	}

	/*
	 * (non-Javadoc)
	 * 
	 * @see ugh.dl.Fileformat#Update(java.lang.String)
	 */
	@Override
	public boolean update(String filename) {
		return false;
	}

	/*
	 * (non-Javadoc)
	 * 
	 * @see ugh.dl.Fileformat#SetDigitalDocument(ugh.dl.DigitalDocument)
	 */
	@Override
	public boolean setDigitalDocument(DigitalDocument inDoc) {
		this.digdoc = inDoc;
		return true;
	}

	/*
	 * (non-Javadoc)
	 * 
	 * @see ugh.dl.Fileformat#read(java.lang.String)
	 */
	@Override
	public boolean read(String theFilename) throws ReadException {

		LOGGER.info("Reading METS file...");

		MetsDocument mets = null;
		Mets metsElement = null;

		File f = new File(theFilename);
		try {
			XmlOptions opts = new XmlOptions();
			opts.setLoadStripWhitespace();
			mets = MetsDocument.Factory.parse(f, opts);
		} catch (XmlException e) {
			String message = "Error parsing METS file '" + f.getAbsolutePath() + "'!";
			LOGGER.error(message, e);
			throw new ReadException(message, e);
		} catch (IOException e) {
			String message = "Error accessing METS file '" + f.getAbsolutePath() + "'!";
			LOGGER.error(message, e);
			throw new ReadException(message, e);
		}

		metsElement = mets.getMets();
		this.metsHelper = new Helper(metsElement);

		// metsElement.getStructMapArray(0).getTYPE();

		// No digital document available yet, create one.
		if (this.getDigitalDocument() == null) {
			LOGGER.info("No DigitalDocument existing yet, creating new one");
			this.setDigitalDocument(new DigitalDocument());
		}

		// readAmdSec now to provide references for fileSec and LogDocStruct
		readAmdSec(metsElement);

		// Get FileSec to read all files.
		readFileSec(metsElement);

		// Get PhysicalStructMap and create the appropriate links to the file.
		readPhysDocStruct(metsElement);

		// Get logical StructMap.
		try {
			readLogDocStruct(metsElement, theFilename);
		} catch (ClassNotFoundException e) {
			String message = "Class could not be found!";
			LOGGER.error(message, e);
			throw new ReadException(message, e);
		} catch (InstantiationException e) {
			String message = "Class could not be instanciated!";
			LOGGER.error(message, e);
			throw new ReadException(message, e);
		} catch (IllegalAccessException e) {
			String message = "Class was illegal accessed!";
			LOGGER.error(message, e);
			throw new ReadException(message, e);
		} catch (XPathExpressionException e) {
			String message = "Wrong XPath expression!";
			LOGGER.error(message, e);
			throw new ReadException(message, e);
		}

		// Map logical and physical Document Structures.
		mapLogAndPhysDocStruct(metsElement);

		// Now check, if files were loaded, else add content files according to
		// the "pathimagefiles" metadata.
		// TODO Do we still need that??
		// if (this.digdoc.getFileSet().getAllFiles() == null
		// || this.digdoc.getFileSet().getAllFiles().isEmpty()) {
		// this.digdoc.addAllContentFiles();
		// }
		// readAmdSec(metsElement);
		// Sort metadata in all DocStructs according to the prefs.
		this.digdoc.sortMetadataRecursively(this.myPreferences);

		return true;
	}

	private void readAmdSec(Mets metsElement) {
		List<AmdSecType> list = metsElement.getAmdSecList();
		// for (AmdSecType ast : list) {
		if (list != null && !list.isEmpty()) {
			AmdSecType ast = list.get(0); // allow only one amdSec
			this.digdoc.setAmdSec(ast.getID());

			List<MdSecType> mst = ast.getTechMDList();
			for (MdSecType tech : mst) {
				MdWrap wrap = tech.getMdWrap();
				Node premis = wrap.getDomNode();
				Md techMd = new Md(premis);
				techMd.setId(tech.getID());
				techMd.setType("techMD");
				// System.out.println("Reading techMd " + tech.getID());
				this.digdoc.addTechMd(techMd);
			}

			mst = ast.getRightsMDList();
			for (MdSecType tech : mst) {
				MdWrap wrap = tech.getMdWrap();
				Node premis = wrap.getDomNode();
				Md techMd = new Md(premis);
				techMd.setId(tech.getID());
				techMd.setType("rightsMD");
				// System.out.println("Reading techMd " + tech.getID());
				this.digdoc.addTechMd(techMd);
			}

			mst = ast.getDigiprovMDList();
			for (MdSecType tech : mst) {
				MdWrap wrap = tech.getMdWrap();
				Node premis = wrap.getDomNode();
				Md techMd = new Md(premis);
				techMd.setId(tech.getID());
				techMd.setType("digiprovMD");
				// System.out.println("Reading techMd " + tech.getID());
				this.digdoc.addTechMd(techMd);
			}

			mst = ast.getSourceMDList();
			for (MdSecType tech : mst) {
				MdWrap wrap = tech.getMdWrap();
				Node premis = wrap.getDomNode();
				Md techMd = new Md(premis);
				techMd.setId(tech.getID());
				techMd.setType("sourceMD");
				// System.out.println("Reading techMd " + tech.getID());
				this.digdoc.addTechMd(techMd);
			}

		}
	}

	/*
	 * (non-Javadoc)
	 * 
	 * @see ugh.fileformats.mets.MetsModsGdz#write(java.lang.String)
	 */
	@Override
	public boolean write(String filename) throws WriteException, PreferencesException {

		LOGGER.info("Writing METS ....");

		// Digital Document for the anchor.
		DigitalDocument anchorDocument = null;
		DigitalDocument topDocument = null;
		DigitalDocument myDigDoc = this.digdoc;

		// Get the uppermost logical DocStruct and check if it's an
		// anchor.
		if (this.getDigitalDocument() == null) {
			String message = "Can't obtain DigitalDocument! Maybe wrong preferences file?";
			LOGGER.error(message);
			throw new PreferencesException(message);
		}
		DocStruct uppermostStruct = this.getDigitalDocument().getLogicalDocStruct();
		DocStructType uppermostType = uppermostStruct.getType();

		if (uppermostType.isAnchor()) {
			// The uppermost structure is an anchor; so we need to split the
			// document and create two different METS/MODS files: One for
			// the anchor and one for the rest.
			anchorDocument = new DigitalDocument();

			// Copy metadata, but not the children.
			DocStruct newStruct = uppermostStruct.copy(true, false);

			// Copy here the children from the next level only for MPTRs
			// from zvdd-dfgviewer-v2 without metadata.
			if (uppermostStruct.getAllChildren() == null) {
				String message = "Top DocStruct '" + uppermostType.getName() + "' is anchor struct, bus has no children!";
				LOGGER.error(message);
				throw new PreferencesException(message);
			}

			for (DocStruct d : uppermostStruct.getAllChildren()) {
				DocStruct c = null;
				try {
					c = d.copy(true, false);
					// Add the child to the new DocStruct.
					newStruct.addChild(c);
				} catch (TypeNotAllowedAsChildException e) {
					String message = "DocStruct '" + c.getType().getName() + "' is not allowed as child of DocStruct '" + d.getType().getName() + "'";
					LOGGER.error(message, e);
					throw new PreferencesException(message, e);
				}
			}

			// New struct is top document.
			anchorDocument.setLogicalDocStruct(newStruct);

			// Get child of top document; there should only be a single child.
			List<DocStruct> children = uppermostStruct.getAllChildren();

			if (children != null && children.size() > 1) {
				// Error; there must only be a single top-document under the
				// anchor.
				this.digdoc = myDigDoc;
				throw new WriteException("More than one structure entity available; only one expected as child of an anchor!");
			}

			// There is a child, so delete only the anchor's metadata from
			// the Digital Document.
			if (children != null) {

				topDocument = this.digdoc;
				// ArrayList<Metadata> anchorMdList = new ArrayList<Metadata>();
				// for (Metadata m : this.digdoc.getLogicalDocStruct().getAllMetadata()) {
				// anchorMdList.add(m);
				// }
				// for (Metadata metadata : anchorMdList) {
				// topDocument.getLogicalDocStruct().removeMetadata(metadata);
				// }

				// topDocument = copyDigitalDocument();
				// for (Metadata m : this.digdoc.getLogicalDocStruct().getAllMetadata()) {
				// topDocument.getLogicalDocStruct().removeMetadata(m);
				// }

				// for (Metadata md : topDocument.getLogicalDocStruct().getAllMetadata()) {
				// if (md.getType().getName().contentEquals("CatalogIDDigital")) {
				// System.out.println("DigitalIDDigital of anchor after split = " + md.getValue());
				// }
				// }
			}
		} else {
			// Simply write the normal DigitalDocument.
			topDocument = this.digdoc;
		}

		if (anchorDocument != null) {
			// First write the anchor.
			this.digdoc = anchorDocument;
			String anchorfilename = buildAnchorFilename(filename);

			LOGGER.info("Writing anchor file '" + anchorfilename + "' from DocStruct '" + this.digdoc.getLogicalDocStruct().getType().getName() + "'");

			writeMetsMods(anchorfilename, DO_NOT_VALIDATE, IS_ANCHOR);

			LOGGER.info("Anchor file written");
		}

		if (topDocument != null) {
			this.digdoc = topDocument;

			LOGGER.info("Writing regular file '" + filename + "' from DocStruct '" + this.digdoc.getLogicalDocStruct().getType().getName() + "'");

			writeMetsMods(filename, DO_NOT_VALIDATE, IS_NOT_ANCHOR);
		}

		this.digdoc = myDigDoc;

		LOGGER.info("Writing METS complete");

		return true;
	}

	/***************************************************************************
	 * <p>
	 * All methods to read METS file specific preferences are read here.
	 * </p>
	 * 
	 * @param inNode
	 * @return true, if preferences were read succesfully, false otherwise.
	 **************************************************************************/
	public void readPrefs(Node inNode) throws PreferencesException {

		String nn = inNode.getNodeName();

		if (inNode.getNodeType() == ELEMENT_NODE && nn.equals(METS_PREFS_NODE_NAME_STRING)) {

			// Read information about a single metadata matching.
			NodeList childnodes = inNode.getChildNodes();

			for (int x = 0; x < childnodes.getLength(); x++) {
				Node childnode = childnodes.item(x);

				if (childnode.getNodeType() == ELEMENT_NODE) {
					// Read Metadata prefs from deferred method.
					if (childnode.getNodeName().equalsIgnoreCase(PREFS_METADATA_STRING)) {
						try {
							readMetadataPrefs(childnode);
						} catch (PreferencesException pe) {
							String message = "Could not parse the prefs' metadata section!";
							LOGGER.error(message, pe);
							throw pe;
						}
					}
					// Read DocStruct prefs from deferred method.
					if (childnode.getNodeName().equalsIgnoreCase(PREFS_DOCSTRUCT_STRING)) {
						try {
							readDocStructPrefs(childnode);
						} catch (PreferencesException pe) {
							String message = "Could not parse the prefs' DocStruct section!";
							LOGGER.error(message, pe);
							throw pe;
						}
					}
					// Read namespace information
					if (childnode.getNodeName().equalsIgnoreCase(PREFS_NAMESPACEDEFINITION_STRING)) {
						if (!readNamespacePrefs(childnode)) {
							String message = "Can't read prefs for METS module: Namespace declaration not complete; the namespace URI and its prefix must be declared!";
							LOGGER.error(message);
							throw new PreferencesException(message);
						}
					}
					// Read some anchor identifier information.
					if (childnode.getNodeName().equalsIgnoreCase(PREFS_ANCHORIDENTIFIERMETADATATYPE_STRING)) {
						String anchorIdentifierTypeName = getTextNodeValue(childnode).trim();
						if (anchorIdentifierTypeName == null) {
							String message = "<" + PREFS_ANCHORIDENTIFIERMETADATATYPE_STRING + "> is existing in " + METS_PREFS_NODE_NAME_STRING
									+ " mapping, but has no value!";
							LOGGER.error(message);
							throw new PreferencesException(message);
						}
						this.anchorIdentifierMetadataType = anchorIdentifierTypeName;
					}
					// Read XPath information.
					if (childnode.getNodeName().equalsIgnoreCase(PREFS_XPATHANCHORQUERY_STRING)) {
						this.xPathAnchorReference = getTextNodeValue(childnode).trim();
					}
					// Read ValueRegExp information.
					if (childnode.getNodeName().equalsIgnoreCase(PREFS_ANCHORIDENTIFIERVALUEREGEXP_STRING)) {
						this.valueRegExpAnchorReference = getTextNodeValue(childnode).trim();
					}
				}

				// Check some values, e.g. if metadata types are available etc.
				if (this.anchorIdentifierMetadataType != null) {
					MetadataType identifierType = this.myPreferences.getMetadataTypeByName(this.anchorIdentifierMetadataType);
					if (identifierType == null) {
						String message = "MetadataType for anchor (identifier) not found: " + this.anchorIdentifierMetadataType;
						LOGGER.error(message);
						throw new PreferencesException(message);
					}
				}
			}
		}

		// Log namespaces.
		for (Entry<String, Namespace> e : this.namespaces.entrySet()) {
			LOGGER.debug("Namespace prefix: " + e.getKey() + ", URI: " + e.getValue().getUri());
		}
	}

	/***************************************************************************
	 * PRIVATE (AND PROTECTED) METHODS
	 **************************************************************************/

	/***************************************************************************
	 * <p>
	 * Gets a DocStruct by div ID.
	 * </p>
	 * 
	 * @param id
	 * @param inStruct
	 * @return
	 **************************************************************************/
	private DocStruct getDocStructByDivID(String id, DocStruct inStruct) {

		if (inStruct == null) {
			return null;
		}

		// Get the related METS div object.
		Object o = inStruct.getOrigObject();
		if (o != null) {
			// Convert object to div.
			DivType div = (DivType) o;
			if (div.getID() != null) {
				if (div.getID().equals(id)) {
					return inStruct;
				}
			}
		}

		// Iterate over all children.
		List<DocStruct> children = inStruct.getAllChildren();
		if (children != null) {
			for (DocStruct child : children) {
				DocStruct foundStruct = getDocStructByDivID(id, child);
				if (foundStruct != null) {
					return foundStruct;
				}
			}
		}

		return null;
	}

	/***************************************************************************
	 * <p>
	 * Maps logical and physical DocStructs.
	 * </p>
	 * 
	 * @param inMetsElement
	 * @throws ReadException
	 **************************************************************************/
	private void mapLogAndPhysDocStruct(Mets inMetsElement) throws ReadException {

		LOGGER.info("Mapping Physical and Logical DocStruct...");

		// Get the only StructLink section and iterate over all smLink elements.
		StructLink sl = inMetsElement.getStructLink();

		// If no structLink element available (could happen, if file is an
		// anchor) OR if we have only one smLink element and to and from
		// attribute are empty, just return (We do that at METS writing to
		// always get a valid METS file).

		if (sl == null || sl.getSmLinkList().isEmpty()) {
			return;
		}

		boolean getFromNotExisting = sl.getSmLinkList().get(0).getFrom() == null || sl.getSmLinkList().get(0).getFrom().equals("");
		boolean getToNotExisting = sl.getSmLinkList().get(0).getTo() == null || sl.getSmLinkList().get(0).getTo().equals("");
		if (sl.getSmLinkList().size() == 1 && getFromNotExisting && getToNotExisting) {
			return;
		}

		// Iterate over all smLinks.
		for (SmLink singleLink : sl.getSmLinkList()) {
			String linkFrom = singleLink.getFrom();
			String linkTo = singleLink.getTo();

			// Throw exception if smLink elements are incomplete.
			if ((linkFrom == null) || (linkTo == null)) {
				String message = "smLink section contains incomplete smLink elements, 'to' or 'from' attribute is missing!";
				LOGGER.error(message);
				throw new ReadException(message);
			}

			LOGGER.trace("Processing smLink FROM = " + linkFrom + " and TO = " + linkTo);

			// Get the StructMap type name from the div ID.
			DivType linkFromDivType = this.metsHelper.getStructMapDiv(linkFrom);

			// If the type name is not existing, throw an exception.
			if (linkFromDivType == null) {
				String message = "No logical DocStruct available with div ID = '" + linkFrom + "'!";
				LOGGER.error(message);
				throw new ReadException(message);
			}

			// Only if the given DocStruct type is NOT an anchor, set references
			// from the current smLink.
			if (!this.myPreferences.getDocStrctTypeByName(linkFromDivType.getTYPE()).isAnchor()) {

				// Get the appropriate logical DocStruct 'from' reference.
				DocStruct foundLogicalStruct = getDocStructByDivID(linkFrom, this.digdoc.getLogicalDocStruct());
				if (foundLogicalStruct == null) {
					String message = "Linked div in logical structMap with ID '" + linkFrom + "' not available";
					LOGGER.error(message);
					throw new ReadException(message);
				}

				// Get the appropriate physical DocStruct 'to' reference.
				DocStruct foundPhysicalStruct = getDocStructByDivID(linkTo, this.digdoc.getPhysicalDocStruct());
				if (foundPhysicalStruct == null) {
					String message = "Linked div in physical structMap with ID '" + linkTo + "' not available";
					LOGGER.error(message);
					throw new ReadException(message);
				}

				// Create relationship between logical and physical DocStruct.
				foundLogicalStruct.addReferenceTo(foundPhysicalStruct, LOGICAL_PHYSICAL_MAPPING_TYPE_STRING);

				LOGGER.trace("Added reference: " + foundLogicalStruct.getType().getName() + " (" + linkFrom + ") > "
						+ foundPhysicalStruct.getType().getName() + " (" + linkTo + ")");

			}
		}
	}

	/***************************************************************************
	 * <p>
	 * Adds something to a list.
	 * </p>
	 * 
	 * @param result
	 * @param inStruct
	 **************************************************************************/
	private void addToList(LinkedList<DocStruct> result, DocStruct inStruct) {

		DivType currentDiv = (DivType) inStruct.getOrigObject();
		BigInteger currentOrder = currentDiv.getORDER();

		if (currentOrder == null) {
			// Add it as the last one.
			result.addLast(inStruct);
			return;
		}

		// Iterate over all DocStruct elements in the list.
		int position = 0;
		for (DocStruct ds : result) {
			DivType div = (DivType) ds.getOrigObject();
			BigInteger order = div.getORDER();
			if (order == null) {
				// Next from list as this one has no order label.
				continue;
			}

			// Order is bigger than currentOrder add it at the current position.
			if (order.compareTo(currentOrder) == 1) {
				// Get out of loop.
				break;
			}
			position++;
		}

		// Position contains the position where to add shift all entry to the
		// back (to the right).
		result.add(position, inStruct);
	}

	/***************************************************************************
	 * <p>
	 * Read all sub <div> elements of the current one.
	 * </p>
	 * 
	 * @param inDiv
	 * @return LinkedList containing DocStruct instances
	 * @throws ReadException
	 **************************************************************************/
	private LinkedList<DocStruct> readDivChildren(DivType inDiv) throws ReadException {

		MetadataType logpagetype = this.myPreferences.getMetadataTypeByName(METADATA_LOGICAL_PAGE_NUMBER);
		MetadataType physpagetype = this.myPreferences.getMetadataTypeByName(METADATA_PHYSICAL_PAGE_NUMBER);

		// List containing DocStruct objects of the children.
		LinkedList<DocStruct> result = new LinkedList<DocStruct>();

		// Get all sub <div> elements.
		List<DivType> children = inDiv.getDivList();

		if (children.isEmpty()) {
			// No children available, so there is nothing to read.
			return null;
		}

		for (DivType dt : children) {
			String type = dt.getTYPE();
			String id = dt.getID();
			BigInteger order = dt.getORDER();
			String orderlabel = dt.getORDERLABEL();

			// Get the DocStructType from the prefs.
			DocStructType myType = this.myPreferences.getDocStrctTypeByName(type);

			// Can't find the appropriate type.
			if (myType == null) {
				String message = "No internal DocStructType with the name '" + type + "'";
				LOGGER.error(message);
				throw new ReadException(message);
			}

			// Create DocStruct.
			DocStruct newDocStruct = null;
			try {
				newDocStruct = this.getDigitalDocument().createDocStruct(myType);
			} catch (TypeNotAllowedForParentException e) {
				String message = "Can't create this DocStruct of type '" + type + "' at the current position in tree";
				LOGGER.error(message, e);
				throw new ReadException(message, e);
			}

			// get the corresponding amdSec
			List admList = dt.getADMID();
			if (admList != null) {
				for (Object object : admList) {
					String admid = (String) object;
					AmdSec amdSec = digdoc.getAmdSec(admid);
					if (amdSec != null) {
						newDocStruct.setAmdSec(amdSec);
					}
				}
			}

			// If order and orderlabel are stored here; than we should create
			// the appropriate metadata.
			try {
				if (order != null) {
					Metadata md = new Metadata(physpagetype);
					md.setValue(order.toString());
				}
			} catch (MetadataTypeNotAllowedException e) {
				String message = "Can't create metadata with expected type '" + METADATA_PHYSICAL_PAGE_NUMBER + "'! Type must not be null!";
				LOGGER.error(message, e);
				throw new ReadException(message, e);
			}

			try {
				if (orderlabel != null) {
					if (orderlabel.equals("uncounted")) {
						orderlabel = " - ";
					}
					Metadata md = new Metadata(logpagetype);
					md.setValue(orderlabel);

				}
			} catch (MetadataTypeNotAllowedException e) {
				String message = "Can't create metadata with expected type '" + METADATA_LOGICAL_PAGE_NUMBER + "'! Type must not be null!";
				LOGGER.error(message, e);
				throw new ReadException(message, e);
			}

			// Add the <div> element as the original object.
			newDocStruct.setOrigObject(dt);
			newDocStruct.setIdentifier(id);

			// Add the digdoc to the list according to its ORDER attribute
			// value.
			addToList(result, newDocStruct);
		}

		// No children available, return.
		if (result.isEmpty()) {
			return null;
		}

		// Iterate over all DocStructs and see, if the appropriate DivType
		// object has child objects.
		for (DocStruct ds : result) {
			// Get the original div.
			DivType div = (DivType) ds.getOrigObject();
			// No div element.
			if (div == null) {
				continue;
			}

			// Get all children.
			LinkedList<DocStruct> childlist = readDivChildren(div);

			// We got a list with all children (DocStruct objects), add children
			// from list to docstruct.
			if (childlist != null) {
				for (DocStruct child : childlist) {
					try {
						ds.addChild(child);
					} catch (TypeNotAllowedAsChildException e) {
						String message = "Child '" + child.getType().getName() + "' nod allowed for DocStructType '" + ds.getType().getName() + "'";
						LOGGER.error(message, e);
						throw new ReadException(message, e);
					}
				}
			}
		}

		return result;
	}

	/***************************************************************************
	 * <p>
	 * Reads the logical doc struct.
	 * </p>
	 * 
	 * @param inMetsElement
	 * @param theFilename
	 * @throws ReadException
	 * @throws IllegalAccessException
	 * @throws InstantiationException
	 * @throws ClassNotFoundException
	 * @throws XPathExpressionException
	 **************************************************************************/
	private void readLogDocStruct(Mets inMetsElement, String theFilename) throws ReadException, ClassNotFoundException, InstantiationException,
			IllegalAccessException, XPathExpressionException {

		LOGGER.info("Reading Logical DocStruct...");

		List<?> logmaplist = this.metsHelper.getStructMapByType(METS_STRUCTMAP_TYPE_LOGICAL_STRING);
		if (logmaplist == null) {
			String message = "No <structMap> element of type LOGICAL available!";
			LOGGER.error(message);
			throw new ReadException(message);
		}
		if (logmaplist.size() > 1) {
			String message = "Too many <structMap> elements of type LOGICAL!";
			LOGGER.error(message);
			throw new ReadException(message);
		}

		LOGGER.info("Parsing the one and only StructMap logical");

		// Get topmost <div>.
		if (logmaplist.size() == 1) {
			// Get the first one.
			StructMapType logstructmap = (StructMapType) logmaplist.get(0);
			// There can only be a single topmost div.
			DivType topmostdiv = logstructmap.getDiv();

			// Create DocStruct instance for the topmost <div>
			//
			// (A) Create the DocStructType.
			String type = topmostdiv.getTYPE();
			String id = topmostdiv.getID();

			if (type == null) {
				String message = "No type attribute set for topmost <div> in physical structMap";
				LOGGER.error(message);
				throw new ReadException(message);
			}

			// Get the DocStructType from the prefs.
			DocStructType myType = this.myPreferences.getDocStrctTypeByName(type);
			// Can't find the appropriate DocStructType object.
			if (myType == null) {
				String message = "No internal DocStructType with name '" + type + "'";
				LOGGER.error(message);
				throw new ReadException(message);
			}

			// (B) Create DocStruct for the topmost <div>.
			DocStruct newDocStruct = null;
			try {
				newDocStruct = this.getDigitalDocument().createDocStruct(myType);
				newDocStruct.setIdentifier(id);
				newDocStruct.setOrigObject(topmostdiv);

				// get the corresponding amdSec
				List admList = topmostdiv.getADMID();
				if (admList != null) {
					for (Object object : admList) {
						String admid = (String) object;
						AmdSec amdSec = digdoc.getAmdSec(admid);
						if (amdSec != null) {
							newDocStruct.setAmdSec(amdSec);
						}
					}
				}

			} catch (TypeNotAllowedForParentException e) {
				String message = "Can't create this DocStruct of type '" + type + "' at the current position in tree (logical tree)";
				LOGGER.error(message, e);
				throw new ReadException(message, e);
			}

			LOGGER.info("DocStruct of type '" + type + "' created");

			// Handle children for the topmost <div>
			//
			// Parse the child divs and create appropriate DocStruct elements
			// for them. Do this also if the topStruct is an anchor, because we
			// included the anchor structs because of the <mptr> tag.
			//
			// Get all children.
			LinkedList<DocStruct> toplist = readDivChildren(topmostdiv);
			if (toplist != null) {
				for (DocStruct child : toplist) {
					try {
						newDocStruct.addChild(child);
					} catch (TypeNotAllowedAsChildException e) {
						String message = "Can't add DocStruct of type '" + child.getType().getName() + "', it is not allowed for parent DocStruct '"
								+ newDocStruct.getType().getName() + "'";
						LOGGER.error(message, e);
						throw new ReadException(message, e);
					}
				}
			}

			LOGGER.info("Parsed and created all child DocStructs");

			// Set the topmost div's DocStruct object as the topmost physical
			// DocStruct.
			this.getDigitalDocument().setLogicalDocStruct(newDocStruct);

			// Get metadata for this digdoc (and all its child docs).
			parseMetadataForLogicalDocStruct(newDocStruct, true);

			// If the top DocStruct is an anchor, get its child's MODS section.
			if (newDocStruct.getType().isAnchor()) {
				String modsdata = getMODSSection(newDocStruct.getAllChildren().get(0));

				// If a MODS section is existing, look for anchor references. A
				// reference to an anchor is done via the <XPathAnchorQuery>
				// element from the prefs, get the DocStruct for the anchor from
				// another XML-file.
				if (modsdata != null) {
					DocStruct newanchor = checkForAnchorReference(modsdata, theFilename);

					// If an anchor reference is existing, take the newly
					// created DocStruct and change it with the current
					// TopStruct.
					if (newanchor != null) {
						// Check if the two DocStructs are from the same type!
						if (!newanchor.getType().equals(newDocStruct.getType())) {
							String message = "Top DocStructs from METS file '" + newanchor.getType().getName() + "' and METS anchor file '"
									+ newDocStruct.getType().getName() + "' are not from the same type!";
							LOGGER.error(message);
							throw new ReadException(message);
						}
						try {
							newDocStruct = newDocStruct.getAllChildren().get(0);
							newanchor.addChild(newDocStruct);
						} catch (TypeNotAllowedAsChildException e) {
							String message = "Can't add anchor as parent of type '" + newanchor.getType().getName() + "' to the current DocStruct '"
									+ newDocStruct.getType().getName() + "'";
							LOGGER.error(message, e);
							throw new ReadException(message, e);
						}

						this.getDigitalDocument().setLogicalDocStruct(newanchor);
					}
				}

				// If no MODS section is existing, AND the current file is NOT
				// the anchor file, throw an exception. The reference to the
				// anchor is missing then!
				else {
					// TODO Adapt this check for MetsModsImportExport!
					if (!theFilename.contains(ANCHOR_XML_FILE_SUFFIX_STRING)) {
						String message = "DocStruct '" + newDocStruct.getType().getName()
								+ "' is an anchor DocStruct, but NO anchor identifier is existing for child DocStruct '"
								+ newDocStruct.getAllChildren().get(0).getType().getName() + "' in file '" + theFilename + "'!";
						LOGGER.error(message);
						throw new ReadException(message);
					}
				}
			}
		} else {
			// No logical structMap available. Error - there must be at least a
			// single uppermost div containing basic bibliographic metadata e.g.
			// a persistent Identifier.
			String message = "There is no StructMap 'LOGICAL' in the METS file";
			LOGGER.error(message);
			throw new ReadException(message);
		}
	}

	/***************************************************************************
	 * <p>
	 * Builds the anchor filename.
	 * </p>
	 * 
	 * @param xmlfileName
	 * @return
	 **************************************************************************/
	protected String buildAnchorFilename(String xmlFilename) {

		if (!xmlFilename.endsWith(".xml")) {
			xmlFilename += ".xml";
		}

		return xmlFilename.substring(0, xmlFilename.lastIndexOf('.')) + ANCHOR_XML_FILE_SUFFIX_STRING
				+ xmlFilename.substring(xmlFilename.lastIndexOf('.'), xmlFilename.length());
	}

	/***************************************************************************
	 * <p>
	 * Checks, if there is a reference to another METS file using the <code>&lt;XPathAnchorQuery></code> element from the prefs.
	 * </p>
	 * 
	 * TODO Generalize with class from MetsModsImportExport!
	 * 
	 * @param inMods
	 * @param filename
	 * @return
	 * @throws ReadException
	 **************************************************************************/
	protected DocStruct checkForAnchorReference(String inMods, String filename) throws ReadException {

		ModsDocument modsDocument;
		DocStruct anchorDocStruct = null;
		String anchorFilename = "";
		String identifierOfAnchor = "";

		// Check for MODS validity.
		try {
			modsDocument = ModsDocument.Factory.parse(inMods);
		} catch (XmlException e) {
			String message = "MODS section doesn't seem to contain valid MODS";
			LOGGER.error(message, e);
			throw new ImportException("Doesn't seem to contain valid MODS", e);
		}

		// Do query. Query syntax is like in the following example:
		// String queryExpression = "declare namespace
		// xq='http://xmlbeans.apache.org/samples/xquery/employees';" +
		// "$this/xq:employees/xq:employee/xq:phone[contains(., '(206)')]";
		this.xPathAnchorReference = this.namespaceDeclarations.get(this.modsNamespacePrefix)
				+ this.namespaceDeclarations.get(this.goobiNamespacePrefix) + " $this/" + "." + GOOBI_INTERNAL_METADATA_XPATH
				+ "[@anchorId='true'][@name='" + this.anchorIdentifierMetadataType + "']";

		LOGGER.debug("XQuery path for anchor ID: " + this.xPathAnchorReference);

		XmlOptions xo = new XmlOptions();
		xo.setUseDefaultNamespace();
		XmlObject[] objects = modsDocument.selectPath(this.xPathAnchorReference, xo);

		// Iterate over all objects; objects can be available more than once.
		for (XmlObject xmlobject : objects) {
			// Get DOM Node.
			Node node = xmlobject.getDomNode();

			// Get child nodes to find the text node.
			NodeList nodelist = node.getChildNodes();

			// Read anchor from separate file, if existing.
			anchorFilename = buildAnchorFilename(filename);
			if (!new File(anchorFilename).exists()) {
				String message = "Anchor file '" + anchorFilename + "' expected due to existing anchor referenece, none found";
				LOGGER.error(message);
				throw new ReadException(message);
			}

			// Iterate over all the given results.
			for (int x = 0; x < nodelist.getLength(); x++) {
				Node subnode = nodelist.item(x);
				if (subnode.getNodeType() == TEXT_NODE) {
					identifierOfAnchor = subnode.getNodeValue();

					LOGGER.debug("Anchor's identifier: " + identifierOfAnchor + " (" + subnode.getNodeName() + ")");

					// Found the reference to the anchor.
					MetsMods anchorMets = null;
					try {
						anchorMets = new MetsMods(this.myPreferences);
					} catch (PreferencesException e) {
						String message = "Can't read Preferences for METS while reading the anchor file";
						LOGGER.error(message, e);
						throw new ReadException(message, e);
					}

					try {
						anchorMets.read(anchorFilename);
					} catch (ReadException e) {
						String message = "Can't read anchor file, which must be in METS format as well";
						LOGGER.error(message, e);
						throw new ReadException(message, e);
					}

					// Get Digital Document and first logical DocStruct (which
					// should be the only one).
					DigitalDocument anchorDocument = anchorMets.getDigitalDocument();
					DocStruct anchorStruct = anchorDocument.getLogicalDocStruct();
					List<Metadata> allMetadata = anchorStruct.getAllMetadata();

					// Iterate over all metadata and find an identifier with the
					// value of identifierOfAnchor.
					if (allMetadata != null) {
						for (Metadata md : allMetadata) {
							if (md.getValue() != null && md.getValue().equals(identifierOfAnchor)) {
								if (md.getType().isIdentifier()) {
									// That's the anchor!
									anchorDocStruct = anchorStruct;
								} else {
									// Log an error, maybe only the metadata is
									// not set as identifier.
									LOGGER.warn("Identifier '" + md.getType().getName()
											+ "' found, but its type is NOT set to 'identifier' in the prefs!");
								}
							}
						}
					}
				}
			}

			// Check if anchor exists.
			if (anchorDocStruct == null) {
				String message = "Referenced identifier for anchor '" + identifierOfAnchor + "' not found in anchor struct '" + anchorFilename + "'";
				LOGGER.error(message);
				throw new ReadException(message);
			}
		}

		// If the anchorDocStruct is null, the anchor identifier type is not
		// existing.
		if (anchorDocStruct == null) {
			String message = "The anchor identifier metadata type '" + this.anchorIdentifierMetadataType
					+ "' is not existing in the MODS metadata section of the METS file";
			LOGGER.error(message);
			throw new ReadException(message);
		}

		// Copy the anchor DocStruct, so it can be added as a parent: copy all
		// metadata, but not it's children.
		DocStruct newanchor = anchorDocStruct.copy(true, false);

		return newanchor;
	}

	/***************************************************************************
	 * <p>
	 * Gets the descriptive metadata section of the type "MODS" for the given DocStruct. The appropriavte DivType element must be stored in the
	 * DocStructs.getOrigObject() method. After reading the DocStruct it is stored there.
	 * </p>
	 * 
	 * @param inStruct
	 * @return String which contains the mods data
	 **************************************************************************/
	@SuppressWarnings("unchecked")
	private String getMODSSection(DocStruct inStruct) {

		// Contains the whole MODS metadata section as a string.
		String modsstring = null;

		DivType div = (DivType) inStruct.getOrigObject();
		if (div == null) {
			LOGGER.warn("Can't get div object for DocStruct to find appropriate metadata sections!");
			return null;
		}

		// Get all referenced Descriptive Metadata Sections.
		List<String> ids = div.getDMDID();
		if (ids == null) {
			// No IDs found in DMDID section; probably these <div> don't have
			// any metadata attached.
			LOGGER.debug("DMDID attribute for div TYPE '" + div.getTYPE() + "' does not contain any IDs");
			return null;
		}

		for (String xid : ids) {
			// Get descriptive metadata section with the given ID xid.
			MdSecType mdsection = this.metsHelper.getDmdSecByID(xid);
			// Get wrap, we don't support referenced metadata sections.
			MdWrap mdw = mdsection.getMdWrap();
			if (mdw.getMDTYPE() == MdSecType.MdWrap.MDTYPE.MODS) {
				// It's MODS.
				XmlData xmldata = mdw.getXmlData();
				modsstring = xmldata.xmlText();
				// Get out of loop as we have found the MODS section.
				break;
			}
			// No MODS, check next one in list.
		}

		return modsstring;
	}

	/***************************************************************************
	 * <p>
	 * Returns the first Element NODE within the &lt;xmlData> element.
	 * </p>
	 * 
	 * @param inStruct
	 * @return
	 **************************************************************************/
	@SuppressWarnings("unchecked")
	private Node getDOMforMODSSection(DocStruct inStruct) {

		// Contains the whole MODS metadata section as a string.
		Node modsnode = null;

		DivType div = (DivType) inStruct.getOrigObject();
		if (div == null) {
			LOGGER.warn("Can't get DIV object for DocStruct to find appropriate metadata sections");
			return null;
		}

		// Get all referenced Descriptive Metadata Sections.
		List<String> ids = div.getDMDID();
		if (ids == null) {
			// No IDs found in DMDID section; probably these <div> don't have
			// any metadata attached.
			LOGGER.info("DMDID attribute for div TYPE '" + div.getTYPE() + "' does not contain any IDs");
			return null;
		}

		for (String xid : ids) {
			// Get descriptive metadata section with the given ID xid.
			MdSecType mdsection = this.metsHelper.getDmdSecByID(xid);

			// Get wrap, we don't support referenced metadata sections.
			MdWrap mdw = mdsection.getMdWrap();
			if (mdw.getMDTYPE() == MdSecType.MdWrap.MDTYPE.MODS) {
				// It's MODS.
				XmlData xmldata = mdw.getXmlData();
				Node xmldatanode = xmldata.getDomNode();
				NodeList nl = xmldatanode.getChildNodes();
				for (int i = 0; i < nl.getLength(); i++) {
					modsnode = nl.item(i);
					if (modsnode.getNodeType() == ELEMENT_NODE) {
						// This is the mods node.
						return modsnode;
					}
				}
				// Get out of loop as we have found the MODS section.
				break;
			}
			// No MODS, check next one in list.
		}

		return modsnode;
	}

	/***************************************************************************
	 * <p>
	 * Parses the MODS metadata section for the given DocStruct Element. The DocStruct element must have an appropriate DivType object (&lt;div>
	 * element) attached to it. The metadata is stored and added to the DocStruct.
	 * </p>
	 * 
	 * @param inStruct
	 * @param recursive
	 * @throws ReadException
	 * @throws ClassNotFoundException
	 * @throws InstantiationException
	 * @throws IllegalAccessException
	 * @throws XPathExpressionException
	 **************************************************************************/
	private void parseMetadataForLogicalDocStruct(DocStruct inStruct, boolean recursive) throws ReadException, ClassNotFoundException,
			InstantiationException, IllegalAccessException, XPathExpressionException {

		// Get the appropriate MODS-section for inStruct.
		Node modsnode = getDOMforMODSSection(inStruct);

		// Parse the MODS section, if not NULL; metadata are added to inStruct.
		if (modsnode != null) {
			parseMODS(modsnode, inStruct);

			// DocStruct has no parent, so this might have an anchor reference.
			if (inStruct.getParent() == null && this.xPathAnchorReference != null) {
				String anchorreference = getAnchorIdentifierFromMODSDOM(modsnode, inStruct);
				inStruct.setReferenceToAnchor(anchorreference);
			}
		}

		// If recursive is set to TRUE, parse the child's metadata, too.
		List<DocStruct> children = inStruct.getAllChildren();
		if (recursive && children != null) {
			for (DocStruct child : children) {
				parseMetadataForLogicalDocStruct(child, recursive);
			}
		}
	}

	/***************************************************************************
	 * <p>
	 * Gets the anchor identifier from the MODS DOM.
	 * </p>
	 * 
	 * @param inMods
	 * @param inStruct
	 * @return
	 * @throws ReadException
	 **************************************************************************/
	protected String getAnchorIdentifierFromMODSDOM(Node inMods, DocStruct inStruct) throws ReadException {

		String anchoridentifier = null;
		// Result from XPath expression.
		NodeList resultlist = null;

		// Create an XPath Query to get the anchor identifier. Check, if
		// currentPath is already available.
		XPathFactory factory = XPathFactory.newInstance();

		// New namespace context.
		PersonalNamespaceContext pnc = new PersonalNamespaceContext();
		pnc.setNamespaceHash(this.namespaces);
		XPath xpath = factory.newXPath();
		xpath.setNamespaceContext(pnc);

		String queryExpression = "." + GOOBI_INTERNAL_METADATA_XPATH + "[@name]";
		try {
			XPathExpression expr = xpath.compile(queryExpression);

			// No anchor reference found in file.
			if (inMods == null) {
				String message = "No anchor identifier '" + this.anchorIdentifierMetadataType + "' is existing as defined in the prefs!";
				LOGGER.error(message);
				throw new ReadException(message);
			}

			// Carry out the query.
			Object list = expr.evaluate(inMods, XPathConstants.NODESET);
			resultlist = (NodeList) list;

			// Iterate over results.
			if (resultlist.getLength() > 1) {
				String message = "XPath expression '" + queryExpression + "' for reference to the anchor is ambigious!";
				LOGGER.error(message);
				throw new ReadException(message);
			}

			for (int i = 0; i < resultlist.getLength(); i++) {
				Node node = resultlist.item(i);
				// Get child Nodes to find the TextNode.
				NodeList nodelist = node.getChildNodes();
				for (int j = 0; j < nodelist.getLength(); j++) {
					Node subnode = nodelist.item(j);
					if (subnode.getNodeType() == TEXT_NODE) {
						anchoridentifier = subnode.getNodeValue();
						break;
					}
				}
			}
		} catch (XPathExpressionException e) {
			String message = "XPath expression '" + queryExpression + "' seems not to be correct!";
			LOGGER.error(message, e);
			throw new ReadException(message, e);
		}

		return anchoridentifier;
	}

	/***************************************************************************
	 * <p>
	 * Retrieves the subnodes of inNode using the queryExpression and gets the element's value. The element's value is actually the value of the text
	 * node found under the element node selected by the XPath As more than one node can be returned by the xquery expression the result of this
	 * method is an array containing the values of all textnodes.
	 * </p>
	 * 
	 * @param inNode
	 * @param queryExpression
	 * @return
	 **************************************************************************/
	protected String[] getValueForUnambigiousXQuery(Node inNode, String queryExpression) throws ReadException {

		List<String> resultList = new LinkedList<String>();

		// Check, if currentPath is already available.
		XPathFactory factory = XPathFactory.newInstance();

		// New namespace context.
		PersonalNamespaceContext pnc = new PersonalNamespaceContext();
		pnc.setNamespaceHash(this.namespaces);
		XPath xpath = factory.newXPath();
		xpath.setNamespaceContext(pnc);

		try {
			XPathExpression expr = xpath.compile(queryExpression);
			// Carry out the query.
			Object objectresult = null;
			objectresult = expr.evaluate(inNode, XPathConstants.NODESET);

			// Iterate over the result nodes - though there should just be a
			// single one.
			//
			// If there are several Nodes, iterate over nodes.
			if (objectresult == null) {
				// No nodes had been selected.
				return null;
			}
			NodeList nodes = (NodeList) objectresult;
			for (int i = 0; i < nodes.getLength(); i++) {
				// Iterate over all found nodes.
				Node node = nodes.item(i);
				// Get text node for this element node.
				//
				// Get child Nodes to find the TextNode.
				NodeList nodelist = node.getChildNodes();
				for (int x = 0; x < nodelist.getLength(); x++) {
					Node subnode = nodelist.item(x);
					if (subnode.getNodeType() == TEXT_NODE) {
						String value = subnode.getNodeValue();
						// Add the value to the result.
						resultList.add(value);
						// Get out of for loop - we just get the first text
						// node.
						break;
					}
				}
			}
		} catch (XPathExpressionException e) {
			String message = "XPath expression '" + queryExpression + "' seems not to be correct!";
			LOGGER.error(message, e);
			throw new ReadException(message, e);
		}
		if (resultList.isEmpty()) {
			return null;
		}

		// Convert List content's to array.
		String result[] = resultList.toArray(new String[resultList.size()]);

		return result;
	}

	/***************************************************************************
	 * <p>
	 * DOMImplementationLS was possibly used by Mr Enders to be able to use XPath on the MODS XML fragments, that is configurable in the prefs.
	 * </p>
	 * 
	 * TODO Use XML-Beans here in the future! That may simplify all the XML processing!
	 * 
	 * @param inMods
	 * @param inStruct
	 * @throws ReadException
	 * @throws ClassNotFoundException
	 * @throws InstantiationException
	 * @throws IllegalAccessException
	 * @throws XPathExpressionException
	 **************************************************************************/
	protected void parseMODS(Node inMods, DocStruct inStruct) throws ReadException, ClassNotFoundException, InstantiationException,
			IllegalAccessException, XPathExpressionException {

		// Document in DOM tree which represents the MODS.
		Document modsDocument = null;

		DOMImplementationRegistry registry = null;
		registry = DOMImplementationRegistry.newInstance();

		DOMImplementationLS impl = (DOMImplementationLS) registry.getDOMImplementation("LS");

		// Test, if the needed DOMImplementation (DOM 3!) is available, else
		// throw Exception. We are using Xerxes here!
		if (impl == null) {
			String message = "There is NO implementation of DOM3 in your ClassPath! We are using Xerxes here, I have no idea why that's not available!";
			LOGGER.error(message);
			throw new UnsupportedOperationException(message);
		}
		LSSerializer writer = impl.createLSSerializer();

		// Get string for MODS.
		String modsstr = writer.writeToString(inMods);

		// Parse MODS section; create a DOM tree just for the MODS from the
		// string new document builder instance.
		DocumentBuilderFactory factory = DocumentBuilderFactory.newInstance();

		// Do not validate xml file (for we want to store unfinished files, too)
		factory.setValidating(false);
		// Namespace does not matter.
		factory.setNamespaceAware(true);

		Reader r = new StringReader(modsstr);

		// Read file and parse it.
		try {
			DocumentBuilder builder = factory.newDocumentBuilder();
			InputSource is = new InputSource();
			is.setCharacterStream(r);

			modsDocument = builder.parse(is);
		} catch (SAXParseException e) {
			// Error generated by the parser.
			String message = "Parse error on line: " + e.getLineNumber() + ", uri: " + e.getSystemId();
			LOGGER.error(message, e);
			throw new ReadException(message, e);
		} catch (SAXException e) {
			// Error generated during parsing.
			String message = "Exception while parsing METS file! Can't create DOM tree!";
			LOGGER.error(message, e);
			throw new ReadException(message, e);
		} catch (ParserConfigurationException e) {
			// Parser with specified options can't be built.
			String message = "XML parser not configured correctly!";
			LOGGER.error(message, e);
			throw new ReadException(message, e);
		} catch (IOException e) {
			String message = "Exception while parsing METS file! Can't create DOM tree!";
			LOGGER.error(message, e);
			throw new ReadException(message, e);
		}

		LOGGER.trace("\n" + LINE + "\nMODS\n" + LINE + "\n" + modsstr + "\n" + LINE);

		// Result of XQuery.
		Object xqueryresult = null;

		// Create XQuery.
		XPathFactory xpathfactory = XPathFactory.newInstance();

		// New namespace context.
		PersonalNamespaceContext pnc = new PersonalNamespaceContext();
		pnc.setNamespaceHash(this.namespaces);
		XPath xpath = xpathfactory.newXPath();
		xpath.setNamespaceContext(pnc);

		// Get the first element; this is where we start with out XPATH.
		Node startingNode = null;
		NodeList nl = modsDocument.getChildNodes();
		if (nl.getLength() > 0) {
			for (int i = 0; i < nl.getLength(); i++) {
				Node n = nl.item(i);
				if (n.getNodeType() == ELEMENT_NODE) {
					startingNode = n;
				}
			}
		}

		//
		// Only look for Goobi internal MODS metadata extensions in the MODS
		// data here, used for internal METS file reading.
		//
		XPathExpression expr = xpath.compile(GOOBI_INTERNAL_METADATA_XPATH);
		xqueryresult = expr.evaluate(startingNode, XPathConstants.NODESET);
		LOGGER.debug("Query expression: " + GOOBI_INTERNAL_METADATA_XPATH);

		// Get metadata node and handle Goobi extension metadata (and persons).
		NodeList metadataAndPersonNodes = (NodeList) xqueryresult;
		if (metadataAndPersonNodes != null) {
			for (int i = 0; i < metadataAndPersonNodes.getLength(); i++) {

				// We have a metadata node here and NOT the anchorId metadata!
				// TODO Check here, if a CatalogIDDigital (or another metadata
				// type == "identifier" from the Prefs) is existing here!!
				Node metabagu = metadataAndPersonNodes.item(i);
				if (metabagu.getNodeType() == ELEMENT_NODE && metabagu.getAttributes().getNamedItem("anchorId") == null
						&& metabagu.getAttributes().getNamedItem("type") == null) {
					String name = metabagu.getAttributes().getNamedItem("name").getNodeValue();
					String value = metabagu.getTextContent();

					LOGGER.debug("Metadata '" + name + "' with value '" + value + "' found in Goobi's MODS extension");

					// Check if metadata exists in prefs.
					MetadataType mdt = this.myPreferences.getMetadataTypeByName(name);
					if (mdt == null) {
						// No valid metadata type found.
						String message = "Can't find internal Metadata with name '" + name + "' for DocStruct '" + inStruct.getType().getName()
								+ "' in prefs";
						LOGGER.error(message);
						throw new ImportException(message);
					}

					// Create and add metadata.
					try {
						Metadata md = new Metadata(mdt);
						md.setValue(value);

						inStruct.addMetadata(md);

						LOGGER.debug("Added metadata '" + mdt.getName() + "' to DocStruct '" + inStruct.getType().getName() + "' with value '"
								+ value + "'");
					} catch (DocStructHasNoTypeException e) {
						String message = "DocumentStructure for which metadata should be added, has no type!";
						LOGGER.error(message, e);
						throw new ImportException(message, e);
					} catch (MetadataTypeNotAllowedException e) {
						String message = "Metadata '" + mdt.getName() + "' (" + value + ") is not allowed as a child for '"
								+ inStruct.getType().getName() + "' during MODS import!";
						LOGGER.error(message, e);
						throw new ImportException(message, e);
					}
				}

				// We have a person node here!
				if (metabagu.getNodeType() == ELEMENT_NODE && metabagu.getAttributes().getNamedItem("anchorId") == null
						&& metabagu.getAttributes().getNamedItem("type") != null
						&& metabagu.getAttributes().getNamedItem("type").getTextContent().equals("person")) {
					String role = metabagu.getAttributes().item(0).getTextContent();

					LOGGER.debug("Person metadata '" + role + "' found in Goobi's MODS extension");

					// Ccheck if person does exist in prefs.
					MetadataType mdt = this.myPreferences.getMetadataTypeByName(role);
					if (mdt == null) {
						// No valid metadata type found.
						String message = "Can't find person with name '" + role + "' in prefs";
						LOGGER.error(message);
						throw new ImportException(message);
					}

					// Create and add person.
					if (mdt.getIsPerson()) {
						Person ps;
						try {
							ps = new Person(mdt);
						} catch (MetadataTypeNotAllowedException e) {
							String message = "Can't add person! MetadataType must not be null!";
							LOGGER.error(message, e);
							throw new ReadException(message, e);
						}
						ps.setRole(mdt.getName());

						// Iterate over every person's data.
						NodeList personNodelist = metabagu.getChildNodes();
						for (int j = 0; j < personNodelist.getLength(); j++) {

							Node personbagu = personNodelist.item(j);
							if (personbagu.getNodeType() == ELEMENT_NODE) {
								String name = personbagu.getLocalName();
								String value = personbagu.getTextContent();

								// Get and set values.
								if (name.equals(GOOBI_PERSON_FIRSTNAME_STRING)) {
									ps.setFirstname(value);
								}
								if (name.equals(GOOBI_PERSON_LASTNAME_STRING)) {
									ps.setLastname(value);
								}
								if (name.equals(GOOBI_PERSON_AFFILIATION_STRING)) {
									ps.setAffiliation(value);
								}
								if (name.equals(GOOBI_PERSON_AUTHORITYFILEID_STRING)) {
									ps.setAutorityFileID(value);
								}
								if (name.equals(GOOBI_PERSON_IDENTIFIER_STRING)) {
									ps.setIdentifier(value);
								}
								if (name.equals(GOOBI_PERSON_IDENTIFIERTYPE_STRING)) {
									ps.setIdentifierType(value);
								}
								if (name.equals(GOOBI_PERSON_PERSONTYPE_STRING)) {
									ps.setPersontype(value);
								}
								if (name.equals(GOOBI_PERSON_DISPLAYNAME_STRING)) {
									ps.setDisplayname(value);
								}
							}
						}
						try {
							inStruct.addPerson(ps);

							LOGGER.debug("Added person '" + mdt.getName() + "' to DocStruct '" + inStruct.getType().getName() + "'");
						} catch (DocStructHasNoTypeException e) {
							String message = "DocumentStructure for which metadata should be added has no type!";
							LOGGER.error(message, e);
							throw new ImportException(message, e);
						} catch (MetadataTypeNotAllowedException e) {
							String message = "Person '" + mdt.getName() + "' " + ps.getDisplayname() + ") is not allowed as a child for '"
									+ inStruct.getType().getName() + "' during MODS import!";
							LOGGER.error(message, e);
							throw new ImportException(message);
						}
					}
					if (mdt.getIsNormdata()) {
						NormMetadata nmd;
						try {
							nmd = new NormMetadata(mdt);
						} catch (MetadataTypeNotAllowedException e) {
							String message = "Can't add normmetadata! MetadataType must not be null!";
							LOGGER.error(message, e);
							throw new ReadException(message, e);
						}

						NodeList normNodelist = metabagu.getChildNodes();
						for (int j = 0; j < normNodelist.getLength(); j++) {

							Node normbagu = normNodelist.item(j);
							if (normbagu.getNodeType() == ELEMENT_NODE) {
								String name = normbagu.getLocalName();
								String value = normbagu.getTextContent();

								// Get and set values.
								if (name.equals(GOOBI_NORMDATA_IDENTIFIER)) {
									nmd.setIdentifier(value);
								}
								if (name.equals(GOOBI_NORMDATA_SOURCE)) {
									nmd.setDataBase(value);
								}
							}
						}
						try {
							inStruct.addNormMetadata(nmd);
						} catch (MetadataTypeNotAllowedException e) {
							String message = "DocumentStructure for which metadata should be added has no type!";
							LOGGER.error(message, e);
							throw new ImportException(message, e);
						} catch (IncompletePersonObjectException e) {
							String message = "DocumentStructure for which metadata should be added has no type!";
							LOGGER.error(message, e);
							throw new ImportException(message, e);
						}

					}
				}
			}
		}
	}

	/***************************************************************************
	 * <p>
	 * Checks for missing, but needed settings.
	 * </p>
	 * 
	 * @return
	 **************************************************************************/
	protected List<String> checkMissingSettings() {
		return new LinkedList<String>();
	}

	/***************************************************************************
	 * <p>
	 * Reads the physical structMap (&lt;structMap type="PHYSICAL">) and creates the appropriate physical DocStruct objects. The topmost physical
	 * structure entity for the DigitalDocument is set as well.
	 * </p>
	 * 
	 * <p>
	 * We expext here only to be an amount of children of the top DocStruct, no grandchildren or greatgreatgrandchildren or something else!
	 * </p>
	 * 
	 * @param inMetsElement
	 * @throws ReadException
	 **************************************************************************/
	private void readPhysDocStruct(Mets inMetsElement) throws ReadException {

		LOGGER.info("Reading Physical DocStruct...");

		List<StructMapType> physmaplist = this.metsHelper.getStructMapByType(METS_STRUCTMAP_TYPE_PHYSICAL_STRING);

		// No physical map available.
		if (physmaplist == null) {
			LOGGER.info("No Physical StructMap available");
			return;
		}

		// That's what we need: only ONE structmap of type PHYSICAL!
		if (physmaplist.size() == 1) {
			// Get topmost <div>, we take the first one in the list.
			StructMapType physstructmap = physmaplist.get(0);
			// There can only be a single topmost div.
			DivType topmostdiv = physstructmap.getDiv();

			// Create DocStruct instance for the topmost <div>.
			String type = topmostdiv.getTYPE();
			String id = topmostdiv.getID();
			if (type == null) {
				String message = "No type attribute set for topmost div in physical structMap!";
				LOGGER.error(message);
				throw new ReadException(message);
			}

			// Get the DocStructType from the prefs.
			DocStructType myType = this.myPreferences.getDocStrctTypeByName(type);
			if (myType == null) {
				// Can't find the appropriate type, return without creating a
				// physical structmap.
				String message = "No internal DocStructType with the name '" + type + "' available in prefs!";
				LOGGER.error(message);
				throw new ReadException(message);
			}

			// Create DocStruct for the topmost <div>.
			DocStruct newDocStruct = null;
			try {
				newDocStruct = this.getDigitalDocument().createDocStruct(myType);
				newDocStruct.setIdentifier(id);
				newDocStruct.setOrigObject(topmostdiv);
			} catch (TypeNotAllowedForParentException e) {
				String message = "Can't create this DocStruct of type '" + type + "' at the current tree position (physical structMap)!";
				LOGGER.error(message);
				throw new ReadException(message);
			}

			// Handle children for the topmost <div>. Parse the child divs and
			// create appropriate DocStruct elements for them.
			List<DocStruct> toplist = readDivChildren(topmostdiv);
			if (toplist != null) {
				// Create an iterator over the sorted fileMap keyset.
				// sortedFileMap should be not null, because we check this when
				// reading the FileGroup LOCAL.
				Iterator<String> fileMapIterator = this.sortedFileMap.keySet().iterator();

				for (DocStruct child : toplist) {
					try {
						// Get the fileList from the DivType object.
						List<Fptr> fileList = ((DivType) child.getOrigObject()).getFptrList();

						// Get file pointer list from current div and add all
						// content files to the current DocStruct, if any FPTRs
						// are existing.
						if (fileList != null && !fileList.isEmpty()) {
							for (Fptr fptr : fileList) {
								if (fptr != null) {
									ContentFile cf = this.sortedFileMap.get(fptr.getFILEID());

									if (cf != null) {
										child.addContentFile(cf);
										child.setTechMds(cf.getTechMds());

										LOGGER.trace("Added content file with ID '" + cf.getIdentifier() + "' to DocStruct '"
												+ child.getType().getName() + "'");
									} else {
										LOGGER.warn("No content file added to DocStruct '" + child.getType().getName() + "'");
									}
								}
							}
						}
						// Just in case the files were not already stored in the
						// METS' file pointers, add the files in order of
						// appearance in the fileMap to the current DocStruct.
						else {
							if (fileMapIterator.hasNext()) {
								ContentFile cf = this.sortedFileMap.get(fileMapIterator.next());
								child.addContentFile(cf);

								LOGGER.warn("File pointer list for DocStruct '" + child.getType().getName() + "' is empty! Using file '"
										+ cf.getIdentifier() + "' from FileGroup " + METS_FILEGROUP_LOCAL_STRING);
							}
						}

						// Add the child.
						newDocStruct.addChild(child);

						LOGGER.trace("Added DocStruct '" + child.getType().getName() + "' to DocStruct '" + newDocStruct.getType().getName() + "'");

					} catch (TypeNotAllowedAsChildException e) {
						String message = "Can't create this DocStruct of type '" + type + "' at the current position in tree (physical tree)!";
						LOGGER.error(message, e);
						throw new ReadException(message, e);
					}
				}
			}

			// Set the topmost div's DocStruct object as the topmost physical
			// DocStruct.
			this.getDigitalDocument().setPhysicalDocStruct(newDocStruct);

			// Get metadata for this digdoc (and all its child docs, in this
			// case pages only!).
			try {
				parseMetadataForPhysicalDocStruct(newDocStruct, true);
			} catch (MetadataTypeNotAllowedException e) {
				String message = "Can't create DocStruct! MetadataType must not be null!";
				LOGGER.error(message, e);
				throw new ReadException(message, e);
			}

			// If the fileSet is still empty, iterate over all DocStructs "page"
			// with metadata "physPageNumber" and add a content file each.
			List<DocStruct> pages = newDocStruct.getAllChildrenByTypeAndMetadataType(METADATA_PHYSICAL_PAGE_STRING, METADATA_PHYSICAL_PAGE_NUMBER);
			if (this.digdoc.getFileSet().getAllFiles().isEmpty() && pages != null) {
				for (DocStruct ds : pages) {
					// Get the content file and add it to the DocStruct.
					this.digdoc.addContentFileFromPhysicalPage(ds);
				}
			}
		}
		// More than one physical map.
		else if (physmaplist.size() > 1) {
			String message = "Too many <structMap> elements of type PHYSICAL!";
			LOGGER.error(message);
			throw new ReadException(message);
		}
		// No physical structMap available.
		else {
			LOGGER.debug("No physical structMap available");
		}
	}

	/***************************************************************************
	 * <p>
	 * Parses the Metadata for the physical DocStruct.
	 * </p>
	 * 
	 * @param inStruct
	 * @param recursive
	 * @throws ReadException
	 * @throws MetadataTypeNotAllowedException
	 **************************************************************************/
	private void parseMetadataForPhysicalDocStruct(DocStruct inStruct, boolean recursive) throws ReadException, MetadataTypeNotAllowedException {

		Node modsnode = getDOMforMODSSection(inStruct);

		// Parse the MODS section, if not NULL; metadata are added to inStruct.
		if (modsnode != null) {
			try {
				parseMODS(modsnode, inStruct);
			} catch (ClassNotFoundException e) {
				String message = "Unable to get MODS Section for DocStruct '" + inStruct.getType().getName() + "'!";
				LOGGER.error(message, e);
				throw new ReadException(message, e);
			} catch (InstantiationException e) {
				String message = "Unable to get MODS Section for DocStruct '" + inStruct.getType().getName() + "'!";
				LOGGER.error(message, e);
				throw new ReadException(message, e);
			} catch (IllegalAccessException e) {
				String message = "Unable to get MODS Section for DocStruct '" + inStruct.getType().getName() + "'!";
				LOGGER.error(message, e);
				throw new ReadException(message, e);
			} catch (XPathExpressionException e) {
				String message = "Unable to get MODS Section for DocStruct '" + inStruct.getType().getName() + "'!";
				LOGGER.error(message, e);
				throw new ReadException(message, e);
			}
		}
		DivType div = (DivType) inStruct.getOrigObject();
		if (div == null) {
			LOGGER.warn("Can't get div object for DocStruct to find appropriate metadata sections!");
			return;
		}

		// Check, if ORDER and ORDERLABEL are set; if so, they contain metadata
		// for logical and physical page number.
		// Get metadataTypes for logical and physical page numbers.
		MetadataType logpageType = this.myPreferences.getMetadataTypeByName(METADATA_LOGICAL_PAGE_NUMBER);
		MetadataType physpageType = this.myPreferences.getMetadataTypeByName(METADATA_PHYSICAL_PAGE_NUMBER);

		// If type="page", check if logical and physical page numbers are set.
		// If not, add them and set them both to "1".
		if (inStruct.getType().getName().equals(METADATA_PHYSICAL_PAGE_STRING)) {

			DivType pagediv = (DivType) inStruct.getOrigObject();
			if (pagediv != null) {
				// DivType object available, get and set ORDER and ORDERLABEL.
				//
				// Logical page number.
				String logpageString = pagediv.getORDERLABEL();
				if (logpageString == null) {
				    logpageString = METADATA_PAGE_UNCOUNTED_VALUE;
				}
				if (logpageString.equals("uncounted")) {
					logpageString = METADATA_PAGE_UNCOUNTED_VALUE;
				}

				// If no value is given, it is an uncounted page.
				if (logpageString == null || logpageString.equals("")) {
					logpageString = METADATA_PAGE_UNCOUNTED_VALUE;
				}

				// Add logical page metadata.
				if (inStruct.getAllMetadataByType(logpageType).isEmpty()) {
					Metadata logmd = new Metadata(logpageType);
					logmd.setValue(logpageString);
					try {
						inStruct.addMetadata(logmd);
					} catch (DocStructHasNoTypeException e) {
						String message = "Error while adding logical page number!";
						LOGGER.error(message, e);
						throw new ReadException(message, e);
					} catch (MetadataTypeNotAllowedException e) {
						String message = "Metadata '" + METADATA_LOGICAL_PAGE_NUMBER + "' is not allowed for DocStruct '"
								+ inStruct.getType().getName() + "'!";
						LOGGER.error(message, e);
						throw new ReadException(message, e);
					}
				}

				// Physical page number.
				String physpageString = null;
				if (pagediv.getORDER() != null) {
					physpageString = pagediv.getORDER().toString();
				} else {
					String message = "Div with type '" + pagediv.getTYPE() + "' contains no ORDER element!";
					LOGGER.error(message);
					throw new ReadException(message);
				}

				if (inStruct.getAllMetadataByType(physpageType).isEmpty()) {
					Metadata physmd = new Metadata(physpageType);
					physmd.setValue(physpageString);

					// Add the metadata to the DocStruct.
					try {
						inStruct.addMetadata(physmd);
					} catch (DocStructHasNoTypeException e) {
						String message = "'DocStruct has no type' while adding physical page number!";
						LOGGER.error(message, e);
						throw new ReadException(message, e);
					} catch (MetadataTypeNotAllowedException e) {
						String message = "Metadata '" + METADATA_PHYSICAL_PAGE_NUMBER + "' is not allowed for DocStruct!";
						LOGGER.error(message, e);
						throw new ReadException(message, e);
					}
				}

			}
		}

		// Add metadata for DocStructType "BoundBook".
		// if (inStruct.getType().getName().equals(
		// METADATA_PHYSICAL_BOUNDBOOK_STRING)) {
		// // Get the appropriate MODS-section for inStruct.
		// Node modsnode = getDOMforMODSSection(inStruct);
		//
		// // Parse the MODS section; metadata are added to inStruct.
		// if (modsnode != null) {
		// try {
		// parseMODS(modsnode, inStruct);
		// } catch (ClassNotFoundException e) {
		// String message = "Unable to get MODS Section for DocStruct '"
		// + inStruct.getType().getName() + "'!";
		// LOGGER.error(message, e);
		// throw new ReadException(message, e);
		// } catch (InstantiationException e) {
		// String message = "Unable to get MODS Section for DocStruct '"
		// + inStruct.getType().getName() + "'!";
		// LOGGER.error(message, e);
		// throw new ReadException(message, e);
		// } catch (IllegalAccessException e) {
		// String message = "Unable to get MODS Section for DocStruct '"
		// + inStruct.getType().getName() + "'!";
		// LOGGER.error(message, e);
		// throw new ReadException(message, e);
		// } catch (XPathExpressionException e) {
		// String message = "Unable to get MODS Section for DocStruct '"
		// + inStruct.getType().getName() + "'!";
		// LOGGER.error(message, e);
		// throw new ReadException(message, e);
		// }
		// }
		//
		// // Set modsstring back to null.
		modsnode = null;
		// }

		// If recursive = true.
		List<DocStruct> children = inStruct.getAllChildren();

		if (recursive && children != null) {
			for (DocStruct child : children) {
				parseMetadataForPhysicalDocStruct(child, recursive);
			}
		}
	}

	/***************************************************************************
	 * <p>
	 * Gets a DOM text node value.
	 * </p>
	 * 
	 * @param inNode
	 * @return
	 **************************************************************************/
	protected String getTextNodeValue(Node inNode) {

		String result = null;
		NodeList textnodes = inNode.getChildNodes();
		if (textnodes != null) {
			Node textnode = textnodes.item(0);
			if (textnode == null || textnode.getNodeType() != Node.TEXT_NODE) {
				// No text node available.
				return null;
			}
			result = textnode.getNodeValue();
		}

		return result;
	}

	/***************************************************************************
	 * <p>
	 * Creates a deep copy of the DigitalDocument.
	 * </p>
	 * 
	 * @return the new DigitalDocument instance
	 **************************************************************************/
	private DigitalDocument copyDigitalDocument() throws WriteException {

		DigitalDocument newDigDoc = null;

		try {

			// remove techMd list for serialization
			ArrayList<Md> tempList = new ArrayList<Md>(this.digdoc.getTechMds());
			this.digdoc.getTechMds().clear();

			// Write the object out to a byte array.
			ByteArrayOutputStream bos = new ByteArrayOutputStream();
			ObjectOutputStream out = new ObjectOutputStream(bos);
			out.writeObject(this.digdoc);
			out.flush();
			out.close();

			// Make an input stream from the byte array and read
			// a copy of the object back in.
			ObjectInputStream in = new ObjectInputStream(new ByteArrayInputStream(bos.toByteArray()));
			newDigDoc = (DigitalDocument) in.readObject();

			// reattach techMd list
			for (Md md : tempList) {
				newDigDoc.addTechMd(md);
			}

		} catch (IOException e) {
			String message = "Couldn't obtain OutputStream!";
			LOGGER.error(message, e);
			throw new WriteException(message, e);
		} catch (ClassNotFoundException e) {
			String message = "Could not find some class!";
			LOGGER.error(message, e);
			throw new WriteException(message, e);
		}

		return newDigDoc;
	}

	/***************************************************************************
	 * <p>
	 * Write the METS/MODS object.
	 * </p>
	 * 
	 * @param filename
	 * @param validate
	 * @param isAnchorFile
	 * @return
	 * @throws WriteException
	 * @throws PreferencesException
	 * @throws MissingModsMappingException
	 **************************************************************************/
	private boolean writeMetsMods(String filename, boolean validate, boolean isAnchorFile) throws WriteException, PreferencesException {

		// Check if all necesarry things are set from outside.
		// TODO Only is needed from MetsModsInternalExternal()!
		List<String> missingSettings = checkMissingSettings();
		if (!missingSettings.isEmpty()) {
			LOGGER.warn("The following settings have not been initialised: " + missingSettings);
		}

		// Get output stream.
		FileOutputStream xmlFile = null;
		try {
			xmlFile = new FileOutputStream(filename);
		} catch (FileNotFoundException e) {
			String message = "Can't write file '" + filename + "'!";
			LOGGER.error(message, e);
			throw new WriteException(message, e);
		}

		try {
			// Find the implementation.
			DocumentBuilderFactory factory = DocumentBuilderFactory.newInstance();
			factory.setNamespaceAware(true);

			// TODO The following two setters do NOT work as expected... leave
			// it out for now... make this whitespace elimination configurable!!
			//
			// factory.setIgnoringElementContentWhitespace(true);
			// TODO Implement an extra validation method? Maybe those two issues
			// are solved is we are using METSBeans here!
			//
			// factory.setValidating(validate);

			DocumentBuilder builder = factory.newDocumentBuilder();
			Document domDoc = builder.newDocument();

			// Create the document, set METS and xlink namespaces.
			this.metsNode = createDomElementNS(domDoc, this.metsNamespacePrefix, METS_METS_STRING);

			// Iterate over all namespace prefixes, and collect the namespaces'
			// URIs and schema locations, if a schema location is existing.
			StringBuffer schemaLocations = new StringBuffer();
			for (Entry<String, Namespace> e : this.namespaces.entrySet()) {
				if (e.getValue().getSchemalocation() != null) {
					schemaLocations.append(e.getValue().getUri() + " " + e.getValue().getSchemalocation() + " ");
				}
			}

			// Write schema locations.
			if (schemaLocations.length() > 0) {
				createDomAttributeNS(this.metsNode, this.xsiNamespacePrefix, METS_SCHEMALOCATION_STRING, schemaLocations.toString().trim());
			}

			// Append the METS node.
			domDoc.appendChild(this.metsNode);

			Element metsHdr = createDomElementNS(domDoc, this.metsNamespacePrefix, "metsHdr");
			// createDomAttributeNS(metsHdr, this.metsNamespacePrefix, "CREATEDATE", generateDate());
			metsHdr.setAttribute("CREATEDATE", generateDate());
			Element agent = createDomElementNS(domDoc, this.metsNamespacePrefix, "agent");
			agent.setAttribute("ROLE", "CREATOR");
			// createDomAttributeNS(agent, this.metsNamespacePrefix, "ROLE", "CREATOR");
			agent.setAttribute("TYPE", "OTHER");
			// createDomAttributeNS(agent, this.metsNamespacePrefix, "TYPE", "OTHER");
			agent.setAttribute("OTHERTYPE", "SOFTWARE");
			// createDomAttributeNS(agent, this.metsNamespacePrefix, "OTHERTYPE", "SOFTWARE");
			Element name = createDomElementNS(domDoc, this.metsNamespacePrefix, "name");
			name.setTextContent(ugh.Version.PROGRAMNAME + " - " + ugh.Version.BUILDVERSION + " - " + ugh.Version.BUILDDATE);
			agent.appendChild(name);
			Element note = createDomElementNS(domDoc, this.metsNamespacePrefix, "note");
			note.setTextContent(ugh.Version.PROGRAMNAME);
			agent.appendChild(note);
			metsHdr.appendChild(agent);

			this.metsNode.appendChild(metsHdr);

			// Get topmost divs.
			DocStruct toplogdiv = this.digdoc.getLogicalDocStruct();
			if (toplogdiv == null && validate) {
				LOGGER.error("DigitalDocument has no logical structure");
				return false;
			}

			// Check, if content files and physical DocStruct is available.
			if ((this.digdoc.getFileSet() != null && validate) && (this.digdoc.getPhysicalDocStruct() == null)) {
				String message = "FileSet is available, but no physical Structure!";
				LOGGER.error(message);
				throw new WriteException(message);
			}

			if ((this.digdoc.getFileSet() == null && validate) && (this.digdoc.getPhysicalDocStruct() != null)) {
				String message = "ContentFiles (FileSec) must be available for physical structure!";
				LOGGER.error(message);
				throw new WriteException(message);
			}

			// Write logical divs. They must be available in any case (even if
			// the DocStruct is an anchor).
			LOGGER.info("Writing logical divs");
			Element logdiv = writeLogDivs(this.metsNode, toplogdiv, isAnchorFile);

			// Write fileSec.
			LOGGER.info("Writing fileSec");
			Element fileSecElement = null;
			if (this.digdoc.getFileSet() != null) {
				fileSecElement = createDomElementNS(domDoc, this.metsNamespacePrefix, METS_FILESEC_STRING);

				// Write all fileGroupPathes.
				boolean localFilegroupInGoobi = false;

				if (!this.digdoc.getFileSet().getVirtualFileGroups().isEmpty()) {
					for (VirtualFileGroup vFileGroup : this.digdoc.getFileSet().getVirtualFileGroups()) {
						if (vFileGroup.getName().equals(METS_FILEGROUP_LOCAL_STRING)) {
							localFilegroupInGoobi = true;
							if (this.writeLocalFilegroup) {
								fileSecElement.appendChild(createFileGroup(domDoc, vFileGroup));
							}
						} else {
							fileSecElement.appendChild(createFileGroup(domDoc, vFileGroup));
						}
					}
				}

				// Only write local file group, if no file group "LOCAL" is
				// defined.
				if (!localFilegroupInGoobi && this.writeLocalFilegroup) {
					VirtualFileGroup vFileGroup = new VirtualFileGroup();
					vFileGroup.setName(METS_FILEGROUP_LOCAL_STRING);
					this.digdoc.getFileSet().addVirtualFileGroup(vFileGroup);
					fileSecElement.appendChild(createFileGroup(domDoc, vFileGroup));
				}
			}

			// Create structMap type logical.
			LOGGER.info("Creating structMap logical");
			Element structMapLog = createDomElementNS(domDoc, this.metsNamespacePrefix, METS_STRUCTMAP_STRING);
			this.metsNode.appendChild(structMapLog);
			structMapLog.setAttribute(METS_STRUCTMAPTYPE_STRING, METS_STRUCTMAP_TYPE_LOGICAL_STRING);
			this.firstDivNode = structMapLog;
			structMapLog.appendChild(logdiv);

			// Create structMap type physical.
			DocStruct topphysdiv = this.digdoc.getPhysicalDocStruct();
			if (topphysdiv != null) {
				LOGGER.info("Creating structMap physical");

				Element structMapPhys = createDomElementNS(domDoc, this.metsNamespacePrefix, METS_STRUCTMAP_STRING);
				this.metsNode.appendChild(structMapPhys);
				structMapPhys.setAttribute(METS_STRUCTMAPTYPE_STRING, METS_STRUCTMAP_TYPE_PHYSICAL_STRING);
				Element physdiv = writePhysDivs(this.metsNode, topphysdiv);
				structMapPhys.appendChild(physdiv);

				// Write smLinks.
				LOGGER.info("Creating structLink element");
				Element structLinkElement = writeSMLinks(this.metsNode);

				// Order all XML-Elements according to METS schema.
				LOGGER.info("Writing structMaps and structLink element");
				// NOTE Changed the "&" into an "&&", most possibly a typo.
				if (fileSecElement != null & structMapLog != null) {
					this.metsNode.insertBefore(fileSecElement, structMapLog);
				} else {
					LOGGER.debug("No FileSec or StructMap LOGICAL existing yet");
				}
				if (structMapPhys != null) {
					this.metsNode.appendChild(structMapPhys);
				} else {
					LOGGER.warn("Please create a structMap physical first (pagination)");
				}
				this.metsNode.appendChild(structLinkElement);
			}

			
			 // Write amdSec, if needed.
			 LOGGER.info("Writing amdSec");
			 writeAmdSec(domDoc, isAnchorFile);

			// Serialize the document.
			LOGGER.info("Serializing METS document to file");
			serializeMets(domDoc, xmlFile);

		} catch (FactoryConfigurationError e) {
			String message = "JAXP can't be found!";
			LOGGER.error(message, e.getException());
			throw new WriteException(message, e.getException());
		} catch (ParserConfigurationException e) {
			String message = "XML parser couldn't be loaded!";
			LOGGER.error(message, e);
			throw new WriteException(message, e);
		} catch (IOException e) {
			String message = "File '" + filename + "' could not be written!";
			LOGGER.error(message, e);
			throw new WriteException(message, e);
		} catch (DOMException e) {
			String message = "Exception building DOM tree!";
			LOGGER.error(message, e);
			throw new WriteException(message, e);
		}

		return true;
	}

	private String generateDate() {
		Date d = new Date();
		SimpleDateFormat format = new SimpleDateFormat("yyyy-MM-dd");// ;YYYY-MM-DDThh:mm:ssZ
		SimpleDateFormat hours = new SimpleDateFormat("HH:mm:ss");
		format.setTimeZone(TimeZone.getTimeZone("GMT"));
		hours.setTimeZone(TimeZone.getTimeZone("GMT"));
		String yearMonthDay = format.format(d);
		String hourMinuteSecond = hours.format(d);

		return yearMonthDay + "T" + hourMinuteSecond;
	}

	/***************************************************************************
	 * <p>
	 * Reads namespace information from the configuration file, and change namespace prefixes.
	 * </p>
	 * 
	 * @param inNode
	 * @return
	 **************************************************************************/
	private boolean readNamespacePrefs(Node inNode) {

		Namespace nSpace = new Namespace();

		// Check child nodes.
		NodeList childlist = inNode.getChildNodes();
		for (int i = 0; i < childlist.getLength(); i++) {
			// Get single node.
			Node currentNode = childlist.item(i);
			String nodename = currentNode.getNodeName();

			if (nodename != null) {
				if ((currentNode.getNodeType() == ELEMENT_NODE) && (nodename.equalsIgnoreCase(PREFS_NAMESPACE_URI_STRING))) {
					nSpace.setUri(getTextNodeValue(currentNode));
				}
				if ((currentNode.getNodeType() == ELEMENT_NODE) && (nodename.equalsIgnoreCase(PREFS_NAMESPACE_PREFIX_STRING))) {
					nSpace.setPrefix(getTextNodeValue(currentNode));
				}
				if ((currentNode.getNodeType() == ELEMENT_NODE) && (nodename.equalsIgnoreCase(PREFS_NAMESPACE_SCHEMALOCATION))) {
					nSpace.setSchemalocation(getTextNodeValue(currentNode));
				}
			}
		}

		// Check values.
		if ((nSpace.getUri() == null) || (nSpace.getPrefix() == null)) {
			return false;
		}

		// Iterate over the namespace entryset and check if the namespace URI
		// already is existing.
		boolean newNamespace = true;
		for (Entry<String, Namespace> e : this.namespaces.entrySet()) {
			if (e.getValue().getUri().equals(nSpace.getUri())) {

				LOGGER.warn("Namespace URI '" + nSpace.getUri() + "' maps existing (pre-definded) namespace! New values assigned!");

				// Change the existing namespace content with the one from the
				// prefs, if not null.
				if (!nSpace.getPrefix().equals("")) {
					e.getValue().setPrefix(nSpace.getPrefix());
				}
				if (nSpace.getSchemalocation() != null && !nSpace.getSchemalocation().equals("")) {
					e.getValue().setSchemalocation(nSpace.getSchemalocation());
				}
				newNamespace = false;
			}
		}

		// Otherwise, put the new namespace into the hashmap.
		if (newNamespace) {
			Namespace n = this.namespaces.put(nSpace.prefix, nSpace);
			if (n == null) {
				LOGGER.info("New namespace added with prefix '" + nSpace.getPrefix() + "' and URI '" + nSpace.getUri() + "' added");
			}
		}

		return true;
	}

	/***************************************************************************
	 * <p>
	 * Creates a METS file group.
	 * </p>
	 * 
	 * @param domDoc
	 * @param theFilegroup
	 * @return
	 **************************************************************************/
	private Element createFileGroup(Document domDoc, VirtualFileGroup theFilegroup) {

		Element result = createDomElementNS(domDoc, this.metsNamespacePrefix, METS_FILEGRP_STRING);
		result.setAttribute(METS_FILEGROUPUSE_STRING, theFilegroup.getName());

		// Check fileset availibility.
		FileSet fs = this.digdoc.getFileSet();
		if (fs == null) {
			LOGGER.warn("No fileset available... unable to create FileGroups!");
			return result;
		}
		
		if(fs.getAllFiles() != null) {
		for (ContentFile file : fs.getAllFiles()) {
			if(file.getReferencedDocStructs() != null) {
				for (DocStruct ds : file.getReferencedDocStructs()) {
					if(ds.getTechMds() != null) {
//					System.out.println("Setting " + ds.getTechMds().size() + " techMds for file " + file.getIdentifier());
					file.setTechMds(ds.getTechMds());
					}
				}
			}
		}
		}

		// Check file group pathes, suffixes, and mimetypes, except for
		// filegroup LOCAL.
		if (!theFilegroup.getName().equals(METS_FILEGROUP_LOCAL_STRING)) {
			if (theFilegroup.getPathToFiles().equals("")) {
				LOGGER.warn("The path for file group " + theFilegroup.getName() + " is not configured yet! Using local path '"
						+ theFilegroup.getPathToFiles() + "'.");
			}
			if (theFilegroup.getMimetype().equals("")) {
				LOGGER.warn("The mimetype for file group " + theFilegroup.getName() + " is not configured yet! Using local mimetype '"
						+ theFilegroup.getMimetype() + "'.");
			}
			if (theFilegroup.getFileSuffix().equals("")) {
				LOGGER.warn("The file suffix for file group " + theFilegroup.getName() + " is not configured yet! Using local suffix '"
						+ theFilegroup.getFileSuffix() + "'.");
			}
		}

		// Iterate over all the content files.
		List<ContentFile> contentFiles = fs.getAllFiles();
		for (ContentFile cf : contentFiles) {
			Element file = createDomElementNS(domDoc, this.metsNamespacePrefix, "file");

			// We use the mimetype from Goobi if configured, the local one if
			// not.
			String mt = cf.getMimetype();
			if (theFilegroup.getMimetype().equals("")) {
				file.setAttribute(METS_MIMETYPE_STRING, mt);
			} else {
				file.setAttribute(METS_MIMETYPE_STRING, theFilegroup.getMimetype());
			}

			// We use the ID suffix from Goobi if configured, the filegroup's
			// name if not.
			String idSuffix = theFilegroup.getIdSuffix();
			if (idSuffix == null || idSuffix.equals("")) {
				idSuffix = "_" + theFilegroup.getName();
				theFilegroup.setIdSuffix(idSuffix);
			}

			// Set content file's identifier (if not existing yet).
			String id = cf.getIdentifier();
			if (id == null || id.equals("")) {
				id = FILE_PREFIX + new DecimalFormat(DECIMAL_FORMAT).format(++fileidMax);
				cf.setIdentifier(id);
			} else {
			    if (id.contains(FILE_PREFIX)) {
			        String numberPart = id.replace(FILE_PREFIX, "");
			        try {
			            int number = Integer.parseInt(numberPart);
			            fileidMax = number;
			        } catch (NumberFormatException e) {
			            // do nothing
			        }
			        
			    }
			    
			}
			

			// Use the content file's ID if local filegroup is written, append
			// the filegroup's name if not.
			if (!theFilegroup.getName().equals(METS_FILEGROUP_LOCAL_STRING)) {
				id += "_" + theFilegroup.getName();
			}
			file.setAttribute(METS_ID_STRING, id);

			
			if (cf.isRepresentative()) {
			    file.setAttribute("USE", "banner");
			}
			
			// write admid attribute is necessary
			List<Md> mdList = cf.getTechMds();
			if (mdList != null) {
				String admid = "";
				for (Md md : mdList) {
					admid += md.getId();
					admid += " ";
				}
				if (!admid.isEmpty()) {
					file.setAttribute(METS_ADMID_STRING, admid.trim());
				}
			}

			// Write location (as URL).
			Element flocat = createDomElementNS(domDoc, this.metsNamespacePrefix, "FLocat");
			flocat.setAttribute(METS_LOCTYPE_STRING, "URL");

			// We use the path from Goobi if configured, the local one if not.
			String lc = cf.getLocation();
			if (!theFilegroup.getPathToFiles().equals("")) {
				// Get the filename and replace the filename suffix, if
				// necessary.
				String n = new File(lc).getName();
				n = n.substring(0, n.lastIndexOf('.') + 1) + theFilegroup.getFileSuffix();
				lc = theFilegroup.getPathToFiles() + n;
			}
			createDomAttributeNS(flocat, this.xlinkNamespacePrefix, METS_HREF_STRING, lc);

			file.appendChild(flocat);
			result.appendChild(file);
		}

		return result;
	}

	/***************************************************************************
	 * <p>
	 * Reads the METS FileSec.
	 * </p>
	 * 
	 * @param inMetsElement
	 * @throws ReadException
	 **************************************************************************/
	private void readFileSec(Mets inMetsElement) throws ReadException {

		LOGGER.info("Reading FileSec...");

		FileSet fileset = this.getDigitalDocument().getFileSet();

		// No fileset given yet, create a new one.
		if (fileset == null) {
			LOGGER.info("No FileSet existing, creating new one");
			fileset = new FileSet();
			this.digdoc.setFileSet(fileset);
		}

		// Get the file section and all filegroups (on uppermost level).
		FileSec fileSection = inMetsElement.getFileSec();

		// No FileSec existing, e.g. because the METS file only contains an
		// anchor.
		if (fileSection == null) {
			return;
		}

		// Iterate over local filegroup only (that's where the REAL files are
		// stored).
		List<FileGrp> filegroups = fileSection.getFileGrpList();
		for (FileGrp filegroup : filegroups) {
			if (filegroup.getUSE().equals(METS_FILEGROUP_LOCAL_STRING)) {

				// Read all files from the METS; we are not having subgroups
				// here.
				for (FileType file : filegroup.getFileList()) {
					// Get location array.
					List<FLocat> location = file.getFLocatList();

					// We are just supporting a single location Element.
					if (location.size() != 1) {
						String message = "None or too many FLocat elements for <file> element!";
						LOGGER.error(message);
						throw new ReadException(message);
					}
					String href = location.get(0).getHref();
					if (href == null) {
						String message = "FLocat element for <file> element has no href attribute specifying the location of the file!";
						LOGGER.error(message);
						throw new ReadException(message);
					}

					// Create a new content file.
					ContentFile cf = new ContentFile();
					cf.setLocation(href);

					// Set the content file's ID.
					if (file.getID() != null) {
						cf.setIdentifier(file.getID());
					}
					// Set the content file's mimetype.
					if (file.getMIMETYPE() != null) {
						cf.setMimetype(file.getMIMETYPE());
					}

					// set the admIDs
					List<?> admIds = file.getADMID();
					// System.out.println("Reading admIds");
					if(admIds != null) {
					for (Object object : admIds) {
						if (object instanceof String) {
							String id = (String) object;
							cf.addTechMd(this.digdoc.getTechMd(id));
						}
					}
					}

					// Add the file to the fileset.
					fileset.addFile(cf);

					LOGGER.trace("Added file '" + cf.getLocation() + "' (" + cf.getIdentifier() + ") from FileGrp " + METS_FILEGROUP_LOCAL_STRING
							+ " to FileSet");

					// Add the file and the file ID to the content file hashmap
					// to retrieve the file by using the ID lateron.
					if (cf.getIdentifier() != null) {
						this.sortedFileMap.put(cf.getIdentifier(), cf);
					}
				}
			}
		}
	}

	/*
	 * (non-Javadoc)
	 * 
	 * @see ugh.fileformats.mets.MetsModsGdz#writePhysDivs(org.w3c.dom.Node, ugh.dl.DocStruct)
	 */
	protected Element writePhysDivs(Node parentNode, DocStruct inStruct) throws PreferencesException {

		// Write div element.
		Document domDoc = parentNode.getOwnerDocument();
		Element div = createDomElementNS(domDoc, this.metsNamespacePrefix, METS_DIV_STRING);

		String idphys = PHYS_PREFIX + new DecimalFormat(DECIMAL_FORMAT).format(this.divphysidMax);
		this.divphysidMax++;

		inStruct.setIdentifier(idphys);
		div.setAttribute(METS_ID_STRING, idphys);

		// Always write internal DocStruct type.
		String type = inStruct.getType().getName();
		div.setAttribute(METS_DIVTYPE_STRING, type);

		// Add div element as child to parentNode.
		parentNode.appendChild(div);

		// Write metadata.
		if (this.metsNode == null) {
			LOGGER.error("METS node is null... can't write anything!");
			return null;
		}

		int dmdid = writePhysDmd(this.metsNode, div, inStruct);

		// If dmdid is != -1 then the appropriate metadata section has been
		// written, if dmdid == -1, the inStruct has no metadata.
		String dmdidString = "";
		if (dmdid != -1) {
			dmdidString = DMDPHYS_PREFIX + new DecimalFormat(DECIMAL_FORMAT).format(dmdid);
			div.setAttribute(METS_DMDID_STRING, dmdidString);
		}

		// TODO add techMD ID here

		// Write links to ContentFiles (FPTRs).
		writeFptrs(inStruct, domDoc, div);
		// TODO remove recursion
		// Get all children and write their divs recursive.
		List<DocStruct> allChildren = inStruct.getAllChildren();
		if (allChildren != null) {
			for (DocStruct child : allChildren) {
				if (writePhysDivs(div, child) == null) {
					// Error occured while writing div for child.
					return null;
				}
			}
		}

		return div;
	}

	/**************************************************************************
	 * <p>
	 * Write links to ContentFiles (for this physical docstruct), currently only linking to complete files are supported. The METS <area> element is
	 * NOT supported.
	 * </p>
	 * 
	 * @param theStruct
	 * @param theDocument
	 * @param theDiv
	 **************************************************************************/
	protected void writeFptrs(DocStruct theStruct, Document theDocument, Element theDiv) {

		// Get a list of referenced ContentFiles.
		List<ContentFile> contentFiles = theStruct.getAllContentFiles();

		if (contentFiles == null) {
			// No content files for this physical structure.
			LOGGER.debug("No content files for DocStruct '" + theStruct.getType().getName() + "'");
			return;
		}

		for (ContentFile cf : contentFiles) {
			// Pass each file group.
			for (VirtualFileGroup vFileGroup : this.digdoc.getFileSet().getVirtualFileGroups()) {
				// Write XML elements (METS:fptr).
				Element fptr = createDomElementNS(theDocument, this.metsNamespacePrefix, METS_FPTR_STRING);
				String id = cf.getIdentifier();
				if (!vFileGroup.getName().equals(METS_FILEGROUP_LOCAL_STRING)) {
					id += "_" + vFileGroup.getName();
				}
				
				fptr.setAttribute(METS_FILEID_STRING, id);
				theDiv.appendChild(fptr);

				LOGGER.trace("File '" + cf.getLocation() + "' written in file group " + vFileGroup.getName() + " for DocStruct '"
						+ theStruct.getType().getName() + "'!");
			}
		}
	}

	/***************************************************************************
	 * <p>
	 * Write single logical div METS sections.
	 * </p>
	 * 
	 * @param parentNode
	 * @param inStruct
	 * @param isAnchorFile
	 * @return
	 * @throws WriteException
	 * @throws PreferencesException
	 **************************************************************************/
	protected Element writeLogDivs(Node parentNode, DocStruct inStruct, boolean isAnchorFile) throws WriteException, PreferencesException {

		// Write div element.
		Document domDoc = parentNode.getOwnerDocument();
		Element div = createDomElementNS(domDoc, this.metsNamespacePrefix, METS_DIV_STRING);

		// Add div element as child to parentNode.
		parentNode.appendChild(div);
		if (this.firstDivNode == null) {
			this.firstDivNode = div;
		}

		String idlog = LOG_PREFIX + new DecimalFormat(DECIMAL_FORMAT).format(this.divlogidMax);
		div.setAttribute(METS_ID_STRING, idlog);
		this.divlogidMax++;

		// Always write internal DocStruct type.
		String type = inStruct.getType().getName();
		div.setAttribute(METS_DIVTYPE_STRING, type);

		// PLEASE NOTE: We do not set labels for internal storing!

		// Set identifier for this docStruct.
		inStruct.setIdentifier(idlog);

		// Write metadata.
		if (this.metsNode == null) {
			LOGGER.error("METS node is null... can't write anything");
			return null;
		}

		// Set the DMDIDs.
		int dmdid = writeLogDmd(this.metsNode, inStruct, isAnchorFile);
		if (dmdid >= 0) {
			// Just set DMDID attribute, if there is a metadata set.
			String dmdidString = DMDLOG_PREFIX + new DecimalFormat(DECIMAL_FORMAT).format(dmdid);
			div.setAttribute(METS_DMDID_STRING, dmdidString);
		}

		// Set the AMDIDs if necessary
		if (inStruct != null && inStruct.getAmdSec() != null) {
			String amdid = inStruct.getAmdSec().getId();
			if (amdid != null && !amdid.isEmpty()) {
				div.setAttribute(METS_ADMID_STRING, amdid);
			}
		}

		// Create mptr element.
		Element mptr = createDomElementNS(domDoc, this.metsNamespacePrefix, METS_MPTR_STRING);
		mptr.setAttribute(METS_LOCTYPE_STRING, "URL");

		// Write the MPTR element if a non-anchor file is written AND element is
		// defined as an anchor in the prefs --> METS pointer in e.g.
		// "periodical volume".
		if (!isAnchorFile && inStruct.getType().isAnchor()) {
			createDomAttributeNS(mptr, this.xlinkNamespacePrefix, METS_HREF_STRING, this.mptrUrl);
			div.appendChild(mptr);
		}

		// Write the MPTR element if an anchor file is written AND parent
		// element is an anchor --> METS pointer in e.g. "periodical".
		if (isAnchorFile && !inStruct.getType().isAnchor()) {
			createDomAttributeNS(mptr, this.xlinkNamespacePrefix, METS_HREF_STRING, this.mptrUrlAnchor);
			// Write mptr element.
			div.appendChild(mptr);
		}

		// Get all children and write their divs.
		List<DocStruct> allChildren = inStruct.getAllChildren();
		if (allChildren != null) {
			for (DocStruct child : allChildren) {
				if (writeLogDivs(div, child, isAnchorFile) == null) {
					// Error occured while writing div for child.
					return null;
				}
			}
		}

		return div;
	}

	/***************************************************************************
	 * <p>
	 * Retrieves all Metadata for the current DocStruct which are identifiers and can be used to link to inStruct from its child. This is only used,
	 * if inStruct is an anchor and therefore stored in a separate XML file.
	 * </p>
	 * 
	 * @param inStruct
	 **************************************************************************/
	private void getIdentifiersForAnchorLink(DocStruct inStruct) {

		// If parent is no anchor; so don't write anything.
		if (!inStruct.getType().isAnchor()) {
			return;
		}

		// Get identifier for parent.
		this.anchorIdentifiers = inStruct.getAllIdentifierMetadata();
	}

	/***************************************************************************
	 * <p>
	 * Parses a string and checks, if it contains attribute definitions. These are starting with "@". An attribute definition may contain a value as
	 * well. In this the appropriate attribute is created for inNode and an appropriate value is set. If the attribute definitions has no value, the
	 * attribute is created without a value and returned.
	 * </p>
	 * 
	 * <p>
	 * PLEASE NOTE: There can only be ONE attribute inside this input string! The " " splitting was taken out because (a) no spaces were possible in
	 * the attribute values and (b) nobody seems to have used that!
	 * </p>
	 * 
	 * @param in
	 * @param inNode
	 *            Tthe parent Node, which needs to be an element.
	 * @param inDoc
	 * @return
	 **************************************************************************/
	private Node parseAttributeWithoutValue(String in, Node inNode, Document inDoc) {

		Node resultNode = null;

		if (in.startsWith("@")) {
			// It's an attribute; find its name and value.
			String attributeFields[] = in.split("=");

			// Delete the leading "@" if available.
			if (attributeFields[0].startsWith("@")) {
				attributeFields[0] = attributeFields[0].substring(1, attributeFields[0].length());
			}

			// Check, if we have a name.
			Element element = (Element) inNode;
			// We have a value; the second element is the value delete " and '.
			if (attributeFields.length > 1) {
				if ((attributeFields[1].startsWith("'")) || (attributeFields[1].startsWith("\""))) {
					attributeFields[1] = attributeFields[1].substring(1, attributeFields[1].length());
				}
				if ((attributeFields[1].endsWith("'")) || (attributeFields[1].endsWith("\""))) {
					attributeFields[1] = attributeFields[1].substring(0, attributeFields[1].length() - 1);
				}
				// Add the attribNode to inNode.
				element.setAttribute(attributeFields[0], attributeFields[1]);
			}
			// No value available.
			else {
				Attr attr = inDoc.createAttribute(attributeFields[0]);
				element.setAttributeNode(attr);
				resultNode = attr;
			}
		}

		return resultNode;
	}

	/***************************************************************************
	 * <p>
	 * Creates a node according to XPath.
	 * </p>
	 * 
	 * @param query
	 *            The xpath.
	 * @param startingNode
	 *            The base node for the xquery.
	 * @param modsDocument
	 * @throws PreferencesException
	 * @return
	 **************************************************************************/
	protected Node createNode(String query, Node startingNode, Document modsDocument) throws PreferencesException {

		Node newNode = null;
		Node parentNode = startingNode;
		Node latestNode = null;
		String availablePath = "";
		String currentPath = "";
		String currentPathNS = "";
		boolean getout = false;
		String group = "";
		String tag = "";

		// Trim the query string.
		query = query.trim();

		// Check if element contains the "[0-9+]" to enable grouping.
		//
		// This is a really dirty hack, I will fix it tomorrow! (hihi)
		// Check element for MODS grouping brackets.
		Perl5Util perlUtil = new Perl5Util();
		if (perlUtil.match("/\\[(\\d)+\\]/", query)) {
			// Get the index of the "[" and the index of the "]".
			int bracketStartIndex = perlUtil.beginOffset(0);
			int bracketEndIndex = perlUtil.endOffset(1);
			int colonIndex = (query.substring(0, bracketStartIndex)).lastIndexOf(":");
			// Get the group number and the group tag name.
			group = query.substring(bracketStartIndex + 1, bracketEndIndex);
			tag = query.substring(colonIndex + 1, bracketStartIndex);
			// Store the group and tag in a replacement hash.
			this.replaceGroupTags.put(tag + group, tag);
			// Remove the "[]" from the query string.
			query = query.substring(0, bracketStartIndex) + group + query.substring(bracketEndIndex + 1);
		}
		// This is a really dirty hack, I will fix it tomorrow! (hihi)

		LOGGER.debug("XPath expression  >>" + query + "<<");

		// Split query into single elements and check, if some of these elements
		// are already available.
		String elementPath[] = splitPath(query);

		// Iterate over all elements from path and check, which part of the path
		// is already available in the DOM tree.
		for (String element : elementPath) {

			// Set to true, if we are requesting an element.
			boolean requestingElement = false;

			// No content in elementPath.
			if (element.equals("")) {
				continue;
			}

			if (element.equals(".")) {
				currentPath += element;
				currentPathNS += element;
				continue;
			}

			// Check if the path starts (a) with one of the defined namespace
			// prefixes, (b) with a leading "#" and a following defined
			// namespace prefix, or (c) with a leading "@".
			boolean prefixCheck = false;
			for (Namespace iSpace : this.namespaces.values()) {
				if (element.startsWith(iSpace.getPrefix() + ":")
						|| element.startsWith(METS_PREFS_WRITEXPATH_SEPARATOR_STRING + iSpace.getPrefix() + ":")) {
					prefixCheck = true;
					break;
				}
			}
			if (!element.startsWith("@") && !prefixCheck) {
				String message = "Prefix missing in METS XPath  >>" + query + "<<  path element  >>" + element + "<<. One of "
						+ this.namespaces.keySet() + " or '@' is expected!";
				LOGGER.error(message);
				throw new PreferencesException(message);
			}

			LOGGER.trace("Path  >>" + element + "<<");

			// Check, what we are requesting: a NodeList or a boolean.
			availablePath = currentPathNS;

			// Check, if the element name starts with a "#", if so, this element
			// needs to be created anyhow; even if it's new.
			if (element.startsWith(METS_PREFS_WRITEXPATH_SEPARATOR_STRING)) {
				// Start with a hash, get out of loop.
				// TODO Do we need this replacement? The element is not used
				// anymore, is it?
				element = element.substring(1, element.length());
				break;
			}

			// We are not requesting a Node or a NodeList, instead we just
			// check, if something is available with a certain value.
			if (element.contains("=")) {
				requestingElement = false;
				if (currentPath == null) {
					// It is the first attribute, so add a "./".
					currentPath = "./" + element;
				} else {
					currentPath += "/" + element;
				}
			}
			// We are requesting an element.
			else {
				requestingElement = true;
				// Check, if the element already has a namespace prefix.
				if (element.contains(":")) {
					// It has, so we don't have to add the namespace.
					currentPath += "/" + element;
				} else {
					// Add the mods namespace.
					currentPath += "/" + this.modsNamespacePrefix + element;
				}
			}
			currentPathNS += "/" + element;

			// Check, if currentPath is already available.
			XPathFactory factory = XPathFactory.newInstance();

			// Set namespace context.
			XPath xpath = factory.newXPath();
			PersonalNamespaceContext pnc = new PersonalNamespaceContext();
			pnc.setNamespaceHash(this.namespaces);
			xpath.setNamespaceContext(pnc);

			// Example: Add namespace declaration for XPATH:
			// declare namespace
			// mods='http://xmlbeans.apache.org/samples/xquery/employees'
			// String xpathNSdeclaration="declare namespace
			// "+modsNamespacePrefix+"='"+mods_namespace_uri+"'";

			try {
				XPathExpression expr = xpath.compile(currentPath);

				LOGGER.trace("Single part - XPath expression  >>" + currentPath + "<<");
				LOGGER.trace("Starting node  >>" + startingNode.getNodeName() + "<<");

				// Carry out the query.
				Object result = null;
				if (requestingElement) {
					result = expr.evaluate(startingNode.getParentNode(), XPathConstants.NODESET);
				} else {
					// We are requesting an attribute.
					result = expr.evaluate(startingNode.getParentNode(), XPathConstants.BOOLEAN);
				}

				// We were requesting an element, now we should have a
				// nodeset.
				if (requestingElement) {
					if (result != null) {
						NodeList nodes = (NodeList) result;
						LOGGER.trace(nodes.getLength() + " nodes found");
						if (nodes.getLength() == 0) {
							// No nodes found.
							getout = true;
						} else {
							// Get the first node.
							latestNode = nodes.item(0);
						}
					} else {
						// No nodes found, so this path (currentpath) is not
						// available anymore.
						getout = true;
					}
					if (getout) {
						// Get out of for loop.
						break;
					}
				} else {
					// We were requesting an attribute, so check, if it is
					// available.
					Boolean available = (Boolean) result;
					if (available.booleanValue()) {
						// After requesting an attribute, we cannot request
						// anything else, the attribute cannot have any
						// children.
						availablePath = availablePath + "/" + element;
						
						//get the existing Node with the right attributes
						String elementName = getSubPathElementName(availablePath);
						HashMap<String, String> attributeMap = getAttributesFromNode(element); 
						XPathExpression expr2 = xpath.compile(elementName);
						result = expr2.evaluate(startingNode.getParentNode(), XPathConstants.NODESET);
						if(result != null) {
							NodeList nodes = (NodeList) result;
							if (nodes.getLength() > 0) {
								for (int i=0; i < nodes.getLength(); i++) {
									Node node = nodes.item(i);
									NamedNodeMap attributes = node.getAttributes();
									int matchingattributes = 0;
									if(attributes != null && attributes.getLength() > 0) {
										for (int j = 0; j < attributes.getLength(); j++) {
											Node attribute = attributes.item(j);
											String testValue = attributeMap.get(attribute.getNodeName());
											if(testValue != null && testValue.contentEquals(attribute.getNodeValue())) {
												matchingattributes++;
											}
										}
									}
									if(matchingattributes > 0 && matchingattributes == attributeMap.size()) {
										latestNode = node;
										break;
									}
								}
							}
						}
					} else {
					// Attribute is not available, so we need to add it.
					break;
					}
				}
			} catch (XPathExpressionException e) {
				String message = "Error due to querying XPath expression '" + query + "'!";
				LOGGER.error(message, e);
				throw new PreferencesException(message, e);
			}
		}

		// Now the availablePath variable should contain the path which is
		// already available; the latestNode contains the appropriate Node.
		//
		// Find the path we need to create.
		String pathtocreate = substractStrings(query, availablePath);

		// Split the whole path into subpathes.
		String elementsToCreate[] = splitPath(pathtocreate);

		// Define the node to which the new path should be added.
		if (latestNode != null) {
			// The latest node which was found becomes the parentNode for the
			// creation of a new element or attribute.
			parentNode = latestNode;
		} else {
			// If no node was detected (e.g. in case of a single attribute, the
			// parentNode is the startingNode.
			parentNode = startingNode;
		}

		// Iterate over all elements, which should be added; the element can be
		// an attribute, if it starts with an "@".
		for (String elementName : elementsToCreate) {

			if (elementName.equals("") || elementName.equals(".")) {
				// Get next one; this element name does not contain anything.
				continue;
			}

			LOGGER.trace("Subpath to create: " + elementName);

			// Create the appropriate element.
			//
			// Check, if there is a leading NOT, e.g. a not(myElement) or
			// not(myAttribut) must not be created.
			if (elementName.startsWith("not") || elementName.startsWith("NOT")) {
				// Ignore this element.
				continue;
			}

			// The element is not an element but an attribute.
			//
			if (elementName.startsWith("@")) {
				newNode = parseAttributeWithoutValue(elementName, parentNode, modsDocument);
				// Get out of loop, an attribute can only be the end of an Xpath
				// expression, as we cannot connect subelements to the
				// attribute.
				break;
			}

			// It's an element
			//
			// Separate the element name from the square brackets.
			//
			String elementNameWOAttributes = getSubPathElementName(elementName);

			// No parent available, so create a new element.
			if (parentNode == null) {
				// Check, if the new element name contains a "=" in this case,
				// we need to get the value (everything which is behing the "=")
				// and set this value as well.
				newNode = createElementWithOrWithoutValue(elementNameWOAttributes, startingNode);

				LOGGER.trace("Creating node  >>" + elementNameWOAttributes + "<<");
			}

			// A parent Node is available
			else {
				// Check, if the new element name contains a "=" in this case,
				// we need to get the value (everything which is behind the "=")
				// and set this value as well.
				newNode = createElementWithOrWithoutValue(elementNameWOAttributes, parentNode);

				LOGGER.trace("Creating node  >>" + elementNameWOAttributes + "<<");
			}

			// Get information within the brackets.
			String bracketcontents[] = getBracketContents(elementName);
			if (bracketcontents != null) {
				// Create the appropriate nodes for the bracket contents; notice
				// that the current parentNode is the new starting Node.
				for (String content : bracketcontents) {

					LOGGER.trace("Bracket content  >>" + content + "<<");

					if (!content.startsWith("not")) {
						// Only check (and create) the bracket contents, if it
						// does not start with a "not".
						createNode("./" + content, newNode, modsDocument);
					}
				}
			}

			// The new node becomes the parent node.
			parentNode = newNode;
		}

		return newNode;
	}

	/***************************************************************************
	 * <p>
	 * Gets the content of some brackets.
	 * </p>
	 * 
	 * @param in
	 * @return
	 **************************************************************************/
	private String[] getBracketContents(String in) {

		List<String> resultList = new LinkedList<String>();

		int firstbracketpos = 0;
		int lastbracketpos = 0;

		// In cases, brackets are nested it gives the depth.
		int nestingdepth = 0;

		// Iterate over all.
		for (int i = 0; i < in.length(); i++) {
			String c = in.substring(i, i + 1);
			if (c.equals("[")) {
				if (nestingdepth == 0) {
					// Start of first bracket.
					firstbracketpos = i;
				}
				nestingdepth++;
			} else if (c.equals("]")) {
				nestingdepth--;
				if (nestingdepth == 0) {
					// It the last bracket.
					lastbracketpos = i;
				}
			}

			if ((firstbracketpos != 0) && (lastbracketpos != 0)) {
				// Add this bracket.
				resultList.add(in.substring(firstbracketpos + 1, lastbracketpos));
				firstbracketpos = 0;
				lastbracketpos = 0;
			}
		}
		String result[] = resultList.toArray(new String[resultList.size()]);

		return result;
	}

	/***************************************************************************
	 * <p>
	 * Gets the element name of a subpath, and its value if existing. Just takes out all brackets.
	 * </p>
	 * 
	 * @param in
	 * @return
	 **************************************************************************/
	private String getSubPathElementName(String in) {
		return in.replaceAll("\\[(.*)\\]", "");
	}

	/***************************************************************************
	 * <p>
	 * Delete String in2 from String in1, if in2 is not included in in1, then the comlete String n1 is returned.
	 * </p>
	 * 
	 * @param in1
	 * @param in2
	 * @return the result string
	 **************************************************************************/
	private String substractStrings(String in1, String in2) {

		if (in2.equals("")) {
			// There is nothing to substract.
			return in1;
		}

		for (int i = 0; i < in1.length(); i++) {
			String char1 = in1.substring(i);
			// Is there still something to check length of in1-substring is
			// still longer than in2.
			if (char1.length() > in2.length()) {
				String char2 = in1.substring(i, in2.length());
				if (char2.equals(in2)) {
					return in1.substring(i + in2.length(), in1.length());
				}

				// Get out of loop.
				break;
			}
		}

		return in1;
	}

	/***************************************************************************
	 * <p>
	 * Splits the Xpath into subpathes. The "'"s also are now beeing ignored.
	 * </p>
	 * 
	 * @param in
	 * @return
	 **************************************************************************/
	private String[] splitPath(String in) {

		List<String> resultList = new LinkedList<String>();

		int oldsplitpos = -1;
		// "insubpath" is set to true, if we are within a subpath (in square
		// brackets).
		boolean insubpath = false;
		// "inquotes" is set to true, if we are within a single quote quotation
		// ('').
		boolean inquotes = false;

		// Iterate over all characters of the given string.
		for (int i = 0; i < in.length(); i++) {
			String c = in.substring(i, i + 1);
			if (c.equals("[")) {
				insubpath = true;
			} else if (c.equals("]")) {
				insubpath = false;
			}
			if (c.equals("'") && !inquotes) {
				inquotes = true;
			} else if (c.equals("'") && inquotes) {
				inquotes = false;
			}
			if (c.equals("/") && !insubpath && !inquotes) {
				String pathpart = in.substring(oldsplitpos + 1, i);
				resultList.add(pathpart);
				oldsplitpos = i;
			}
		}

		// Add the last part, if the last char wasn't a "/".
		if (!in.endsWith("/")) {
			String pathpart = in.substring(oldsplitpos + 1, in.length());
			resultList.add(pathpart);
		}

		String result[] = resultList.toArray(new String[resultList.size()]);

		return result;
	}

	/***************************************************************************
	 * <p>
	 * Creates an element, if the node name contains a "=", the part behind the "=" is regarded as the value of a textNode, which is created. The
	 * value between the "''" is added to the TextNode.
	 * </p>
	 * 
	 * @param in
	 *            the name of the node
	 * @param inNode
	 *            the parentNode
	 * @return
	 * @throws PreferencesException
	 **************************************************************************/
	private Node createElementWithOrWithoutValue(String in, Node inNode) throws PreferencesException {

		Document inDoc = inNode.getOwnerDocument();
		Node resultNode = null;

		// It's an Element: Check, if "in" contains a "=", whih would mean, that
		// we have a value as well.
		String attributeFields[] = in.split("=");
		if (attributeFields[0].startsWith("@")) {
			// Delete the leading "@" if available.
			attributeFields[0] = attributeFields[0].substring(1, attributeFields[0].length());
		}

		// Create the element first; element name is in attributeFields[0].
		//
		// TODO !!!!REFACTOR THIS FOLLOWING CONDITIONAL!!!!
		//
		// Create Element and text Node.
		Node newNode = null;
		if (attributeFields[0].contains(":")) {
			// It contains a colon; so the element name has namespace
			// information.
			//
			// First part is namespace prefix.
			String ns[] = attributeFields[0].split(":");
			// If the namespace name starts with an "#", delete the first char.
			if (ns[0].startsWith(METS_PREFS_WRITEXPATH_SEPARATOR_STRING)) {
				ns[0] = ns[0].substring(1, ns[0].length());
			}
			// Get the Namespace instance for the given prefix.
			Namespace myNamespace = this.namespaces.get(ns[0]);

			if (ns[0] == null || myNamespace == null || myNamespace.getPrefix() == null || myNamespace.getPrefix().equals("")) {
				String message = "Namespace '" + ns[0] + "' not defined in prefs or empty! One of " + this.namespaces.keySet() + " is expected!";
				LOGGER.error(message);
				throw new PreferencesException(message);
			}

			newNode = createDomElementNS(inDoc, myNamespace.getPrefix(), ns[1]);
			newNode.setPrefix(myNamespace.getPrefix());
		} else {
			// It does not have namespace information, use the current
			// namespace.
			if (attributeFields[0].startsWith(METS_PREFS_WRITEXPATH_SEPARATOR_STRING)) {
				// If the element name starts with an "#", delete the first
				// char.
				attributeFields[0] = attributeFields[0].substring(1, attributeFields[0].length());
			}
			newNode = inDoc.createElement(attributeFields[0]);
		}

		// Check, if we have a value as well; in this case, the value is stored
		// in attributeFields[1]; this is the value of the text node.
		if (attributeFields.length > 1) {
			// We have a value; the second element is the value delete " and '.
			if (attributeFields[1].startsWith("'") || attributeFields[1].startsWith("\"")) {
				attributeFields[1] = attributeFields[1].substring(1, attributeFields[1].length());
			}
			if (attributeFields[1].endsWith("'") || attributeFields[1].endsWith("\"")) {
				attributeFields[1] = attributeFields[1].substring(0, attributeFields[1].length() - 1);
			}

			Node newValueNode = inDoc.createTextNode(attributeFields[1]);
			newNode.appendChild(newValueNode);
		}

		// Add the newly created node.
		inNode.appendChild(newNode);
		resultNode = newNode;

		return resultNode;
	}

	/***************************************************************************
	 * <p>
	 * Uses XPATH expressions to create new elements.
	 * </p>
	 * 
	 * TODO Remove redundant code in Goobi MODS extension creation!
	 * 
	 * @param parentNode
	 * @param inStruct
	 * @return
	 * @throws PreferencesException
	 * @throws MissingModsMappingException
	 * @throws WriteException
	 **************************************************************************/
	protected int writeLogDmd(org.w3c.dom.Node parentNode, DocStruct inStruct, boolean isAnchorFile) throws PreferencesException, WriteException {

		Document domDoc = parentNode.getOwnerDocument();

		// Do throw a WriteException, if the child of anchor DocStruct has no
		// MODS metadata! We have then no identifier!
		if (!isAnchorFile && !inStruct.getType().isAnchor() && inStruct.getParent() != null && inStruct.getParent().getType().isAnchor()
				&& inStruct.getAllMetadata() == null) {
			String message = "DocStruct '" + inStruct.getParent().getType().getName()
					+ "' is an anchor DocStruct, but NO anchor identifier is existing for child DocStruct '" + inStruct.getType().getName() + "'!";
			LOGGER.error(message);
			throw new WriteException(message);
		}

		// Do NOT create a DIV element, if (a) a non-anchor file is written AND
		// element is defined as an anchor in the prefs OR if (b) an anchor
		// file is written AND parent element is an anchor.
		if ((!isAnchorFile && inStruct.getType().isAnchor()) || (isAnchorFile && !inStruct.getType().isAnchor())) {
			return -1;
		}

		// Check, if the inStruct has metadata or persons; otherwise we can
		// return.
		if ((inStruct.getAllMetadata() == null || inStruct.getAllMetadata().size() == 0)
				&& (inStruct.getAllPersons() == null || inStruct.getAllPersons().size() == 0)) {
			// No metadata or persons available.
			return -1;
		}

		// If inStruct is an anchor DocStruct, get the identifier for the
		// anchor.
		if (inStruct.getType().isAnchor()) {
			this.getIdentifiersForAnchorLink(inStruct);
		}

		// Get new ID for metadata.
		int dmdid = this.dmdidMax;
		this.dmdidMax++;

		// Write metadata header.
		Element dmdsec = createDomElementNS(domDoc, this.metsNamespacePrefix, METS_DMDSEC_STRING);
		Element dommodsnode = createModsMetadataHeader(DMDLOG_PREFIX, dmdid, dmdsec, domDoc);

		// Write metadata MODS section.
		writeLogModsSection(inStruct, dommodsnode, domDoc);

		// Only add the dmdsec to the node, if the MODS section is not empty.
		if (dommodsnode.getChildNodes().getLength() > 0) {
			parentNode.appendChild(dmdsec);
			return dmdid;
		}

		return -1;
	}

	/***************************************************************************
	 * <p>
	 * Creates the MODS metadata header.
	 * </p>
	 * 
	 * @param thePrefix
	 * @param theDmdid
	 * @param theDmdsec
	 * @param theDocument
	 * @return
	 **************************************************************************/
	private Element createModsMetadataHeader(String thePrefix, int theDmdid, Element theDmdsec, Document theDocument) {

		LOGGER.trace("DMDID: " + thePrefix + new DecimalFormat(DECIMAL_FORMAT).format(theDmdid));

		theDmdsec.setAttribute(METS_ID_STRING, thePrefix + new DecimalFormat(DECIMAL_FORMAT).format(theDmdid));

		Element mdWrap = createDomElementNS(theDocument, this.metsNamespacePrefix, METS_MDWRAP_STRING);
		theDmdsec.appendChild(mdWrap);
		mdWrap.setAttribute(METS_MDTYPE_STRING, "MODS");
		Element xmlData = createDomElementNS(theDocument, this.metsNamespacePrefix, METS_XMLDATA_STRING);
		mdWrap.appendChild(xmlData);

		// Create MODS element.
		Element dommodsnode = createDomElementNS(theDocument, this.modsNamespacePrefix, "mods");

		// Append the MODS document.
		xmlData.appendChild(dommodsnode);

		return dommodsnode;
	}

	/***************************************************************************
	 * <p>
	 * The logical MODS section for internal METS storing.
	 * </p>
	 * 
	 * @param inStruct
	 * @param dommodsnode
	 * @param domDoc
	 * @throws PreferencesException
	 **************************************************************************/
	protected void writeLogModsSection(DocStruct inStruct, Node dommodsnode, Document domDoc) throws PreferencesException, WriteException {

		boolean gotAnchorIdentifierType = false;

		// Get parent DocStruct.
		DocStruct parentStruct = inStruct.getParent();

		// Go through all the current metadata and write them to
		// <mods:extension><goobi:goobi><goobi:metadata>.
		if (inStruct.getAllMetadata() != null) {
			for (Metadata m : inStruct.getAllMetadata()) {

				// Always write non-anchorIdentifier metadata!
				if (m.getValue() != null && !m.getValue().equals("")) {
					String xquery = "./" + this.modsNamespacePrefix + ":mods/" + this.modsNamespacePrefix + ":extension/" + this.goobiNamespacePrefix
							+ ":goobi/#" + this.goobiNamespacePrefix + ":metadata[@name='" + m.getType().getName() + "']";
					writeSingleModsMetadata(xquery, m, dommodsnode, domDoc);
				}

				// Create a reference only, if parentStruct exists, and
				// parentStruct is an anchor DocStruct, and the MMO's internal
				// name is mentioned in the prefs.
				if (parentStruct != null && parentStruct.getType().isAnchor()
						&& m.getType().getName().equalsIgnoreCase(this.anchorIdentifierMetadataType)) {

					// Check if anchor identifier type is existing in the prefs.
					MetadataType identifierType = this.myPreferences.getMetadataTypeByName(this.anchorIdentifierMetadataType);
					if (identifierType == null) {
						PreferencesException pe = new PreferencesException("Unable to write MODS section! No metadata of type '"
								+ this.anchorIdentifierMetadataType + "' found in prefs to create anchor MODS record");
						throw pe;
					}

					// Go throught all the identifier metadata of the
					// parent struct and look for the XPath anchor
					// reference.
					List<? extends Metadata> identifierMetadataList = parentStruct.getAllMetadataByType(identifierType);

					// Can only be one!
					if (identifierMetadataList.isEmpty()) {
						WriteException we = new WriteException("Unable to write MODS section! No metadata of type '"
								+ this.anchorIdentifierMetadataType + "' existing for parent DocStruct '" + parentStruct.getType().getName() + "'");
						throw we;
					}

					Metadata identifierMetadata = identifierMetadataList.get(0);

					// Add identifier metadata.
					String xquery = "./" + this.modsNamespacePrefix + ":mods/" + this.modsNamespacePrefix + ":extension/" + this.goobiNamespacePrefix
							+ ":goobi/" + this.goobiNamespacePrefix + ":metadata[@name='" + this.anchorIdentifierMetadataType
							+ "'][@anchorId='true']";
					Node createdNode = createNode(xquery, dommodsnode, domDoc);

					if (createdNode != null) {
						// Node was created successfully, now add
						// value to it.
						Node valueNode = domDoc.createTextNode(identifierMetadata.getValue());
						createdNode.appendChild(valueNode);

						// Set check flag TRUE.
						gotAnchorIdentifierType = true;
					}
				}
			}

			// Check if an anchorIdentifier metadata type was written, if
			// inStruct was a anchor.
			if (parentStruct != null && parentStruct.getType().isAnchor() && !gotAnchorIdentifierType) {
				WriteException we = new WriteException("Unable to write MODS section! No metadata of type '" + this.anchorIdentifierMetadataType
						+ "' existing for parent DocStruct '" + parentStruct.getType().getName() + "'");
				throw we;
			}
		}

		// Write all persons.
		writeDmdPersons(inStruct, dommodsnode, domDoc);
	}

	/***************************************************************************
	 * <p>
	 * Creates a single Goobi internal metadata element.
	 * </p>
	 * 
	 * @param theXQuery
	 * @param theMetadata
	 * @param theStartingNode
	 * @param theDocument
	 * @throws PreferencesException
	 **************************************************************************/
	protected void writeSingleModsMetadata(String theXQuery, Metadata theMetadata, Node theStartingNode, Document theDocument)
			throws PreferencesException {

		Node createdNode = createNode(theXQuery, theStartingNode, theDocument);

		if (createdNode == null) {
			String message = "DOM Node could not be created for metadata '" + theMetadata.getType().getName() + "'! XQuery was '" + theXQuery + "'";
			LOGGER.error(message);
			throw new PreferencesException(message);
		}

		// Add value to node.
		Node valueNode = theDocument.createTextNode(theMetadata.getValue());
		createdNode.appendChild(valueNode);

		LOGGER.trace("Value '" + theMetadata.getValue() + "' (" + theMetadata.getType().getName() + ") added to node >>" + createdNode.getNodeName()
				+ "<<");
	}

	/***************************************************************************
	 * <p>
	 * Creates a single Goobi internal person element.
	 * </p>>
	 * 
	 * @param theXQuery
	 * @param thePerson
	 * @param theStartingNode
	 * @param theDocument
	 * @throws PreferencesException
	 **************************************************************************/
	protected void writeSingleModsPerson(String theXQuery, Person thePerson, Node theStartingNode, Document theDocument) throws PreferencesException {

		Node createdNode = createNode(theXQuery, theStartingNode, theDocument);

		// Set the displayname of the current person, use
		// "lastname, name" as we were told in the MODS
		// profile, only if the displayName is not yet set.
		if ((thePerson.getLastname() != null && !thePerson.getLastname().equals(""))
				|| (thePerson.getFirstname() != null && !thePerson.getFirstname().equals(""))) {
			if (thePerson.getLastname() != null && !thePerson.getLastname().equals("") && thePerson.getFirstname() != null
					&& !thePerson.getFirstname().equals("")) {
				thePerson.setDisplayname(thePerson.getLastname() + ", " + thePerson.getFirstname());
			} else if (thePerson.getFirstname() == null || thePerson.getFirstname().equals("")) {
				thePerson.setDisplayname(thePerson.getLastname());
			} else {
				thePerson.setDisplayname(thePerson.getFirstname());
			}
		}

		// Create the subnodes.
		if (thePerson.getLastname() != null && !thePerson.getLastname().equals("")) {
			theXQuery = "./" + this.goobiNamespacePrefix + ":" + GOOBI_PERSON_LASTNAME_STRING;
			Node lastnameNode = createNode(theXQuery, createdNode, theDocument);
			Node lastnamevalueNode = theDocument.createTextNode(thePerson.getLastname());
			lastnameNode.appendChild(lastnamevalueNode);
			createdNode.appendChild(lastnameNode);
		}
		if (thePerson.getFirstname() != null && !thePerson.getFirstname().equals("")) {
			theXQuery = "./" + this.goobiNamespacePrefix + ":" + GOOBI_PERSON_FIRSTNAME_STRING;
			Node firstnameNode = createNode(theXQuery, createdNode, theDocument);
			Node firstnamevalueNode = theDocument.createTextNode(thePerson.getFirstname());
			firstnameNode.appendChild(firstnamevalueNode);
			createdNode.appendChild(firstnameNode);
		}
		if (thePerson.getAffiliation() != null && !thePerson.getAffiliation().equals("")) {
			theXQuery = "./" + this.goobiNamespacePrefix + ":" + GOOBI_PERSON_AFFILIATION_STRING;
			Node affiliationNode = createNode(theXQuery, createdNode, theDocument);
			Node affiliationvalueNode = theDocument.createTextNode(thePerson.getAffiliation());
			affiliationNode.appendChild(affiliationvalueNode);
			createdNode.appendChild(affiliationNode);
		}
		if (thePerson.getIdentifier() != null && !thePerson.getIdentifier().equals("")) {
			theXQuery = "./" + this.goobiNamespacePrefix + ":" + GOOBI_PERSON_IDENTIFIER_STRING;
			Node identifierNode = createNode(theXQuery, createdNode, theDocument);
			Node identifiervalueNode = theDocument.createTextNode(thePerson.getIdentifier());
			identifierNode.appendChild(identifiervalueNode);
			createdNode.appendChild(identifierNode);
		}
		if (thePerson.getIdentifierType() != null && !thePerson.getIdentifierType().equals("")) {
			theXQuery = "./" + this.goobiNamespacePrefix + ":" + GOOBI_PERSON_IDENTIFIERTYPE_STRING;
			Node identifierTypeNode = createNode(theXQuery, createdNode, theDocument);
			Node identifierTypevalueNode = theDocument.createTextNode(thePerson.getIdentifierType());
			identifierTypeNode.appendChild(identifierTypevalueNode);
			createdNode.appendChild(identifierTypeNode);
		}
		if (thePerson.getAuthorityFileID() != null && !thePerson.getAuthorityFileID().equals("")) {
			theXQuery = "./" + this.goobiNamespacePrefix + ":" + GOOBI_PERSON_AUTHORITYFILEID_STRING;
			Node authorityfileidNode = createNode(theXQuery, createdNode, theDocument);
			Node authorityfileidvalueNode = theDocument.createTextNode(thePerson.getAuthorityFileID());
			authorityfileidNode.appendChild(authorityfileidvalueNode);
			createdNode.appendChild(authorityfileidNode);
		}
		if (thePerson.getDisplayname() != null && !thePerson.getDisplayname().equals("")) {
			theXQuery = "./" + this.goobiNamespacePrefix + ":" + GOOBI_PERSON_DISPLAYNAME_STRING;
			Node displaynameNode = createNode(theXQuery, createdNode, theDocument);
			Node displaynamevalueNode = theDocument.createTextNode(thePerson.getDisplayname());
			displaynameNode.appendChild(displaynamevalueNode);
			createdNode.appendChild(displaynameNode);
		}
		if (thePerson.getPersontype() != null && !thePerson.getPersontype().equals("")) {
			theXQuery = "./" + this.goobiNamespacePrefix + ":" + GOOBI_PERSON_PERSONTYPE_STRING;
			Node persontypeNode = createNode(theXQuery, createdNode, theDocument);
			Node persontypevalueNode = theDocument.createTextNode(thePerson.getPersontype());
			persontypeNode.appendChild(persontypevalueNode);
			createdNode.appendChild(persontypeNode);
		}
	}

	/***************************************************************************
	 * <p>
	 * Write a single <code>smLink</code> element in DOM tree; If logical and/or physical DocStruct instances don't have an identifier, a new one is
	 * created.
	 * </p>
	 * 
	 * @param parentNode
	 *            Node in DOM tree
	 * @param currentLogStruct
	 *            DocStruct element of current logical structure entity
	 * @return true, if write statement was successful
	 **************************************************************************/
	private boolean writeSingleSMLink(org.w3c.dom.Node parentNode, DocStruct currentLogStruct) {

		// Identifier of physical struct.
		String idphys = null;

		Document domDoc = parentNode.getOwnerDocument();

		// Get all references from currentStruct to other Structs.
		List<Reference> refs = currentLogStruct.getAllReferences(METS_TO_STRING);

		// Get all children and write their divs.
		List<DocStruct> allChildren = currentLogStruct.getAllChildren();

		// Iterate over all references and set to- and from- links.
		for (Reference ref : refs) {
			Element smlink = createDomElementNS(domDoc, this.metsNamespacePrefix, METS_SMLINK_STRING);
			parentNode.appendChild(smlink);

			String idlog = currentLogStruct.getIdentifier();
			if (idlog == null) {
				// No identifier available for the logical struct.
				idlog = LOG_PREFIX + Integer.toString(this.divlogidMax);
				this.divlogidMax++;
				currentLogStruct.setIdentifier(idlog);
			}
			createDomAttributeNS(smlink, this.xlinkNamespacePrefix, METS_FROM_STRING, idlog);
			String refType = ref.getType();

			if (refType.equals(LOGICAL_PHYSICAL_MAPPING_TYPE_STRING)) {
				// It's a reference to a physical structure entity.
				DocStruct dsphys = ref.getTarget();
				if (dsphys.getIdentifier() == null) {
					// No identifier available, we have to create one.
					idphys = "phys" + Integer.toString(this.divphysidMax);
					dsphys.setIdentifier(idphys);
					this.divphysidMax++;
				} else {
					idphys = dsphys.getIdentifier();
				}
				createDomAttributeNS(smlink, this.xlinkNamespacePrefix, METS_TO_STRING, idphys);
			} else {
				LOGGER.warn("Unknown reference type '" + refType + "'");
				return false;
			}
		}

		// Handle all children of this logical docStruct.
		//
		if (allChildren != null) {
			for (DocStruct child : allChildren) {
				if (!writeSingleSMLink(parentNode, child)) {
					// Error occured while writing div for child.
					return false;
				}
			}
		}

		return true;
	}

	/***************************************************************************
	 * <p>
	 * Writes the <code>structLink</code> section.
	 * </p>
	 * 
	 * @param parentNode
	 *            Node in DOM tree
	 * @return DOM-Element representing &lt;structLink>
	 **************************************************************************/
	private Element writeSMLinks(org.w3c.dom.Node parentNode) {

		Document domDoc = parentNode.getOwnerDocument();
		Element structLink = createDomElementNS(domDoc, this.metsNamespacePrefix, METS_STRUCTLINK_STRING);

		// Get digitalDocument and the logical and physical structure.
		DocStruct logStruct = this.digdoc.getLogicalDocStruct();

		if (logStruct == null) {
			LOGGER.warn("DigitalDocument has no logical document structure");
			return null;
		}

		// PLEASE NOTE: It would suffice here, to only link from the overall
		// logical structure to the overall physical structure, IF all
		// references were checked! For simplicity we are referencing each
		// single link!

		// Write a single smLink element, if no links and no children are
		// existing, just to get a valid METS document.
		List<Reference> refs = logStruct.getAllReferences(METS_TO_STRING);
		List<DocStruct> allChildren = logStruct.getAllChildren();
		if ((refs == null || refs.size() == 0) && (allChildren == null || allChildren.size() == 0)) {
			Element smlink = createDomElementNS(domDoc, this.metsNamespacePrefix, METS_SMLINK_STRING);
			structLink.appendChild(smlink);

			createDomAttributeNS(smlink, this.xlinkNamespacePrefix, METS_FROM_STRING, "");
			createDomAttributeNS(smlink, this.xlinkNamespacePrefix, METS_TO_STRING, "");

			LOGGER.debug("No refs existing in DigitalDocument, added empty smLink to get a valid METS document");
		} else {
			writeSingleSMLink(structLink, logStruct);
		}

		return structLink;
	}

	/***************************************************************************
	 * <p>
	 * Write the descriptive metadata for physical structure entities.
	 * </p>
	 * 
	 * @param parentNode
	 * @param divElement
	 * @param inStruct
	 * @return The internal number of the descriptive metadata section.
	 * @throws PreferencesException
	 **************************************************************************/
	protected int writePhysDmd(org.w3c.dom.Node parentNode, Element divElement, DocStruct inStruct) throws PreferencesException {

		Document domDoc = parentNode.getOwnerDocument();

		// Check, if there is something to write.
		List<Metadata> allMDs = inStruct.getAllMetadata();
		if ((allMDs == null) || (allMDs.size() == 0)) {
			// Nothing to write.
			return -1;
		}

		// Get new ID for metadata.
		int dmdid = this.dmdidPhysMax;
		this.dmdidPhysMax++;

		// Write metadata header.
		Element dmdsec = createDomElementNS(domDoc, this.metsNamespacePrefix, METS_DMDSEC_STRING);
		Element dommodsnode = createModsMetadataHeader(DMDPHYS_PREFIX, dmdid, dmdsec, domDoc);

		// Write metadata MODS section.
		writePhysModsSection(inStruct, dommodsnode, domDoc, divElement);

		// Add dmdsec node before the parentNode, but only if metadata had
		// been written.
		if (dommodsnode.getChildNodes().getLength() > 0) {
			parentNode.insertBefore(dmdsec, this.firstDivNode);
			return dmdid;
		}

		return -1;
	}

	/***************************************************************************
	 * <p>
	 * The physical MODS section for internal METS storing.
	 * </p>
	 * 
	 * @param inStruct
	 * @param dommodsnode
	 * @param domDoc
	 * @param divElement
	 * @throws PreferencesException
	 **************************************************************************/
	protected void writePhysModsSection(DocStruct inStruct, Node dommodsnode, Document domDoc, Element divElement) throws PreferencesException {

		// Go through all the current metadata and write them to
		// <mods:extension><goobi:goobi><goobi:metadata>.
		if (inStruct.getAllMetadata() != null) {
			for (Metadata m : inStruct.getAllMetadata()) {
				if (m.getValue() != null && !m.getValue().equals("")) {

					// Write physical page number into div.
					if (m.getType().getName().equals(METADATA_PHYSICAL_PAGE_NUMBER)) {
						divElement.setAttribute(METS_ORDER_STRING, m.getValue());
					}
					// Write logical page number into div.
					else if (m.getType().getName().equals(METADATA_LOGICAL_PAGE_NUMBER)) {
						divElement.setAttribute(METS_ORDERLABEL_STRING, m.getValue());
					}
					// Write other metadata into MODS the section.
					else {
						String xquery = "./" + this.modsNamespacePrefix + ":mods/" + this.modsNamespacePrefix + ":extension/"
								+ this.goobiNamespacePrefix + ":goobi/#" + this.goobiNamespacePrefix + ":metadata[@name='" + m.getType().getName()
								+ "']";
						writeSingleModsMetadata(xquery, m, dommodsnode, domDoc);
					}
				}
			}
		}

		// Write all persons.
		writeDmdPersons(inStruct, dommodsnode, domDoc);
	}

	/**************************************************************************
	 * <p>
	 * Go through all the current persons and write them to <mods:extension><goobi:goobi><goobi:persons>.
	 * 
	 * NOTE Write a person only if a role is existing and firstname OR lastname is not null.
	 * </p>
	 * 
	 * @param inStruct
	 * @param domModsNode
	 * @param domDoc
	 * @throws PreferencesException
	 **************************************************************************/
	private void writeDmdPersons(DocStruct inStruct, Node domModsNode, Document domDoc) throws PreferencesException {

		if (inStruct.getAllPersons() != null) {
			for (Person p : inStruct.getAllPersons()) {
				if (p != null && p.getRole() != null && !p.getRole().equals("")
						&& (p.getFirstname() != null || p.getLastname() != null || p.getDisplayname() != null)) {
					String xquery = "./" + this.modsNamespacePrefix + ":mods/" + this.modsNamespacePrefix + ":extension/" + this.goobiNamespacePrefix
							+ ":goobi/#" + this.goobiNamespacePrefix + ":metadata[@type='person'][@name='" + p.getRole() + "']";
					writeSingleModsPerson(xquery, p, domModsNode, domDoc);
				}
			}
		}
	}

	/***************************************************************************
	 * <p>
	 * Writes the AMD section.
	 * </p>
	 * 
	 * @param theDomDoc
	 * @param isAnchorFile
	 **************************************************************************/
	protected void writeAmdSec(Document theDomDoc, boolean isAnchorFile) {
		List<Md> techMdList = this.digdoc.getTechMds();
		Element amdSec = createDomElementNS(theDomDoc, this.metsNamespacePrefix, METS_AMDSEC_STRING);
		AmdSec amd = this.digdoc.getAmdSec();
		if(amd != null) {
			amdSec.setAttribute(METS_ID_STRING, amd.getId());
		} else {
			amdSec.setAttribute(METS_ID_STRING, AMD_PREFIX);
		}
		if (techMdList != null && techMdList.size() > 0) {
			for (Md md : techMdList) {
				this.techidMax++;
				Node theNode = theDomDoc.importNode(md.getContent(), true);
				Node child = theNode.getFirstChild();
				Element techMd = createDomElementNS(theDomDoc, this.metsNamespacePrefix, md.getType());
				techMd.setAttribute(METS_ID_STRING, md.getId());
				Element techNode = createDomElementNS(theDomDoc, this.metsNamespacePrefix, METS_MDWRAP_STRING);
				for (int i = 0; i < theNode.getAttributes().getLength(); i++) {
					Node attribute = theNode.getAttributes().item(i);
					techNode.setAttribute(attribute.getNodeName(), attribute.getNodeValue());
					// System.out.println("mdWrap attribute " + attribute.getNodeName() + ": " + attribute.getNodeValue());
				}
				// techNode.setAttribute(METS_MDTYPE_STRING, "PREMIS:OBJECT");
				// String idlog = TECHMD_PREFIX + "_" + new DecimalFormat(DECIMAL_FORMAT).format(this.techidMax);
				// techMd.setAttribute(METS_ID_STRING, idlog);
				techNode.appendChild(child);
				techMd.appendChild(techNode);
				amdSec.appendChild(techMd);
			}
			String element;
			if (isAnchorFile) {
				element = this.metsNamespacePrefix + ":" + METS_STRUCTMAP_STRING;
			} else {
				element = this.metsNamespacePrefix + ":" + METS_FILESEC_STRING;
			}
			NodeList dmdList = this.metsNode.getElementsByTagName(element);
			Node refChild = dmdList.item(0);
			if (refChild != null) {
				this.metsNode.insertBefore(amdSec, refChild);
			} else {
				this.metsNode.appendChild(amdSec);
			}
		}
	}

	/***************************************************************************
	 * <p>
	 * Reads the internal METS metadata prefs.
	 * </p>
	 * 
	 * @param childnode
	 * @throws PreferencesException
	 **************************************************************************/
	protected void readMetadataPrefs(Node childnode) throws PreferencesException {
		// No metadataPrefs to read here in the internal METS file.
	}

	/***************************************************************************
	 * <p>
	 * Reads the DocStruct settings from the preferences fie.
	 * </p>
	 * 
	 * @param inNode
	 * @throws PreferencesException
	 **************************************************************************/
	protected void readDocStructPrefs(Node inNode) throws PreferencesException {
		// No docStructPrefs to read here in the internal METS file.
	}

	/***************************************************************************
	 * <p>
	 * Serializes the METS DOM document.
	 * </p>
	 * 
	 * @param domDoc
	 * @param xmlFile
	 * @throws IOException
	 **************************************************************************/
	protected void serializeMets(Document domDoc, FileOutputStream xmlFile) throws IOException {

		MetsDocument metsBean = null;
		XmlOptions opts = new XmlOptions();

		// Escape all closing ">"s to &gt;.
		XmlOptionCharEscapeMap charEsc = new XmlOptionCharEscapeMap();
		try {
			charEsc.addMapping('>', XmlOptionCharEscapeMap.PREDEF_ENTITY);
			// charEsc.addMapping('<', XmlOptionCharEscapeMap.PREDEF_ENTITY);
			charEsc.addMapping('"', XmlOptionCharEscapeMap.PREDEF_ENTITY);
		} catch (XmlException e) {
			// No error should occur, unless the above code is correct!
			e.printStackTrace();
		}
		opts.setSaveSubstituteCharacters(charEsc);

		// TODO Sort out further METS XMLBeans saving options! Do we need any?
		// Maybe make that configurable anywhere!
		//
		// opts.setLoadStripWhitespace();
		// opts.setSaveAggressiveNamespaces();
		// opts.setSaveOuter();
		// opts.setSaveNamespacesFirst();
		// opts.setSavePrettyPrintIndent(4);
		// opts.setUseDefaultNamespace();

		// Add version string to METS xml file.
		// Comment versionComment = domDoc
		// .createComment(" This METS file was created on "
		// + new java.util.Date()
		// + " using the UGH Metadata Library: "
		// + this.getClass().getCanonicalName() + " (version "
		// + VERSION + ") ");
		// domDoc.insertBefore(versionComment, domDoc.getDocumentElement());

		try {
			metsBean = MetsDocument.Factory.parse(domDoc, opts);
		} catch (XmlException e) {
			String message = "METS file could not be parsed for storing!";
			LOGGER.error(message, e);
			throw new IOException(message + "! System message: " + e.getMessage());
		}

		// Save the METS bean synchronized (one write per class instance) to
		// avoid concurrent writes!
		synchronized (xmlFile) {
			metsBean.save(xmlFile, opts);
		}

		// Close METS file.
		xmlFile.close();
	}

	/***************************************************************************
	 * <p>
	 * Creates a DOM element and sets its prefix.
	 * </p>
	 * 
	 * @param theDocument
	 * @param thePrefix
	 * @param theElement
	 * @return
	 **************************************************************************/
	protected Element createDomElementNS(Document theDocument, String thePrefix, String theElement) {

		Element result;

		// Create the needed element.
		result = theDocument.createElementNS(this.namespaces.get(thePrefix).getUri(), theElement);
		// Set the element's namespace prefix.
		result.setPrefix(thePrefix);

		return result;
	}

	/***************************************************************************
	 * <p>
	 * Creates a DOM attribute and sets its prefix.
	 * </p>
	 * 
	 * @param theElement
	 * @param thePrefix
	 * @param theName
	 * @param theValue
	 **************************************************************************/
	protected void createDomAttributeNS(Element theElement, String thePrefix, String theName, String theValue) {

		// Create the needed attribute.
		theElement.setAttributeNS(this.namespaces.get(thePrefix).getUri(), theName, theValue);
		// Set the attribute's namespace prefix.
		theElement.getAttributeNode(theName).setPrefix(thePrefix);
	}

	/***************************************************************************
	 * <p>
	 * Set namespaces: METS, MODS, XLINK, XSI, GOOBI and DFG-VIEWER namespaces set by default here. Only change the prefixes in the prefs.
	 * </p>
	 **************************************************************************/
	protected void setNamespaces() {
		// METS namespace.
		Namespace mets = new Namespace();
		mets.setPrefix(DEFAULT_METS_PREFIX);
		mets.setUri(DEFAULT_METS_URI);
		mets.setSchemalocation(DEFAULT_METS_SCHEMA_LOCATION);
		this.namespaces.put(mets.getPrefix(), mets);
		this.metsNamespacePrefix = mets.getPrefix();

		// MODS namespcae.
		Namespace mods = new Namespace();
		mods.setPrefix(DEFAULT_MODS_PREFIX);
		mods.setUri(DEFAULT_MODS_URI);
		mods.setSchemalocation(DEFAULT_SCHEMA_LOCATION);
		this.namespaces.put(mods.getPrefix(), mods);
		this.modsNamespacePrefix = mods.getPrefix();
		// Handle namespace declarations.
		this.namespaceDeclarations.put(mods.getPrefix(), "declare namespace " + mods.getPrefix() + "='" + mods.getUri() + "';");

		// MIX namespace
		Namespace mix = new Namespace();
		mix.setPrefix(DEFAULT_MIX_PREFIX);
		mix.setUri(DEFAULT_MIX_URI);
		mix.setSchemalocation(DEFAULT_MIX_SCHEMA_LOCATION);
		this.namespaces.put(mix.getPrefix(), mix);
		this.mixNamespacePrefix = mix.getPrefix();
		this.namespaceDeclarations.put(mix.getPrefix(), "declare namespace " + mix.getPrefix() + "='" + mix.getUri() + "';");

		// premis namespace
		Namespace premis = new Namespace();
		premis.setPrefix(DEFAULT_PREMIS_PREFIX);
		premis.setUri(DEFAULT_PREMIS_URI);
		premis.setSchemalocation(DEFAULT_PREMIS_SCHEMA_LOCATION);
		this.namespaces.put(premis.getPrefix(), premis);
		this.mixNamespacePrefix = premis.getPrefix();
		this.namespaceDeclarations.put(premis.getPrefix(), "declare namespace " + premis.getPrefix() + "='" + premis.getUri() + "';");

		// Goobi namespace.
		Namespace goobi = new Namespace();
		goobi.setPrefix(DEFAULT_GOOBI_PREFIX);
		goobi.setUri(DEFAULT_GOOBI_URI);
		if (!DEFAULT_GOOBI_SCHEMA_LOCATION.equals("")) {
			goobi.setSchemalocation(DEFAULT_GOOBI_SCHEMA_LOCATION);
		}
		this.namespaces.put(goobi.getPrefix(), goobi);
		this.goobiNamespacePrefix = goobi.getPrefix();
		// Handle namespace declarations.
		this.namespaceDeclarations.put(goobi.getPrefix(), "declare namespace " + goobi.getPrefix() + "='" + goobi.getUri() + "';");

		// DFG-Viewer namespace.
		Namespace dv = new Namespace();
		dv.setPrefix(DEFAULT_DV_PREFIX);
		dv.setUri(DEFAULT_DV_URI);
		if (!DEFAULT_DV_SCHEMA_LOCATION.equals("")) {
			dv.setSchemalocation(DEFAULT_DV_SCHEMA_LOCATION);
		}
		this.namespaces.put(dv.getPrefix(), dv);
		this.dvNamespacePrefix = dv.getPrefix();

		// XLink namespace.
		Namespace xlink = new Namespace();
		xlink.setPrefix(DEFAULT_XLINK_PREFIX);
		xlink.setUri(DEFAULT_XLINK_URI);
		if (!DEFAULT_XLINK_SCHEMA_LOCATION.equals("")) {
			xlink.setSchemalocation(DEFAULT_XLINK_SCHEMA_LOCATION);
		}
		this.namespaces.put(xlink.getPrefix(), xlink);
		this.xlinkNamespacePrefix = xlink.getPrefix();

		// XSI namespace.
		Namespace xsi = new Namespace();
		xsi.setPrefix(DEFAULT_XSI_PREFIX);
		xsi.setUri(DEFAULT_XSI_URI);
		if (!DEFAULT_XSI_SCHEMA_LOCATION.equals("")) {
			xsi.setSchemalocation(DEFAULT_XSI_SCHEMA_LOCATION);
		}
		this.namespaces.put(xsi.getPrefix(), xsi);
		this.xsiNamespacePrefix = xsi.getPrefix();
	}
	
	/**
	 * Gets a map of all attributes of this node, with their respective values.
	 * attributes are expected to follow the pattern [@attribute='value']
	 * 
	 * @param nodeName
	 * @return
	 */
	HashMap<String, String> getAttributesFromNode(String nodeName) {
	
		HashMap<String, String> attributes = new HashMap<String, String>();
		
		Pattern p = Pattern.compile("\\[[^\\]]+\\]");
		Matcher m = p.matcher(nodeName);
		while(m.find()) {
			String group = m.group();
			int indexAt = group.indexOf("@");
			int indexEq = group.indexOf("=");
			if(indexAt==-1 || indexEq==-1 || indexAt > indexEq) {
				//pattern does not match an attribute pattern
				continue;
			}
			String atrName = group.substring(indexAt+1, indexEq);
			String atrValue = group.substring(indexEq+1, group.length()-1).replaceAll("'", "");
			attributes.put(atrName, atrValue);
		}
		return attributes;
	}

	/***************************************************************************
	 * GETTERS AND SETTERS
	 **************************************************************************/

	/***************************************************************************
	 * @return
	 **************************************************************************/
	public String getMptrUrl() {
		return this.mptrUrl;
	}

	/***************************************************************************
	 * @param mptrUrl
	 **************************************************************************/
	public void setMptrUrl(String mptrUrl) {
		this.mptrUrl = mptrUrl;
	}

	/***************************************************************************
	 * @return
	 **************************************************************************/
	public String getMptrAnchorUrl() {
		return this.mptrUrlAnchor;
	}

	/***************************************************************************
	 * @param mptrUrl
	 **************************************************************************/
	public void setMptrAnchorUrl(String mptrAnchorUrl) {
		this.mptrUrlAnchor = mptrAnchorUrl;
	}

	/***************************************************************************
	 * @return
	 **************************************************************************/
	public static String getVersion() {
		return VERSION;
	}

	public void setWriteLocal(boolean writeLocal) {
		this.writeLocalFilegroup = writeLocal;
	}
>>>>>>> 284bdaf7
}
<|MERGE_RESOLUTION|>--- conflicted
+++ resolved
@@ -1,9507 +1,5025 @@
-package ugh.fileformats.mets;
+package ugh.fileformats.mets;
+
+/*******************************************************************************
+ * ugh.fileformats.mets / MetsMods.java
+ * 
+ * Copyright 2010 Center for Retrospective Digitization, Göttingen (GDZ)
+ * 
+ * http://gdz.sub.uni-goettingen.de
+ * 
+ * This program is free software; you can redistribute it and/or modify it
+ * under the terms of the GNU Lesser General Public License as published by
+ * the Free Software Foundation; either version 3 of the License, or (at your
+ * option) any later version.
+ * 
+ * This Library is distributed in the hope that it will be useful, but WITHOUT
+ * ANY WARRANTY; without even the implied warranty of MERCHANTABILITY or
+ * FITNESS FOR A PARTICULAR PURPOSE. See the GNU Lesser General Public License
+ * for more details.
+ * 
+ * You should have received a copy of the GNU Lesser General Public License
+ * along with this library; if not, write to the Free Software Foundation,
+ * Inc., 59 Temple Place, Suite 330, Boston, MA 02111-1307, USA.
+ ******************************************************************************/
+
+import gov.loc.mets.AmdSecType;
+import gov.loc.mets.DivType;
+import gov.loc.mets.DivType.Fptr;
+import gov.loc.mets.FileType;
+import gov.loc.mets.FileType.FLocat;
+import gov.loc.mets.Helper;
+import gov.loc.mets.MdSecType;
+import gov.loc.mets.MdSecType.MdWrap;
+import gov.loc.mets.MdSecType.MdWrap.XmlData;
+import gov.loc.mets.MetsDocument;
+import gov.loc.mets.MetsDocument.Mets;
+import gov.loc.mets.MetsType.FileSec;
+import gov.loc.mets.MetsType.FileSec.FileGrp;
+import gov.loc.mets.MetsType.StructLink;
+import gov.loc.mets.StructLinkType.SmLink;
+import gov.loc.mets.StructMapType;
+import gov.loc.mods.v3.ModsDocument;
+
+import java.io.ByteArrayInputStream;
+import java.io.ByteArrayOutputStream;
+import java.io.File;
+import java.io.FileNotFoundException;
+import java.io.FileOutputStream;
+import java.io.IOException;
+import java.io.ObjectInputStream;
+import java.io.ObjectOutputStream;
+import java.io.Reader;
+import java.io.StringReader;
+import java.math.BigInteger;
+import java.text.DecimalFormat;
+import java.text.SimpleDateFormat;
+import java.util.ArrayList;
+import java.util.Date;
+import java.util.HashMap;
+import java.util.Iterator;
+import java.util.LinkedList;
+import java.util.List;
+import java.util.Map.Entry;
+import java.util.SortedMap;
+import java.util.TimeZone;
+import java.util.TreeMap;
+import java.util.regex.Matcher;
+import java.util.regex.Pattern;
+
+import javax.xml.parsers.DocumentBuilder;
+import javax.xml.parsers.DocumentBuilderFactory;
+import javax.xml.parsers.FactoryConfigurationError;
+import javax.xml.parsers.ParserConfigurationException;
+import javax.xml.xpath.XPath;
+import javax.xml.xpath.XPathConstants;
+import javax.xml.xpath.XPathExpression;
+import javax.xml.xpath.XPathExpressionException;
+import javax.xml.xpath.XPathFactory;
+
+import org.apache.log4j.Logger;
+import org.apache.oro.text.perl.Perl5Util;
+import org.apache.xmlbeans.XmlException;
+import org.apache.xmlbeans.XmlObject;
+import org.apache.xmlbeans.XmlOptionCharEscapeMap;
+import org.apache.xmlbeans.XmlOptions;
+import org.w3c.dom.Attr;
+import org.w3c.dom.DOMException;
+import org.w3c.dom.Document;
+import org.w3c.dom.Element;
+import org.w3c.dom.NamedNodeMap;
+import org.w3c.dom.Node;
+import org.w3c.dom.NodeList;
+import org.w3c.dom.bootstrap.DOMImplementationRegistry;
+import org.w3c.dom.ls.DOMImplementationLS;
+import org.w3c.dom.ls.LSSerializer;
+import org.xml.sax.InputSource;
+import org.xml.sax.SAXException;
+import org.xml.sax.SAXParseException;
+
+import ugh.dl.AmdSec;
+import ugh.dl.ContentFile;
+import ugh.dl.DigitalDocument;
+import ugh.dl.DocStruct;
+import ugh.dl.DocStructType;
+import ugh.dl.FileSet;
+import ugh.dl.MetadataGroup;
+import ugh.dl.Metadata;
+import ugh.dl.MetadataGroupType;
+import ugh.dl.MetadataType;
+import ugh.dl.Person;
+import ugh.dl.Prefs;
+import ugh.dl.Reference;
+import ugh.dl.Md;
+import ugh.dl.VirtualFileGroup;
+import ugh.exceptions.DocStructHasNoTypeException;
+import ugh.exceptions.ImportException;
+import ugh.exceptions.MetadataTypeNotAllowedException;
+import ugh.exceptions.MissingModsMappingException;
+import ugh.exceptions.PreferencesException;
+import ugh.exceptions.ReadException;
+import ugh.exceptions.TypeNotAllowedAsChildException;
+import ugh.exceptions.TypeNotAllowedForParentException;
+import ugh.exceptions.WriteException;
+
+/*******************************************************************************
+ * @author Stefan Funk
+ * @author Robert Sehr
+ * @version 2013-05-08
+ * @since 2008-05-09
+ * 
+ *        TODOLOG
+ * 
+ *        TODO REFACTOR ALL THE XPATH PARSING STUFF!!
+ * 
+ *        TODO Separate the VirtualFileGroup usage, put it into MetsModsImportExport!
+ *
+ *        TODO Get the anchor files from the METS' mptrs, and not via filename! Don't we do that already?
+ * 
+ *        TODO Check if there is a metadata with type="identifier" is existing in those DocStructs with anchor="true"! Already checked?
+ *
+ *        TODO Maybe read the content files while reading the DocStructs and then use the MetsHelper to retrieve things!
+ * 
+ *        CHANGELOG
+ * 
+ *        05.05.2010 --- Funk --- Commented out some DPD-407 debigging checks. --- Added check for empty displayName at displayName creation.
+ * 
+ *        11.03.2010 --- Funk --- Closing ">"s now are escaped with &gt; at XML document storing.
+ * 
+ *        10.03.2010 --- Funk --- Added ValueRegExps to AnchorIdentifier.
+ * 
+ *        03.03.2010 --- Funk --- Fixed the vanishing-of-XPath-element-values-if-attributes-are-existing-bug. Using Java RegExps instead of single
+ *        string char processing!
+ * 
+ *        25.02.2010 --- Funk --- If no MODS section is existing for a child of an anchor DocStruct, fail due to missing backlink. --- Changed some
+ *        WARNINGs into DEBUG loglevel. --- Changed a "&" into a "&&", was actually a typo! --- Throw a WriteException in writeLogDmd(), if the child
+ *        of anchor DocStruct has no MODS metadata! We have then no identifier!
+ * 
+ *        24.02.2010 --- Funk --- " "s are now also beeing ignored inside of "'"s in the prefs XPath configuration.
+ * 
+ *        15.02.2010 --- Funk --- Logging version information now.
+ * 
+ *        14.02.2010 --- Funk --- Commented the whitespace things.
+ * 
+ *        12.02.2010 --- Funk --- "/"s are now beeing ignored inside of "'"s in the prefs XPath configuration.
+ * 
+ *        26.01.2010 --- Funk --- Fixed a bug not writing all the SMLINKS into the METS file in writeSMLinks.
+ * 
+ *        18.01.2010 --- Funk --- Adapted class to changed DocStruct.getAllMetadataByType().
+ * 
+ *        23.12.2009 --- Funk --- Slightly improved the grouping functionality.
+ * 
+ *        22.12.2009 --- Funk --- Added some grouping functionality.
+ * 
+ *        21.12.2009 --- Funk --- Added some "? extends " to metadata things.
+ * 
+ *        14.12.2009 --- Funk --- Fixed bug forgetting to write the CatalogIDDigital in!
+ * 
+ *        09.12.2009 --- Funk --- Refactored the whole addAllContentFile() thing: Removed unnecesarry FPTR and addFile()s. --- Deleted unused stuff
+ *        concerning FPTRs. --- Creating ContentFiles now, if no FileGroup LOCAL is existing.
+ * 
+ *        08.12.2009 --- Funk --- Fixed bug with FPTRs.
+ * 
+ *        03.12.2009 --- Funk --- Write a person, if a role is existing and a firstname OR a lastname. --- Generalized writing persons to the MODS,
+ *        created writeDmdPersons().
+ * 
+ *        16.11.2009 --- Funk --- Always check for new content files in non-anchor documents if storing the METS file.
+ * 
+ *        13.11.2009 --- Funk --- Added check for non-existing anchorIdentifierMetadata Type.
+ * 
+ *        30.10.2009 --- Funk --- Improved XML date and RDFFile version comment.
+ * 
+ *        29.10.2009 --- Funk --- Fixed a NPE accessing DocStructs without children. --- WE NEED THOSE NULL RETURN VALUES TO BE REMOVED!!!!!!
+ * 
+ *        26.10.2009 --- Funk --- Removed the constructor without Prefs object. We really need that Prefs thing! --- Added finals for namespace
+ *        prefixes, uris, and schema locations.
+ * 
+ *        20.10.2009 --- Funk --- smlink section is only read for non-anchor structs now, fixes bug DPD-352 --- Added modifiers to all class
+ *        atributes.
+ * 
+ *        19.10.2009 --- Funk --- Persons with last name OR first name == "" are now be written, too!
+ * 
+ *        13.10.2009 --- Funk --- Fixed bug with smlink attributes, now the have an xlink namespace prefix! --- Fixed bug with NullPointerExceptions
+ *        in parseMetadataForPhysicalDocStruct() at setting content files.
+ * 
+ *        06.10.2009 --- Funk --- Corrected some not-conform-to-rules variable names.
+ * 
+ *        05.10.2009 --- Funk --- Adapted metadata and person constructors.
+ * 
+ *        24.09.2009 --- Funk --- Refactored all the Exception things.
+ * 
+ *        22.09.2009 --- Funk --- Removed checking of all not needed tags in the METS formats section.
+ * 
+ *        21.09.2009 --- Funk --- Removed returning FALSE in readMetadataPrefs(), if a tag is set in the METS section but has no values. That is
+ *        ignored now. Checked are only if <internalName> and <writeXPath> are existing --- Removed the class readPrefs from MetsMods, and put it into
+ *        MetsModeImportExport. It is not needed here.
+ * 
+ *        11.09.2009 --- Funk --- Created a final static for the anchor filename suffix.
+ * 
+ *        27.08.2009 --- Funk --- Added version string comment to METS file.
+ * 
+ *        18.08.2009 --- Funk --- Changed Goobi namespace from "http://meta.goobi.org/v1.5.1" to "http://meta.goobi.org/v1.5.1/". --- Changed
+ *        exception handling in checkForAnchorReference(), now an Exception is thrown, if an anchor file is not existing and if an anchor reference is
+ *        not found.
+ * 
+ *        22.07.2009 --- Funk --- Fixed the non-read-internal-periodicals-bug. --- Added HTML tags to JavaDOC.
+ * 
+ *        17.07.2009 --- Funk --- Removed the excalibur XML parser kwatsch!
+ * 
+ *        16.07.2009 --- Funk --- Namespaces are handled correctly now. METS is serialised using the METS XMLBeans.
+ * 
+ *        08.07.2009 --- Funk --- Namespaces now are first defined with default values, then definitions from the prefs are considered and default
+ *        values are beeing changed.
+ * 
+ *        26.06.2009 --- Funk --- ADMSEC is written no more for internal METS.
+ * 
+ *        18.06.2009 --- Funk --- Generalised the WriteLogDMD() method, using WriteMODS() now.
+ * 
+ *        08.06.2009 --- Funk --- Added sorting the metadata and persons according to prefs when storing internally --> Put into
+ *        DocStruct.sortMetadataRecursively!
+ * 
+ *        03.06.2009 --- Funk --- Added setContentIDs setter. --- Added SUB-internal PURL handling. --- Added SUB-internal METS Reference
+ *        "PPN"-dimisher.
+ * 
+ *        02.06.2009 --- Funk --- CHECK if the whitespaces in the XML tags can be avoided anyhow, or do we need them? TESTIT! It can: just avoid
+ *        storing the XML in pretty-print OUTSIDE of UGH :-) --- CHECK why the label values have got so many special chars in it after reading! See
+ *        above!
+ * 
+ *        29.05.2009 --- Funk --- Now metadata of the physical DocStructs are written in goobi:goobi, too. Persons are not implemented yet! --- If no
+ *        files are existing in the fileSec:filegroup LOCAL, the fileset will be set from the "pathimagefiles" metadata!
+ * 
+ *        28.05.2009 --- Funk --- Added digiprovReferenceAnchor and digiprovPresentationAnchor.
+ * 
+ *        28.04.2009 --- Funk --- changed "dv:digiprov" to "dv:links" in the AMD sec.
+ * 
+ *        27.04.2009 --- Funk --- Re-Engaged the removal of the internal Sun JRE classes.
+ * 
+ *        24.04.2009 --- Funk --- Labels are not written for internal METS.
+ * 
+ *        22.04.2009 --- Funk --- Fixed a NullPointerException at reading the physSequence and the pages without if no files given. --- Changed
+ *        writePhysDivs and writeLogDivs, for internal writing the METS DocStructTypes must not be mapped.
+ * 
+ *        06.04.2009 --- Funk --- Fixed problems with the empty smLink element, fixed reading of persons. Now the METS internal storing is working
+ *        just fine.
+ * 
+ *        03.04.2009 --- Mahnke --- Got rid of internal Sun JRE classes.
+ * 
+ *        03.04.2009 --- Funk --- Finished METS writing. --- added some things that valid METS is written without smLinks. --- refactored some oooold
+ *        for loop constructs.
+ * 
+ *        30.03.2009 --- Funk --- Change some DEBUG log messages to TRACE. --- Separated internal storing from exporting.
+ * 
+ *        27.03.2009 --- Funk --- Added some null pointer checks.
+ * 
+ *        24.03.2009 --- Funk --- Namespace SchemaLocations now are set for METS and MODS, if not contained in prefs.
+ * 
+ *        23.03.2009 --- Funk --- Finished putting all unmapped metadata to mods:extension.goobi:metadata and mods:extension:goobi:person.
+ * 
+ *        19.03.2009 --- Funk --- Exceptions thrown by public classes now are logged from the public classes only --- improved METS reading ---
+ *        organised class documentation structure --- All "ruleset"s changed to "prefs".
+ * 
+ *        18.03.2009 --- Funk --- Added metsPtrAnchorUrl, fixed FileGroupID bug.
+ * 
+ *        13.03.2009 --- Funk --- Tested METS reading with Monographs and MultivolumeWorks. It works! --- More stringifying done.
+ * 
+ *        12.03.2009 --- Funk --- Nearly completed METS import --- "stringyfied" some strings.
+ * 
+ *        09.03.2009 --- Funk --- Persons are checked for existing type and not for value at METS export now.
+ * 
+ *        24.02.2009 --- Funk --- Added/Swiched on/Improved internalName 2 MetyType mapping in METS formats section.
+ * 
+ *        16.02.2009 --- Funk --- Empty metadata fields are NOT taken as empty tags anymore.
+ * 
+ *        13.02.2009 --- Funk --- ADMID is set for Monographs again, too --- DisplayName is generated from first and last name, if existing.
+ * 
+ *        11.02.2009 --- Funk --- MODS tags are ordered by their appearance in the prefs' METS metadata section now --- Multiple usage of the same
+ *        metadataType is possible now, too.
+ * 
+ *        23.12.2008 --- Funk --- Commented out all the special GDZ things --- Merry Christmas!
+ * 
+ *        22.12.2008 --- Funk --- Error is logged, if a MODS mapping is missing for an existing metadata from the prefs.
+ * 
+ *        11.12.2008 --- Funk --- Added some changes for the filegroups. A LOCAL filegroup is ALWAYS created now.
+ * 
+ *        09.12.2008 --- Funk --- Added MPTRs.
+ * 
+ *        19.11.2008 --- Funk --- Added VirtualFileGroup support.
+ * 
+ *        18.11.2008 --- Funk --- Added digiprovMD section.
+ * 
+ *        21.10.2008 --- Funk --- IDs starting with "0" now instead of "1".
+ * 
+ *        14.10.2008 --- Funk-- - Moved the Java object storing methods into the DigitalDocument class.
+ * 
+ *        07.10.2008 --- Funk --- Added Java Object storing and reading.
+ * 
+ *        29.09.2008 --- Funk --- Logging added.
+ * 
+ *        26.09.2008 --- Funk --- Prefixes and default namespace can be configured in the regelsatz now --- File group data (pathes, etc.) can be
+ *        configured via setters now.
+ * 
+ *        19.08.2008 --- Funk --- Merging of METSMODS and METSMODSGDZ
+ * 
+ *        30.08.2008 --- Funk --- Changed class name from ZvddMets to MetsMods, to stay compatible to the existing Goobi calls --- Added ADM and
+ *        several file groups.
+ * 
+ *        29.07.2008 --- Funk --- Added some methods from MetsModsGdz and adapted them to the ZVDD METS profile.
+ * 
+ *        09.05.2008 --- Funk --- First version.
+ * 
+ *        OLD CHANGELOG METSMODSGDZ
+ * 
+ *        08.08.2008 --- Funk --- Changed class name from MetsMods to MetsModsGdz.
+ * 
+ *        04.08.2008 --- Funk --- Changed some namespace issues.
+ * 
+ *        29.07.2008 --- Funk --- Changed some visibilities to "protected" for objects to be used from MetsMods class.
+ * 
+ *        13.05.2008 --- Funk --- Added default constructor.
+ * 
+ *        29.04.2008 --- Funk --- Tried to change the whitespace handling at the XML factory level (getMDValueOfNode()), but my solution is NOT
+ *        working here. Please have a look at the class RDFFile.java --- Added security checks for given person metadata in the RDF:GDZ MODS, but
+ *        missing xpath queries in the Regelsatz file concerning that metadata.
+ * 
+ *        25.04.2008 --- Funk ---Trimming added to avoid empty xquery values caused by newlines.
+ * 
+ ******************************************************************************/
+
+public class MetsMods implements ugh.dl.Fileformat {
+
+    /***************************************************************************
+     * VERSION STRING
+     **************************************************************************/
+
+    private static String VERSION = "1.9-20100505";
+
+    /***************************************************************************
+     * STATIC FINALS
+     **************************************************************************/
+
+    // The logger.
+    protected static final Logger LOGGER = Logger.getLogger(ugh.dl.DigitalDocument.class);
+
+    // The line.
+    protected static final String LINE = "--------------------" + "--------------------" + "--------------------" + "--------------------";
+
+    // Default namespace things.
+    private static final String DEFAULT_METS_PREFIX = "mets";
+    private static final String DEFAULT_METS_URI = "http://www.loc.gov/METS/";
+    private static final String DEFAULT_METS_SCHEMA_LOCATION = "http://www.loc.gov/standards/mets/version17/mets.v1-7.xsd";
+    private static final String DEFAULT_MODS_PREFIX = "mods";
+    private static final String DEFAULT_MODS_URI = "http://www.loc.gov/mods/v3";
+    private static final String DEFAULT_SCHEMA_LOCATION = "http://www.loc.gov/standards/mods/v3/mods-3-3.xsd";
+    private static final String DEFAULT_GOOBI_PREFIX = "goobi";
+    private static final String DEFAULT_GOOBI_URI = "http://meta.goobi.org/v1.5.1/";
+    private static final String DEFAULT_GOOBI_SCHEMA_LOCATION = "";
+    private static final String DEFAULT_DV_PREFIX = "dv";
+    private static final String DEFAULT_DV_URI = "http://dfg-viewer.de/";
+    private static final String DEFAULT_DV_SCHEMA_LOCATION = "";
+    private static final String DEFAULT_XLINK_PREFIX = "xlink";
+    private static final String DEFAULT_XLINK_URI = "http://www.w3.org/1999/xlink";
+    private static final String DEFAULT_XLINK_SCHEMA_LOCATION = "";
+    private static final String DEFAULT_XSI_PREFIX = "xsi";
+    private static final String DEFAULT_XSI_URI = "http://www.w3.org/2001/XMLSchema-instance";
+    private static final String DEFAULT_XSI_SCHEMA_LOCATION = "";
+
+    private static final String DEFAULT_MIX_PREFIX = "mix";
+    private static final String DEFAULT_MIX_URI = "http://www.loc.gov/standards/mix/";
+    private static final String DEFAULT_MIX_SCHEMA_LOCATION = "http://www.loc.gov/standards/mix/mix.xsd";
+
+    private static final String DEFAULT_PREMIS_PREFIX = "premis";
+    private static final String DEFAULT_PREMIS_URI = "http://www.loc.gov/standards/premis/";
+    private static final String DEFAULT_PREMIS_SCHEMA_LOCATION = "http://www.loc.gov/standards/premis/v2/premis-v2-0.xsd";
+
+    // Validation and anchor finals.
+    protected static final boolean DO_VALIDATE = true;
+    protected static final boolean DO_NOT_VALIDATE = false;
+    protected static final boolean IS_ANCHOR = true;
+    protected static final boolean IS_NOT_ANCHOR = false;
+
+    // Type names for METS generation (from the prefs).
+    protected static final String METS_PREFS_NODE_NAME_STRING = "METS";
+    protected static final String METS_PREFS_INTERNALNAME_STRING = "InternalName";
+    protected static final String METS_PREFS_METSTYPE_STRING = "MetsType";
+    protected static final String METS_PREFS_WRITEXPATH_SEPARATOR_STRING = "#";
+
+    // Store persons in mods:extension.goobi:person.
+    protected static final String GOOBI_PERSON_LASTNAME_STRING = "lastName";
+    protected static final String GOOBI_PERSON_FIRSTNAME_STRING = "firstName";
+    protected static final String GOOBI_PERSON_IDENTIFIER_STRING = "identifier";
+    protected static final String GOOBI_PERSON_IDENTIFIERTYPE_STRING = "identifierType";
+    protected static final String GOOBI_PERSON_AFFILIATION_STRING = "affiliation";
+    protected static final String GOOBI_PERSON_AUTHORITYID_STRING = "authorityID";
+    protected static final String GOOBI_PERSON_AUTHORITYURI_STRING = "authorityURI";
+    protected static final String GOOBI_PERSON_AUTHORITYVALUE_STRING = "authorityValue";
+    protected static final String GOOBI_PERSON_DISPLAYNAME_STRING = "displayName";
+    protected static final String GOOBI_PERSON_PERSONTYPE_STRING = "personType";
+
+    // The Goobi internal metadata XPath.
+    protected static final String GOOBI_INTERNAL_METADATA_XPATH = "/mods:mods/mods:extension/goobi:goobi/goobi:metadata";
+
+    // This is the metadata the StructMap LOGICAL labels are creared from.
+    protected static final String METS_PREFS_LABEL_METADATA_STRING = "TitleDocMain";
+
+    // Some METS string finals.
+    protected static final String METS_METS_STRING = "mets";
+    protected static final String METS_STRUCTMAP_TYPE_LOGICAL_STRING = "LOGICAL";
+    protected static final String METS_STRUCTMAP_TYPE_PHYSICAL_STRING = "PHYSICAL";
+    protected static final String METS_MPTR_URL_STRING = "mptrUrl";
+    protected static final String METS_MPTR_URL_ANCHOR_STRING = "mptrUrlAnchor";
+    protected static final String METS_FILESEC_STRING = "fileSec";
+    protected static final String METS_STRUCTMAP_STRING = "structMap";
+    protected static final String METS_STRUCTMAPTYPE_STRING = "TYPE";
+    protected static final String METS_FILEGROUP_LOCAL_STRING = "LOCAL";
+    protected static final String METS_AMDSEC_STRING = "amdSec";
+    protected static final String METS_DMDSEC_STRING = "dmdSec";
+    protected static final String METS_RIGHTSMD_STRING = "rightsMD";
+    protected static final String METS_MDWRAP_STRING = "mdWrap";
+    protected static final String METS_MIMETYPE_STRING = "MIMETYPE";
+    protected static final String METS_MDTYPE_STRING = "MDTYPE";
+    protected static final String METS_OTHERMDTYPE_STRING = "OTHERMDTYPE";
+    protected static final String METS_ID_STRING = "ID";
+    protected static final String METS_XMLDATA_STRING = "xmlData";
+    protected static final String METS_FILEGRP_STRING = "fileGrp";
+    protected static final String METS_FILEGROUPUSE_STRING = "USE";
+    protected static final String METS_LOCTYPE_STRING = "LOCTYPE";
+    protected static final String METS_DIV_STRING = "div";
+    protected static final String METS_FPTR_STRING = "fptr";
+    protected static final String METS_MPTR_STRING = "mptr";
+    protected static final String METS_SMLINK_STRING = "smLink";
+    protected static final String METS_STRUCTLINK_STRING = "structLink";
+    protected static final String METS_DIVTYPE_STRING = "TYPE";
+    protected static final String METS_CONTENTIDS_STRING = "CONTENTIDS";
+    protected static final String METS_FILEID_STRING = "FILEID";
+    protected static final String METS_LABEL_STRING = "LABEL";
+    protected static final String METS_DMDID_STRING = "DMDID";
+    protected static final String METS_ADMID_STRING = "ADMID";
+    protected static final String METS_ORDER_STRING = "ORDER";
+    protected static final String METS_ORDERLABEL_STRING = "ORDERLABEL";
+    protected static final String METS_HREF_STRING = "href";
+    protected static final String METS_TO_STRING = "to";
+    protected static final String METS_FROM_STRING = "from";
+    protected static final String METS_XMLNS_STRING = "xmlns";
+    protected static final String METS_SCHEMALOCATION_STRING = "schemaLocation";
+    protected static final String METS_URN_NAME = "_urn";
+    protected static final String RULESET_ORDER_NAME = "CurrentNoSorting";
+
+    // Type names for preferences parsing.
+    protected static final String PREFS_METADATA_STRING = "Metadata";
+    protected static final String PREFS_GROUP_STRING = "Group";
+    protected static final String PREFS_DOCSTRUCT_STRING = "DocStruct";
+    protected static final String PREFS_NAMESPACEDEFINITION_STRING = "NamespaceDefinition";
+    protected static final String PREFS_XPATHANCHORQUERY_STRING = "XPathAnchorQuery";
+    protected static final String PREFS_ANCHORIDENTIFIERMETADATATYPE_STRING = "AnchorIdentifierMetadataType";
+    protected static final String PREFS_ANCHORIDENTIFIERVALUEREGEXP_STRING = "ValueRegExp";
+    protected static final String PREFS_NAMESPACE_URI_STRING = "URI";
+    protected static final String PREFS_NAMESPACE_PREFIX_STRING = "prefix";
+    protected static final String PREFS_NAMESPACE_SCHEMALOCATION = "schemaLocation";
+
+    // Type names for metadata handling.
+    protected static final String METADATA_LOGICAL_PAGE_NUMBER = "logicalPageNumber";
+    protected static final String METADATA_PHYSICAL_PAGE_NUMBER = "physPageNumber";
+    protected static final String METADATA_PAGE_UNCOUNTED_VALUE = "uncounted";
+    protected static final String METADATA_PHYSICAL_BOUNDBOOK_STRING = "BoundBook";
+    protected static final String METADATA_PHYSICAL_PAGE_STRING = "page";
+
+    // Reference type name for logical <> physical references.
+    protected static final String LOGICAL_PHYSICAL_MAPPING_TYPE_STRING = "logical_physical";
+
+    // Some XPath processor finals.
+    public static final short ELEMENT_NODE = 1;
+    public static final short ATTRIBUTE_NODE = 2;
+    public static final short TEXT_NODE = 3;
+
+    // Some general pre- and suffixes.
+    protected static final String DECIMAL_FORMAT = "0000";
+    protected static final String AMD_PREFIX = "AMD";
+    protected static final String TECHMD_PREFIX = "techMD";
+    protected static final String FILE_PREFIX = "FILE_";
+    protected static final String LOG_PREFIX = "LOG_";
+    protected static final String DMDLOG_PREFIX = "DMDLOG_";
+    protected static final String PHYS_PREFIX = "PHYS_";
+    protected static final String DMDPHYS_PREFIX = "DMDPHYS_";
+    protected static final String ANCHOR_XML_FILE_SUFFIX_STRING = "_anchor";
+    private boolean writeLocalFilegroup = true;
+
+    /***************************************************************************
+     * FINALS
+     **************************************************************************/
+
+    // Set class functionality flags.
+    protected final boolean exportable = true;
+    protected final boolean importable = false;
+    protected final boolean updateable = false;
+
+    /***************************************************************************
+     * INSTANCE VARIABLES
+     **************************************************************************/
+
+    // Contains key/value pairs of namespace prefix/namespace and namespace
+    // prefix/namespaceDeclaration.
+    protected HashMap<String, Namespace> namespaces = new HashMap<String, Namespace>();
+    protected HashMap<String, String> namespaceDeclarations = new HashMap<String, String>();
+
+    // SortedMap for mapping file IDs to content files (default sorting order is
+    // the key (String).
+    protected SortedMap<String, ContentFile> sortedFileMap = new TreeMap<String, ContentFile>();
+
+    // Set mptr things.
+    protected String mptrUrl = "";
+    protected String mptrUrlAnchor = "";
+
+    //	protected FileSet myImageset;
+
+    protected Prefs myPreferences;
+
+    protected DigitalDocument digdoc = null;
+    protected int dmdidMax = 0;
+    protected int dmdidPhysMax = 0;
+    protected int amdidMax = 0;
+    protected int divlogidMax = 0;
+    protected int techidMax = 0;
+    protected int divphysidMax = 0;
+    protected int fileidMax = 0;
+
+    // Contains MetadataMatchingObjects for mapping MODS to internal
+    // MetadataType elements and vice versa.
+    protected List<MatchingMetadataObject> modsNamesMD = new LinkedList<MatchingMetadataObject>();
+    protected List<MatchingDocStructObject> modsNamesDS = new LinkedList<MatchingDocStructObject>();
+
+    protected Element metsNode = null;
+    protected Node firstDivNode = null;
+
+    // A METS Helper.
+    private Helper metsHelper;
+
+    // List to store all identifiers of the anchor (Metadata objects are
+    // contained in here).
+    @SuppressWarnings("unused")
+    private List<Metadata> anchorIdentifiers = null;
+    // Contains the xpath to reference the anchor.
+    protected String xPathAnchorReference = null;
+    // Contains the valueRegExp for the reference the anchor.
+    protected String valueRegExpAnchorReference = null;
+
+    // Default namespace URIs for some namespaces and namespace declarations.
+    protected String metsNamespacePrefix;
+    protected String modsNamespacePrefix;
+    protected String goobiNamespacePrefix;
+    protected String mixNamespacePrefix;
+    protected String premisNamespacePrefix;
+    protected String dvNamespacePrefix;
+    protected String xsiNamespacePrefix;
+    protected String xlinkNamespacePrefix;
+
+    // Stores the xpath expression to extract the identifier of the anchor.
+    protected String xpathForLinkToAnchor = null;
+    protected String anchorIdentifierMetadataType = null;
+
+    // A hash to store some tag grouping things.
+    // This is a really dirty hack, I will fix it tomorrow! (hihi)
+    protected HashMap<String, String> replaceGroupTags = new HashMap<String, String>();
+
+    /***************************************************************************
+     * CONSTRUCTORS
+     **************************************************************************/
+
+    /***************************************************************************
+     * @param inPrefs
+     * @throws PreferencesException
+     **************************************************************************/
+    public MetsMods(Prefs inPrefs) throws PreferencesException {
+
+        setNamespaces();
+        this.myPreferences = inPrefs;
+
+        LOGGER.info(this.getClass().getName() + " " + getVersion());
+
+        // Read preferences.
+        Node prefsMetsNode = inPrefs.getPreferenceNode(METS_PREFS_NODE_NAME_STRING);
+        if (prefsMetsNode == null) {
+            String message = "Can't read preferences for METS fileformat!";
+            PreferencesException pe = new PreferencesException("Node '" + METS_PREFS_NODE_NAME_STRING + "' in preferences file not found!");
+            LOGGER.error(message, pe);
+            throw pe;
+        }
+
+        readPrefs(prefsMetsNode);
+    }
+
+    /***************************************************************************
+     * WHAT THE OBJECT DOES
+     **************************************************************************/
+
+    /*
+     * (non-Javadoc)
+     * 
+     * @see ugh.dl.Fileformat#GetDigitalDocument()
+     */
+    @Override
+    public DigitalDocument getDigitalDocument() {
+        return this.digdoc;
+    }
+
+    /*
+     * (non-Javadoc)
+     * 
+     * @see ugh.dl.Fileformat#Update(java.lang.String)
+     */
+    @Override
+    public boolean update(String filename) {
+        return false;
+    }
+
+    /*
+     * (non-Javadoc)
+     * 
+     * @see ugh.dl.Fileformat#SetDigitalDocument(ugh.dl.DigitalDocument)
+     */
+    @Override
+    public boolean setDigitalDocument(DigitalDocument inDoc) {
+        this.digdoc = inDoc;
+        return true;
+    }
+
+    /*
+     * (non-Javadoc)
+     * 
+     * @see ugh.dl.Fileformat#read(java.lang.String)
+     */
+    @Override
+    public boolean read(String theFilename) throws ReadException {
+
+        LOGGER.info("Reading METS file...");
+
+        MetsDocument mets = null;
+        Mets metsElement = null;
+
+        File f = new File(theFilename);
+        try {
+            XmlOptions opts = new XmlOptions();
+            opts.setLoadStripWhitespace();
+            mets = MetsDocument.Factory.parse(f, opts);
+        } catch (XmlException e) {
+            String message = "Error parsing METS file '" + f.getAbsolutePath() + "'!";
+            LOGGER.error(message, e);
+            throw new ReadException(message, e);
+        } catch (IOException e) {
+            String message = "Error accessing METS file '" + f.getAbsolutePath() + "'!";
+            LOGGER.error(message, e);
+            throw new ReadException(message, e);
+        }
+
+        metsElement = mets.getMets();
+        this.metsHelper = new Helper(metsElement);
+
+        // metsElement.getStructMapArray(0).getTYPE();
+
+        // No digital document available yet, create one.
+        if (this.getDigitalDocument() == null) {
+            LOGGER.info("No DigitalDocument existing yet, creating new one");
+            this.setDigitalDocument(new DigitalDocument());
+        }
+
+        // readAmdSec now to provide references for fileSec and LogDocStruct
+        readAmdSec(metsElement);
+
+        // Get FileSec to read all files.
+        readFileSec(metsElement);
+
+        // Get PhysicalStructMap and create the appropriate links to the file.
+        readPhysDocStruct(metsElement);
+
+        // Get logical StructMap.
+        try {
+            readLogDocStruct(metsElement, theFilename);
+        } catch (ClassNotFoundException e) {
+            String message = "Class could not be found!";
+            LOGGER.error(message, e);
+            throw new ReadException(message, e);
+        } catch (InstantiationException e) {
+            String message = "Class could not be instanciated!";
+            LOGGER.error(message, e);
+            throw new ReadException(message, e);
+        } catch (IllegalAccessException e) {
+            String message = "Class was illegal accessed!";
+            LOGGER.error(message, e);
+            throw new ReadException(message, e);
+        } catch (XPathExpressionException e) {
+            String message = "Wrong XPath expression!";
+            LOGGER.error(message, e);
+            throw new ReadException(message, e);
+        }
+
+        // Map logical and physical Document Structures.
+        mapLogAndPhysDocStruct(metsElement);
+
+        this.digdoc.sortMetadataRecursively(this.myPreferences);
+
+        return true;
+    }
+
+    private void readAmdSec(Mets metsElement) {
+        List<AmdSecType> list = metsElement.getAmdSecList();
+        // for (AmdSecType ast : list) {
+        if (list != null && !list.isEmpty()) {
+            AmdSecType ast = list.get(0); // allow only one amdSec
+            this.digdoc.setAmdSec(ast.getID());
+
+            List<MdSecType> mst = ast.getTechMDList();
+            for (MdSecType tech : mst) {
+                MdWrap wrap = tech.getMdWrap();
+                Node premis = wrap.getDomNode();
+                Md techMd = new Md(premis);
+                techMd.setId(tech.getID());
+                techMd.setType("techMD");
+                // System.out.println("Reading techMd " + tech.getID());
+                this.digdoc.addTechMd(techMd);
+            }
+
+            mst = ast.getRightsMDList();
+            for (MdSecType tech : mst) {
+                MdWrap wrap = tech.getMdWrap();
+                Node premis = wrap.getDomNode();
+                Md techMd = new Md(premis);
+                techMd.setId(tech.getID());
+                techMd.setType("rightsMD");
+                // System.out.println("Reading techMd " + tech.getID());
+                this.digdoc.addTechMd(techMd);
+            }
+
+            mst = ast.getDigiprovMDList();
+            for (MdSecType tech : mst) {
+                MdWrap wrap = tech.getMdWrap();
+                Node premis = wrap.getDomNode();
+                Md techMd = new Md(premis);
+                techMd.setId(tech.getID());
+                techMd.setType("digiprovMD");
+                // System.out.println("Reading techMd " + tech.getID());
+                this.digdoc.addTechMd(techMd);
+            }
+
+            mst = ast.getSourceMDList();
+            for (MdSecType tech : mst) {
+                MdWrap wrap = tech.getMdWrap();
+                Node premis = wrap.getDomNode();
+                Md techMd = new Md(premis);
+                techMd.setId(tech.getID());
+                techMd.setType("sourceMD");
+                // System.out.println("Reading techMd " + tech.getID());
+                this.digdoc.addTechMd(techMd);
+            }
+
+        }
+    }
+
+    /*
+     * (non-Javadoc)
+     * 
+     * @see ugh.fileformats.mets.MetsModsGdz#write(java.lang.String)
+     */
+    @Override
+    public boolean write(String filename) throws WriteException, PreferencesException {
+
+        LOGGER.info("Writing METS ....");
+
+        // Digital Document for the anchor.
+        DigitalDocument anchorDocument = null;
+        DigitalDocument topDocument = null;
+        DigitalDocument myDigDoc = this.digdoc;
+
+        // Get the uppermost logical DocStruct and check if it's an
+        // anchor.
+        if (this.getDigitalDocument() == null) {
+            String message = "Can't obtain DigitalDocument! Maybe wrong preferences file?";
+            LOGGER.error(message);
+            throw new PreferencesException(message);
+        }
+        DocStruct uppermostStruct = this.getDigitalDocument().getLogicalDocStruct();
+        DocStructType uppermostType = uppermostStruct.getType();
+
+        if (uppermostType.isAnchor()) {
+            // The uppermost structure is an anchor; so we need to split the
+            // document and create two different METS/MODS files: One for
+            // the anchor and one for the rest.
+            anchorDocument = new DigitalDocument();
+
+            // Copy metadata, but not the children.
+            DocStruct newStruct = uppermostStruct.copy(true, false);
+
+            // Copy here the children from the next level only for MPTRs
+            // from zvdd-dfgviewer-v2 without metadata.
+            if (uppermostStruct.getAllChildren() == null) {
+                String message = "Top DocStruct '" + uppermostType.getName() + "' is anchor struct, bus has no children!";
+                LOGGER.error(message);
+                throw new PreferencesException(message);
+            }
+
+            for (DocStruct d : uppermostStruct.getAllChildren()) {
+                DocStruct c = null;
+                try {
+                    c = d.copy(true, false);
+                    // Add the child to the new DocStruct.
+                    newStruct.addChild(c);
+                } catch (TypeNotAllowedAsChildException e) {
+                    String message = "DocStruct '" + c.getType().getName() + "' is not allowed as child of DocStruct '" + d.getType().getName() + "'";
+                    LOGGER.error(message, e);
+                    throw new PreferencesException(message, e);
+                }
+            }
+
+            // New struct is top document.
+            anchorDocument.setLogicalDocStruct(newStruct);
+
+            // Get child of top document; there should only be a single child.
+            List<DocStruct> children = uppermostStruct.getAllChildren();
+
+            if (children != null && children.size() > 1) {
+                // Error; there must only be a single top-document under the
+                // anchor.
+                this.digdoc = myDigDoc;
+                throw new WriteException("More than one structure entity available; only one expected as child of an anchor!");
+            }
+
+            // There is a child, so delete only the anchor's metadata from
+            // the Digital Document.
+            if (children != null) {
+
+                topDocument = this.digdoc;
+                // ArrayList<Metadata> anchorMdList = new ArrayList<Metadata>();
+                // for (Metadata m : this.digdoc.getLogicalDocStruct().getAllMetadata()) {
+                // anchorMdList.add(m);
+                // }
+                // for (Metadata metadata : anchorMdList) {
+                // topDocument.getLogicalDocStruct().removeMetadata(metadata);
+                // }
+
+                // topDocument = copyDigitalDocument();
+                // for (Metadata m : this.digdoc.getLogicalDocStruct().getAllMetadata()) {
+                // topDocument.getLogicalDocStruct().removeMetadata(m);
+                // }
+
+                // for (Metadata md : topDocument.getLogicalDocStruct().getAllMetadata()) {
+                // if (md.getType().getName().contentEquals("CatalogIDDigital")) {
+                // System.out.println("DigitalIDDigital of anchor after split = " + md.getValue());
+                // }
+                // }
+            }
+        } else {
+            // Simply write the normal DigitalDocument.
+            topDocument = this.digdoc;
+        }
+
+        boolean success = true;
+        if (anchorDocument != null) {
+            // First write the anchor.
+            this.digdoc = anchorDocument;
+            String anchorfilename = buildAnchorFilename(filename);
+
+            LOGGER.info("Writing anchor file '" + anchorfilename + "' from DocStruct '" + this.digdoc.getLogicalDocStruct().getType().getName() + "'");
+
+            success = writeMetsMods(anchorfilename, DO_NOT_VALIDATE, IS_ANCHOR);
+
+            LOGGER.info("Anchor file written");
+        }
+
+        if (topDocument != null) {
+            this.digdoc = topDocument;
+
+            LOGGER.info("Writing regular file '" + filename + "' from DocStruct '" + this.digdoc.getLogicalDocStruct().getType().getName() + "'");
+
+            success = writeMetsMods(filename, DO_NOT_VALIDATE, IS_NOT_ANCHOR);
+        }
+
+        this.digdoc = myDigDoc;
+
+        LOGGER.info("Writing METS complete");
+
+        return success;
+    }
+
+    /***************************************************************************
+     * <p>
+     * All methods to read METS file specific preferences are read here.
+     * </p>
+     * 
+     * @param inNode
+     * @return true, if preferences were read succesfully, false otherwise.
+     **************************************************************************/
+    public void readPrefs(Node inNode) throws PreferencesException {
+
+        String nn = inNode.getNodeName();
+
+        if (inNode.getNodeType() == ELEMENT_NODE && nn.equals(METS_PREFS_NODE_NAME_STRING)) {
+
+            // Read information about a single metadata matching.
+            NodeList childnodes = inNode.getChildNodes();
+
+            for (int x = 0; x < childnodes.getLength(); x++) {
+                Node childnode = childnodes.item(x);
+
+                if (childnode.getNodeType() == ELEMENT_NODE) {
+                    // Read Metadata prefs from deferred method.
+                    if (childnode.getNodeName().equalsIgnoreCase(PREFS_METADATA_STRING)) {
+                        try {
+                            readMetadataPrefs(childnode);
+                        } catch (PreferencesException pe) {
+                            String message = "Could not parse the prefs' metadata section!";
+                            LOGGER.error(message, pe);
+                            throw pe;
+                        }
+                    }
+                    // Read Group prefs from deferred method.
+                    if (childnode.getNodeName().equalsIgnoreCase(PREFS_GROUP_STRING)) {
+                        try {
+                            readMetadataGroupPrefs(childnode);
+                        } catch (PreferencesException pe) {
+                            String message = "Could not parse the prefs' metadata section!";
+                            LOGGER.error(message, pe);
+                            throw pe;
+                        }
+                    }
+
+                    // Read DocStruct prefs from deferred method.
+                    if (childnode.getNodeName().equalsIgnoreCase(PREFS_DOCSTRUCT_STRING)) {
+                        try {
+                            readDocStructPrefs(childnode);
+                        } catch (PreferencesException pe) {
+                            String message = "Could not parse the prefs' DocStruct section!";
+                            LOGGER.error(message, pe);
+                            throw pe;
+                        }
+                    }
+                    // Read namespace information
+                    if (childnode.getNodeName().equalsIgnoreCase(PREFS_NAMESPACEDEFINITION_STRING)) {
+                        if (!readNamespacePrefs(childnode)) {
+                            String message =
+                                    "Can't read prefs for METS module: Namespace declaration not complete; the namespace URI and its prefix must be declared!";
+                            LOGGER.error(message);
+                            throw new PreferencesException(message);
+                        }
+                    }
+                    // Read some anchor identifier information.
+                    if (childnode.getNodeName().equalsIgnoreCase(PREFS_ANCHORIDENTIFIERMETADATATYPE_STRING)) {
+                        String anchorIdentifierTypeName = getTextNodeValue(childnode).trim();
+                        if (anchorIdentifierTypeName == null) {
+                            String message =
+                                    "<" + PREFS_ANCHORIDENTIFIERMETADATATYPE_STRING + "> is existing in " + METS_PREFS_NODE_NAME_STRING
+                                            + " mapping, but has no value!";
+                            LOGGER.error(message);
+                            throw new PreferencesException(message);
+                        }
+                        this.anchorIdentifierMetadataType = anchorIdentifierTypeName;
+                    }
+                    // Read XPath information.
+                    if (childnode.getNodeName().equalsIgnoreCase(PREFS_XPATHANCHORQUERY_STRING)) {
+                        this.xPathAnchorReference = getTextNodeValue(childnode).trim();
+                    }
+                    // Read ValueRegExp information.
+                    if (childnode.getNodeName().equalsIgnoreCase(PREFS_ANCHORIDENTIFIERVALUEREGEXP_STRING)) {
+                        this.valueRegExpAnchorReference = getTextNodeValue(childnode).trim();
+                    }
+                }
+
+                // Check some values, e.g. if metadata types are available etc.
+                if (this.anchorIdentifierMetadataType != null) {
+                    MetadataType identifierType = this.myPreferences.getMetadataTypeByName(this.anchorIdentifierMetadataType);
+                    if (identifierType == null) {
+                        String message = "MetadataType for anchor (identifier) not found: " + this.anchorIdentifierMetadataType;
+                        LOGGER.error(message);
+                        throw new PreferencesException(message);
+                    }
+                }
+            }
+        }
+
+        // Log namespaces.
+        for (Entry<String, Namespace> e : this.namespaces.entrySet()) {
+            LOGGER.debug("Namespace prefix: " + e.getKey() + ", URI: " + e.getValue().getUri());
+        }
+    }
+
+    /***************************************************************************
+     * PRIVATE (AND PROTECTED) METHODS
+     **************************************************************************/
+
+    /***************************************************************************
+     * <p>
+     * Gets a DocStruct by div ID.
+     * </p>
+     * 
+     * @param id
+     * @param inStruct
+     * @return
+     **************************************************************************/
+    private DocStruct getDocStructByDivID(String id, DocStruct inStruct) {
+
+        if (inStruct == null) {
+            return null;
+        }
+
+        // Get the related METS div object.
+        Object o = inStruct.getOrigObject();
+        if (o != null) {
+            // Convert object to div.
+            DivType div = (DivType) o;
+            if (div.getID() != null) {
+                if (div.getID().equals(id)) {
+                    return inStruct;
+                }
+            }
+        }
+
+        // Iterate over all children.
+        List<DocStruct> children = inStruct.getAllChildren();
+        if (children != null) {
+            for (DocStruct child : children) {
+                DocStruct foundStruct = getDocStructByDivID(id, child);
+                if (foundStruct != null) {
+                    return foundStruct;
+                }
+            }
+        }
+
+        return null;
+    }
+
+    /***************************************************************************
+     * <p>
+     * Maps logical and physical DocStructs.
+     * </p>
+     * 
+     * @param inMetsElement
+     * @throws ReadException
+     **************************************************************************/
+    private void mapLogAndPhysDocStruct(Mets inMetsElement) throws ReadException {
+
+        LOGGER.info("Mapping Physical and Logical DocStruct...");
+
+        // Get the only StructLink section and iterate over all smLink elements.
+        StructLink sl = inMetsElement.getStructLink();
+
+        // If no structLink element available (could happen, if file is an
+        // anchor) OR if we have only one smLink element and to and from
+        // attribute are empty, just return (We do that at METS writing to
+        // always get a valid METS file).
+
+        if (sl == null || sl.getSmLinkList().isEmpty()) {
+            return;
+        }
+
+        boolean getFromNotExisting = sl.getSmLinkList().get(0).getFrom() == null || sl.getSmLinkList().get(0).getFrom().equals("");
+        boolean getToNotExisting = sl.getSmLinkList().get(0).getTo() == null || sl.getSmLinkList().get(0).getTo().equals("");
+        if (sl.getSmLinkList().size() == 1 && getFromNotExisting && getToNotExisting) {
+            return;
+        }
+
+        // Iterate over all smLinks.
+        for (SmLink singleLink : sl.getSmLinkList()) {
+            String linkFrom = singleLink.getFrom();
+            String linkTo = singleLink.getTo();
+
+            // Throw exception if smLink elements are incomplete.
+            if ((linkFrom == null) || (linkTo == null)) {
+                String message = "smLink section contains incomplete smLink elements, 'to' or 'from' attribute is missing!";
+                LOGGER.error(message);
+                throw new ReadException(message);
+            }
+
+            LOGGER.trace("Processing smLink FROM = " + linkFrom + " and TO = " + linkTo);
+
+            // Get the StructMap type name from the div ID.
+            DivType linkFromDivType = this.metsHelper.getStructMapDiv(linkFrom);
+
+            // If the type name is not existing, throw an exception.
+            if (linkFromDivType == null) {
+                String message = "No logical DocStruct available with div ID = '" + linkFrom + "'!";
+                LOGGER.error(message);
+                throw new ReadException(message);
+            }
+
+            // Only if the given DocStruct type is NOT an anchor, set references
+            // from the current smLink.
+            if (!this.myPreferences.getDocStrctTypeByName(linkFromDivType.getTYPE()).isAnchor()) {
+
+                // Get the appropriate logical DocStruct 'from' reference.
+                DocStruct foundLogicalStruct = getDocStructByDivID(linkFrom, this.digdoc.getLogicalDocStruct());
+                if (foundLogicalStruct == null) {
+                    String message = "Linked div in logical structMap with ID '" + linkFrom + "' not available";
+                    LOGGER.error(message);
+                    throw new ReadException(message);
+                }
+
+                // Get the appropriate physical DocStruct 'to' reference.
+                DocStruct foundPhysicalStruct = getDocStructByDivID(linkTo, this.digdoc.getPhysicalDocStruct());
+                if (foundPhysicalStruct == null) {
+                    String message = "Linked div in physical structMap with ID '" + linkTo + "' not available";
+                    LOGGER.error(message);
+                    throw new ReadException(message);
+                }
+
+                // Create relationship between logical and physical DocStruct.
+                foundLogicalStruct.addReferenceTo(foundPhysicalStruct, LOGICAL_PHYSICAL_MAPPING_TYPE_STRING);
+
+                LOGGER.trace("Added reference: " + foundLogicalStruct.getType().getName() + " (" + linkFrom + ") > "
+                        + foundPhysicalStruct.getType().getName() + " (" + linkTo + ")");
+
+            }
+        }
+    }
+
+    /***************************************************************************
+     * <p>
+     * Adds something to a list.
+     * </p>
+     * 
+     * @param result
+     * @param inStruct
+     **************************************************************************/
+    private void addToList(LinkedList<DocStruct> result, DocStruct inStruct) {
+
+        DivType currentDiv = (DivType) inStruct.getOrigObject();
+        BigInteger currentOrder = currentDiv.getORDER();
+
+        if (currentOrder == null) {
+            // Add it as the last one.
+            result.addLast(inStruct);
+            return;
+        }
+
+        // Iterate over all DocStruct elements in the list.
+        int position = 0;
+        for (DocStruct ds : result) {
+            DivType div = (DivType) ds.getOrigObject();
+            BigInteger order = div.getORDER();
+            if (order == null) {
+                // Next from list as this one has no order label.
+                continue;
+            }
+
+            // Order is bigger than currentOrder add it at the current position.
+            if (order.compareTo(currentOrder) == 1) {
+                // Get out of loop.
+                break;
+            }
+            position++;
+        }
+
+        // Position contains the position where to add shift all entry to the
+        // back (to the right).
+        result.add(position, inStruct);
+    }
+
+    /***************************************************************************
+     * <p>
+     * Read all sub <div> elements of the current one.
+     * </p>
+     * 
+     * @param inDiv
+     * @return LinkedList containing DocStruct instances
+     * @throws ReadException
+     **************************************************************************/
+    private LinkedList<DocStruct> readDivChildren(DivType inDiv) throws ReadException {
+
+        MetadataType logpagetype = this.myPreferences.getMetadataTypeByName(METADATA_LOGICAL_PAGE_NUMBER);
+        MetadataType physpagetype = this.myPreferences.getMetadataTypeByName(METADATA_PHYSICAL_PAGE_NUMBER);
+
+        // List containing DocStruct objects of the children.
+        LinkedList<DocStruct> result = new LinkedList<DocStruct>();
+
+        // Get all sub <div> elements.
+        List<DivType> children = inDiv.getDivList();
+
+        if (children.isEmpty()) {
+            // No children available, so there is nothing to read.
+            return null;
+        }
+
+        for (DivType dt : children) {
+            String type = dt.getTYPE();
+            String id = dt.getID();
+            BigInteger order = dt.getORDER();
+            String orderlabel = dt.getORDERLABEL();
+
+            // Get the DocStructType from the prefs.
+            DocStructType myType = this.myPreferences.getDocStrctTypeByName(type);
+
+            // Can't find the appropriate type.
+            if (myType == null) {
+                String message = "No internal DocStructType with the name '" + type + "'";
+                LOGGER.error(message);
+                throw new ReadException(message);
+            }
+
+            // Create DocStruct.
+            DocStruct newDocStruct = null;
+            try {
+                newDocStruct = this.getDigitalDocument().createDocStruct(myType);
+            } catch (TypeNotAllowedForParentException e) {
+                String message = "Can't create this DocStruct of type '" + type + "' at the current position in tree";
+                LOGGER.error(message, e);
+                throw new ReadException(message, e);
+            }
+
+            // get the corresponding amdSec
+            List admList = dt.getADMID();
+            if (admList != null) {
+                for (Object object : admList) {
+                    String admid = (String) object;
+                    AmdSec amdSec = digdoc.getAmdSec(admid);
+                    if (amdSec != null) {
+                        newDocStruct.setAmdSec(amdSec);
+                    }
+                }
+            }
+
+            // If order and orderlabel are stored here; than we should create
+            // the appropriate metadata.
+            try {
+                if (order != null) {
+                    Metadata md = new Metadata(physpagetype);
+                    md.setValue(order.toString());
+                }
+            } catch (MetadataTypeNotAllowedException e) {
+                String message = "Can't create metadata with expected type '" + METADATA_PHYSICAL_PAGE_NUMBER + "'! Type must not be null!";
+                LOGGER.error(message, e);
+                throw new ReadException(message, e);
+            }
+
+            try {
+                if (orderlabel != null) {
+                    if (orderlabel.equals("uncounted")) {
+                        orderlabel = " - ";
+                    }
+                    Metadata md = new Metadata(logpagetype);
+                    md.setValue(orderlabel);
+
+                }
+            } catch (MetadataTypeNotAllowedException e) {
+                String message = "Can't create metadata with expected type '" + METADATA_LOGICAL_PAGE_NUMBER + "'! Type must not be null!";
+                LOGGER.error(message, e);
+                throw new ReadException(message, e);
+            }
+
+            // Add the <div> element as the original object.
+            newDocStruct.setOrigObject(dt);
+            newDocStruct.setIdentifier(id);
+
+            // Add the digdoc to the list according to its ORDER attribute
+            // value.
+            addToList(result, newDocStruct);
+        }
+
+        // No children available, return.
+        if (result.isEmpty()) {
+            return null;
+        }
+
+        // Iterate over all DocStructs and see, if the appropriate DivType
+        // object has child objects.
+        for (DocStruct ds : result) {
+            // Get the original div.
+            DivType div = (DivType) ds.getOrigObject();
+            // No div element.
+            if (div == null) {
+                continue;
+            }
+
+            // Get all children.
+            LinkedList<DocStruct> childlist = readDivChildren(div);
+
+            // We got a list with all children (DocStruct objects), add children
+            // from list to docstruct.
+            if (childlist != null) {
+                for (DocStruct child : childlist) {
+                    try {
+                        ds.addChild(child);
+                    } catch (TypeNotAllowedAsChildException e) {
+                        String message = "Child '" + child.getType().getName() + "' nod allowed for DocStructType '" + ds.getType().getName() + "'";
+                        LOGGER.error(message, e);
+                        throw new ReadException(message, e);
+                    }
+                }
+            }
+        }
+
+        return result;
+    }
+
+    /***************************************************************************
+     * <p>
+     * Reads the logical doc struct.
+     * </p>
+     * 
+     * @param inMetsElement
+     * @param theFilename
+     * @throws ReadException
+     * @throws IllegalAccessException
+     * @throws InstantiationException
+     * @throws ClassNotFoundException
+     * @throws XPathExpressionException
+     **************************************************************************/
+    private void readLogDocStruct(Mets inMetsElement, String theFilename) throws ReadException, ClassNotFoundException, InstantiationException,
+            IllegalAccessException, XPathExpressionException {
+
+        LOGGER.info("Reading Logical DocStruct...");
+
+        List<?> logmaplist = this.metsHelper.getStructMapByType(METS_STRUCTMAP_TYPE_LOGICAL_STRING);
+        if (logmaplist == null) {
+            String message = "No <structMap> element of type LOGICAL available!";
+            LOGGER.error(message);
+            throw new ReadException(message);
+        }
+        if (logmaplist.size() > 1) {
+            String message = "Too many <structMap> elements of type LOGICAL!";
+            LOGGER.error(message);
+            throw new ReadException(message);
+        }
+
+        LOGGER.info("Parsing the one and only StructMap logical");
+
+        // Get topmost <div>.
+        if (logmaplist.size() == 1) {
+            // Get the first one.
+            StructMapType logstructmap = (StructMapType) logmaplist.get(0);
+            // There can only be a single topmost div.
+            DivType topmostdiv = logstructmap.getDiv();
+
+            // Create DocStruct instance for the topmost <div>
+            //
+            // (A) Create the DocStructType.
+            String type = topmostdiv.getTYPE();
+            String id = topmostdiv.getID();
+
+            if (type == null) {
+                String message = "No type attribute set for topmost <div> in physical structMap";
+                LOGGER.error(message);
+                throw new ReadException(message);
+            }
+
+            // Get the DocStructType from the prefs.
+            DocStructType myType = this.myPreferences.getDocStrctTypeByName(type);
+            // Can't find the appropriate DocStructType object.
+            if (myType == null) {
+                String message = "No internal DocStructType with name '" + type + "'";
+                LOGGER.error(message);
+                throw new ReadException(message);
+            }
+
+            // (B) Create DocStruct for the topmost <div>.
+            DocStruct newDocStruct = null;
+            try {
+                newDocStruct = this.getDigitalDocument().createDocStruct(myType);
+                newDocStruct.setIdentifier(id);
+                newDocStruct.setOrigObject(topmostdiv);
+
+                // get the corresponding amdSec
+                List admList = topmostdiv.getADMID();
+                if (admList != null) {
+                    for (Object object : admList) {
+                        String admid = (String) object;
+                        AmdSec amdSec = digdoc.getAmdSec(admid);
+                        if (amdSec != null) {
+                            newDocStruct.setAmdSec(amdSec);
+                        }
+                    }
+                }
+
+            } catch (TypeNotAllowedForParentException e) {
+                String message = "Can't create this DocStruct of type '" + type + "' at the current position in tree (logical tree)";
+                LOGGER.error(message, e);
+                throw new ReadException(message, e);
+            }
+
+            LOGGER.info("DocStruct of type '" + type + "' created");
+
+            // Handle children for the topmost <div>
+            //
+            // Parse the child divs and create appropriate DocStruct elements
+            // for them. Do this also if the topStruct is an anchor, because we
+            // included the anchor structs because of the <mptr> tag.
+            //
+            // Get all children.
+            LinkedList<DocStruct> toplist = readDivChildren(topmostdiv);
+            if (toplist != null) {
+                for (DocStruct child : toplist) {
+                    try {
+                        newDocStruct.addChild(child);
+                    } catch (TypeNotAllowedAsChildException e) {
+                        String message =
+                                "Can't add DocStruct of type '" + child.getType().getName() + "', it is not allowed for parent DocStruct '"
+                                        + newDocStruct.getType().getName() + "'";
+                        LOGGER.error(message, e);
+                        throw new ReadException(message, e);
+                    }
+                }
+            }
+
+            LOGGER.info("Parsed and created all child DocStructs");
+
+            // Set the topmost div's DocStruct object as the topmost physical
+            // DocStruct.
+            this.getDigitalDocument().setLogicalDocStruct(newDocStruct);
+
+            // Get metadata for this digdoc (and all its child docs).
+            parseMetadataForLogicalDocStruct(newDocStruct, true);
+
+            // If the top DocStruct is an anchor, get its child's MODS section.
+            if (newDocStruct.getType().isAnchor()) {
+                String modsdata = getMODSSection(newDocStruct.getAllChildren().get(0));
+
+                // If a MODS section is existing, look for anchor references. A
+                // reference to an anchor is done via the <XPathAnchorQuery>
+                // element from the prefs, get the DocStruct for the anchor from
+                // another XML-file.
+                if (modsdata != null) {
+                    DocStruct newanchor = checkForAnchorReference(modsdata, theFilename);
+
+                    // If an anchor reference is existing, take the newly
+                    // created DocStruct and change it with the current
+                    // TopStruct.
+                    if (newanchor != null) {
+                        // Check if the two DocStructs are from the same type!
+                        if (!newanchor.getType().equals(newDocStruct.getType())) {
+                            String message =
+                                    "Top DocStructs from METS file '" + newanchor.getType().getName() + "' and METS anchor file '"
+                                            + newDocStruct.getType().getName() + "' are not from the same type!";
+                            LOGGER.error(message);
+                            throw new ReadException(message);
+                        }
+                        try {
+                            newDocStruct = newDocStruct.getAllChildren().get(0);
+                            newanchor.addChild(newDocStruct);
+                        } catch (TypeNotAllowedAsChildException e) {
+                            String message =
+                                    "Can't add anchor as parent of type '" + newanchor.getType().getName() + "' to the current DocStruct '"
+                                            + newDocStruct.getType().getName() + "'";
+                            LOGGER.error(message, e);
+                            throw new ReadException(message, e);
+                        }
+
+                        this.getDigitalDocument().setLogicalDocStruct(newanchor);
+                    }
+                }
+
+                // If no MODS section is existing, AND the current file is NOT
+                // the anchor file, throw an exception. The reference to the
+                // anchor is missing then!
+                else {
+                    if (!theFilename.contains(ANCHOR_XML_FILE_SUFFIX_STRING)) {
+                        String message =
+                                "DocStruct '" + newDocStruct.getType().getName()
+                                        + "' is an anchor DocStruct, but NO anchor identifier is existing for child DocStruct '"
+                                        + newDocStruct.getAllChildren().get(0).getType().getName() + "' in file '" + theFilename + "'!";
+                        LOGGER.error(message);
+                        throw new ReadException(message);
+                    }
+                }
+            }
+        } else {
+            // No logical structMap available. Error - there must be at least a
+            // single uppermost div containing basic bibliographic metadata e.g.
+            // a persistent Identifier.
+            String message = "There is no StructMap 'LOGICAL' in the METS file";
+            LOGGER.error(message);
+            throw new ReadException(message);
+        }
+    }
+
+    /***************************************************************************
+     * <p>
+     * Builds the anchor filename.
+     * </p>
+     * 
+     * @param xmlfileName
+     * @return
+     **************************************************************************/
+    protected String buildAnchorFilename(String xmlFilename) {
+
+        if (!xmlFilename.endsWith(".xml")) {
+            xmlFilename += ".xml";
+        }
+
+        return xmlFilename.substring(0, xmlFilename.lastIndexOf('.')) + ANCHOR_XML_FILE_SUFFIX_STRING
+                + xmlFilename.substring(xmlFilename.lastIndexOf('.'), xmlFilename.length());
+    }
+
+    /***************************************************************************
+     * <p>
+     * Checks, if there is a reference to another METS file using the <code>&lt;XPathAnchorQuery></code> element from the prefs.
+     * </p>
+     * 
+     * 
+     * @param inMods
+     * @param filename
+     * @return
+     * @throws ReadException
+     **************************************************************************/
+    protected DocStruct checkForAnchorReference(String inMods, String filename) throws ReadException {
+
+        ModsDocument modsDocument;
+        DocStruct anchorDocStruct = null;
+        String anchorFilename = "";
+        String identifierOfAnchor = "";
+
+        // Check for MODS validity.
+        try {
+            modsDocument = ModsDocument.Factory.parse(inMods);
+        } catch (XmlException e) {
+            String message = "MODS section doesn't seem to contain valid MODS";
+            LOGGER.error(message, e);
+            throw new ImportException("Doesn't seem to contain valid MODS", e);
+        }
+
+        // Do query. Query syntax is like in the following example:
+        // String queryExpression = "declare namespace
+        // xq='http://xmlbeans.apache.org/samples/xquery/employees';" +
+        // "$this/xq:employees/xq:employee/xq:phone[contains(., '(206)')]";
+        this.xPathAnchorReference =
+                this.namespaceDeclarations.get(this.modsNamespacePrefix) + this.namespaceDeclarations.get(this.goobiNamespacePrefix) + " $this/"
+                        + "." + GOOBI_INTERNAL_METADATA_XPATH + "[@anchorId='true'][@name='" + this.anchorIdentifierMetadataType + "']";
+
+        LOGGER.debug("XQuery path for anchor ID: " + this.xPathAnchorReference);
+
+        XmlOptions xo = new XmlOptions();
+        xo.setUseDefaultNamespace();
+        XmlObject[] objects = modsDocument.selectPath(this.xPathAnchorReference, xo);
+
+        // Iterate over all objects; objects can be available more than once.
+        for (XmlObject xmlobject : objects) {
+            // Get DOM Node.
+            Node node = xmlobject.getDomNode();
+
+            // Get child nodes to find the text node.
+            NodeList nodelist = node.getChildNodes();
+
+            // Read anchor from separate file, if existing.
+            anchorFilename = buildAnchorFilename(filename);
+            if (!new File(anchorFilename).exists()) {
+                String message = "Anchor file '" + anchorFilename + "' expected due to existing anchor referenece, none found";
+                LOGGER.error(message);
+                throw new ReadException(message);
+            }
+
+            // Iterate over all the given results.
+            for (int x = 0; x < nodelist.getLength(); x++) {
+                Node subnode = nodelist.item(x);
+                if (subnode.getNodeType() == TEXT_NODE) {
+                    identifierOfAnchor = subnode.getNodeValue();
+
+                    LOGGER.debug("Anchor's identifier: " + identifierOfAnchor + " (" + subnode.getNodeName() + ")");
+
+                    // Found the reference to the anchor.
+                    MetsMods anchorMets = null;
+                    try {
+                        anchorMets = new MetsMods(this.myPreferences);
+                    } catch (PreferencesException e) {
+                        String message = "Can't read Preferences for METS while reading the anchor file";
+                        LOGGER.error(message, e);
+                        throw new ReadException(message, e);
+                    }
+
+                    try {
+                        anchorMets.read(anchorFilename);
+                    } catch (ReadException e) {
+                        String message = "Can't read anchor file, which must be in METS format as well";
+                        LOGGER.error(message, e);
+                        throw new ReadException(message, e);
+                    }
+
+                    // Get Digital Document and first logical DocStruct (which
+                    // should be the only one).
+                    DigitalDocument anchorDocument = anchorMets.getDigitalDocument();
+                    DocStruct anchorStruct = anchorDocument.getLogicalDocStruct();
+                    List<Metadata> allMetadata = anchorStruct.getAllMetadata();
+                    // Iterate over all metadata and find an identifier with the
+                    // value of identifierOfAnchor.
+                    if (allMetadata != null) {
+                        for (Metadata md : allMetadata) {
+                            if (md.getValue() != null && md.getValue().equals(identifierOfAnchor)) {
+                                if (md.getType().isIdentifier()) {
+                                    // That's the anchor!
+                                    anchorDocStruct = anchorStruct;
+                                } else {
+                                    // Log an error, maybe only the metadata is
+                                    // not set as identifier.
+                                    LOGGER.warn("Identifier '" + md.getType().getName()
+                                            + "' found, but its type is NOT set to 'identifier' in the prefs!");
+                                }
+                            }
+                        }
+                    }
+                }
+            }
+
+            // Check if anchor exists.
+            if (anchorDocStruct == null) {
+                String message = "Referenced identifier for anchor '" + identifierOfAnchor + "' not found in anchor struct '" + anchorFilename + "'";
+                LOGGER.error(message);
+                throw new ReadException(message);
+            }
+        }
+
+        // If the anchorDocStruct is null, the anchor identifier type is not
+        // existing.
+        if (anchorDocStruct == null) {
+            String message =
+                    "The anchor identifier metadata type '" + this.anchorIdentifierMetadataType
+                            + "' is not existing in the MODS metadata section of the METS file";
+            LOGGER.error(message);
+            throw new ReadException(message);
+        }
+
+        // Copy the anchor DocStruct, so it can be added as a parent: copy all
+        // metadata, but not it's children.
+        DocStruct newanchor = anchorDocStruct.copy(true, false);
+
+        return newanchor;
+    }
+
+    /***************************************************************************
+     * <p>
+     * Gets the descriptive metadata section of the type "MODS" for the given DocStruct. The appropriavte DivType element must be stored in the
+     * DocStructs.getOrigObject() method. After reading the DocStruct it is stored there.
+     * </p>
+     * 
+     * @param inStruct
+     * @return String which contains the mods data
+     **************************************************************************/
+    @SuppressWarnings("unchecked")
+    private String getMODSSection(DocStruct inStruct) {
+
+        // Contains the whole MODS metadata section as a string.
+        String modsstring = null;
+
+        DivType div = (DivType) inStruct.getOrigObject();
+        if (div == null) {
+            LOGGER.warn("Can't get div object for DocStruct to find appropriate metadata sections!");
+            return null;
+        }
+
+        // Get all referenced Descriptive Metadata Sections.
+        List<String> ids = div.getDMDID();
+        if (ids == null) {
+            // No IDs found in DMDID section; probably these <div> don't have
+            // any metadata attached.
+            LOGGER.debug("DMDID attribute for div TYPE '" + div.getTYPE() + "' does not contain any IDs");
+            return null;
+        }
+
+        for (String xid : ids) {
+            // Get descriptive metadata section with the given ID xid.
+            MdSecType mdsection = this.metsHelper.getDmdSecByID(xid);
+            // Get wrap, we don't support referenced metadata sections.
+            MdWrap mdw = mdsection.getMdWrap();
+            if (mdw.getMDTYPE() == MdSecType.MdWrap.MDTYPE.MODS) {
+                // It's MODS.
+                XmlData xmldata = mdw.getXmlData();
+                modsstring = xmldata.xmlText();
+                // Get out of loop as we have found the MODS section.
+                break;
+            }
+            // No MODS, check next one in list.
+        }
+
+        return modsstring;
+    }
+
+    /***************************************************************************
+     * <p>
+     * Returns the first Element NODE within the &lt;xmlData> element.
+     * </p>
+     * 
+     * @param inStruct
+     * @return
+     **************************************************************************/
+    @SuppressWarnings("unchecked")
+    private Node getDOMforMODSSection(DocStruct inStruct) {
+
+        // Contains the whole MODS metadata section as a string.
+        Node modsnode = null;
+
+        DivType div = (DivType) inStruct.getOrigObject();
+        if (div == null) {
+            LOGGER.warn("Can't get DIV object for DocStruct to find appropriate metadata sections");
+            return null;
+        }
+
+        // Get all referenced Descriptive Metadata Sections.
+        List<String> ids = div.getDMDID();
+        if (ids == null) {
+            // No IDs found in DMDID section; probably these <div> don't have
+            // any metadata attached.
+            LOGGER.info("DMDID attribute for div TYPE '" + div.getTYPE() + "' does not contain any IDs");
+            return null;
+        }
+
+        for (String xid : ids) {
+            // Get descriptive metadata section with the given ID xid.
+            MdSecType mdsection = this.metsHelper.getDmdSecByID(xid);
+
+            // Get wrap, we don't support referenced metadata sections.
+            MdWrap mdw = mdsection.getMdWrap();
+            if (mdw.getMDTYPE() == MdSecType.MdWrap.MDTYPE.MODS) {
+                // It's MODS.
+                XmlData xmldata = mdw.getXmlData();
+                Node xmldatanode = xmldata.getDomNode();
+                NodeList nl = xmldatanode.getChildNodes();
+                for (int i = 0; i < nl.getLength(); i++) {
+                    modsnode = nl.item(i);
+                    if (modsnode.getNodeType() == ELEMENT_NODE) {
+                        // This is the mods node.
+                        return modsnode;
+                    }
+                }
+                // Get out of loop as we have found the MODS section.
+                break;
+            }
+            // No MODS, check next one in list.
+        }
+
+        return modsnode;
+    }
+
+    /***************************************************************************
+     * <p>
+     * Parses the MODS metadata section for the given DocStruct Element. The DocStruct element must have an appropriate DivType object (&lt;div>
+     * element) attached to it. The metadata is stored and added to the DocStruct.
+     * </p>
+     * 
+     * @param inStruct
+     * @param recursive
+     * @throws ReadException
+     * @throws ClassNotFoundException
+     * @throws InstantiationException
+     * @throws IllegalAccessException
+     * @throws XPathExpressionException
+     **************************************************************************/
+    private void parseMetadataForLogicalDocStruct(DocStruct inStruct, boolean recursive) throws ReadException, ClassNotFoundException,
+            InstantiationException, IllegalAccessException, XPathExpressionException {
+
+        // Get the appropriate MODS-section for inStruct.
+        Node modsnode = getDOMforMODSSection(inStruct);
+
+        // Parse the MODS section, if not NULL; metadata are added to inStruct.
+        if (modsnode != null) {
+            parseMODS(modsnode, inStruct);
+
+            // DocStruct has no parent, so this might have an anchor reference.
+            if (inStruct.getParent() == null && this.xPathAnchorReference != null) {
+                String anchorreference = getAnchorIdentifierFromMODSDOM(modsnode, inStruct);
+                inStruct.setReferenceToAnchor(anchorreference);
+            }
+        }
+
+        // If recursive is set to TRUE, parse the child's metadata, too.
+        List<DocStruct> children = inStruct.getAllChildren();
+        if (recursive && children != null) {
+            for (DocStruct child : children) {
+                parseMetadataForLogicalDocStruct(child, recursive);
+            }
+        }
+    }
+
+    /***************************************************************************
+     * <p>
+     * Gets the anchor identifier from the MODS DOM.
+     * </p>
+     * 
+     * @param inMods
+     * @param inStruct
+     * @return
+     * @throws ReadException
+     **************************************************************************/
+    protected String getAnchorIdentifierFromMODSDOM(Node inMods, DocStruct inStruct) throws ReadException {
+
+        String anchoridentifier = null;
+        // Result from XPath expression.
+        NodeList resultlist = null;
+
+        // Create an XPath Query to get the anchor identifier. Check, if
+        // currentPath is already available.
+        XPathFactory factory = XPathFactory.newInstance();
+
+        // New namespace context.
+        PersonalNamespaceContext pnc = new PersonalNamespaceContext();
+        pnc.setNamespaceHash(this.namespaces);
+        XPath xpath = factory.newXPath();
+        xpath.setNamespaceContext(pnc);
+
+        String queryExpression = "." + GOOBI_INTERNAL_METADATA_XPATH + "[@name]";
+        try {
+            XPathExpression expr = xpath.compile(queryExpression);
+
+            // No anchor reference found in file.
+            if (inMods == null) {
+                String message = "No anchor identifier '" + this.anchorIdentifierMetadataType + "' is existing as defined in the prefs!";
+                LOGGER.error(message);
+                throw new ReadException(message);
+            }
+
+            // Carry out the query.
+            Object list = expr.evaluate(inMods, XPathConstants.NODESET);
+            resultlist = (NodeList) list;
+
+            // Iterate over results.
+            if (resultlist.getLength() > 1) {
+                String message = "XPath expression '" + queryExpression + "' for reference to the anchor is ambigious!";
+                LOGGER.error(message);
+                throw new ReadException(message);
+            }
+
+            for (int i = 0; i < resultlist.getLength(); i++) {
+                Node node = resultlist.item(i);
+                // Get child Nodes to find the TextNode.
+                NodeList nodelist = node.getChildNodes();
+                for (int j = 0; j < nodelist.getLength(); j++) {
+                    Node subnode = nodelist.item(j);
+                    if (subnode.getNodeType() == TEXT_NODE) {
+                        anchoridentifier = subnode.getNodeValue();
+                        break;
+                    }
+                }
+            }
+        } catch (XPathExpressionException e) {
+            String message = "XPath expression '" + queryExpression + "' seems not to be correct!";
+            LOGGER.error(message, e);
+            throw new ReadException(message, e);
+        }
+
+        return anchoridentifier;
+    }
+
+    /***************************************************************************
+     * <p>
+     * Retrieves the subnodes of inNode using the queryExpression and gets the element's value. The element's value is actually the value of the text
+     * node found under the element node selected by the XPath As more than one node can be returned by the xquery expression the result of this
+     * method is an array containing the values of all textnodes.
+     * </p>
+     * 
+     * @param inNode
+     * @param queryExpression
+     * @return
+     **************************************************************************/
+    protected String[] getValueForUnambigiousXQuery(Node inNode, String queryExpression) throws ReadException {
+
+        List<String> resultList = new LinkedList<String>();
+
+        // Check, if currentPath is already available.
+        XPathFactory factory = XPathFactory.newInstance();
+
+        // New namespace context.
+        PersonalNamespaceContext pnc = new PersonalNamespaceContext();
+        pnc.setNamespaceHash(this.namespaces);
+        XPath xpath = factory.newXPath();
+        xpath.setNamespaceContext(pnc);
+
+        try {
+            XPathExpression expr = xpath.compile(queryExpression);
+            // Carry out the query.
+            Object objectresult = null;
+            objectresult = expr.evaluate(inNode, XPathConstants.NODESET);
+
+            // Iterate over the result nodes - though there should just be a
+            // single one.
+            //
+            // If there are several Nodes, iterate over nodes.
+            if (objectresult == null) {
+                // No nodes had been selected.
+                return null;
+            }
+            NodeList nodes = (NodeList) objectresult;
+            for (int i = 0; i < nodes.getLength(); i++) {
+                // Iterate over all found nodes.
+                Node node = nodes.item(i);
+                // Get text node for this element node.
+                //
+                // Get child Nodes to find the TextNode.
+                NodeList nodelist = node.getChildNodes();
+                for (int x = 0; x < nodelist.getLength(); x++) {
+                    Node subnode = nodelist.item(x);
+                    if (subnode.getNodeType() == TEXT_NODE) {
+                        String value = subnode.getNodeValue();
+                        // Add the value to the result.
+                        resultList.add(value);
+                        // Get out of for loop - we just get the first text
+                        // node.
+                        break;
+                    }
+                }
+            }
+        } catch (XPathExpressionException e) {
+            String message = "XPath expression '" + queryExpression + "' seems not to be correct!";
+            LOGGER.error(message, e);
+            throw new ReadException(message, e);
+        }
+        if (resultList.isEmpty()) {
+            return null;
+        }
+
+        // Convert List content's to array.
+        String result[] = resultList.toArray(new String[resultList.size()]);
+
+        return result;
+    }
+
+    /***************************************************************************
+     * <p>
+     * DOMImplementationLS was possibly used by Mr Enders to be able to use XPath on the MODS XML fragments, that is configurable in the prefs.
+     * </p>
+     * 
+     * 
+     * @param inMods
+     * @param inStruct
+     * @throws ReadException
+     * @throws ClassNotFoundException
+     * @throws InstantiationException
+     * @throws IllegalAccessException
+     * @throws XPathExpressionException
+     **************************************************************************/
+    protected void parseMODS(Node inMods, DocStruct inStruct) throws ReadException, ClassNotFoundException, InstantiationException,
+            IllegalAccessException, XPathExpressionException {
+
+        // Document in DOM tree which represents the MODS.
+        Document modsDocument = null;
+
+        DOMImplementationRegistry registry = null;
+        registry = DOMImplementationRegistry.newInstance();
+
+        DOMImplementationLS impl = (DOMImplementationLS) registry.getDOMImplementation("LS");
+
+        // Test, if the needed DOMImplementation (DOM 3!) is available, else
+        // throw Exception. We are using Xerxes here!
+        if (impl == null) {
+            String message =
+                    "There is NO implementation of DOM3 in your ClassPath! We are using Xerxes here, I have no idea why that's not available!";
+            LOGGER.error(message);
+            throw new UnsupportedOperationException(message);
+        }
+        LSSerializer writer = impl.createLSSerializer();
+
+        // Get string for MODS.
+        String modsstr = writer.writeToString(inMods);
+
+        // Parse MODS section; create a DOM tree just for the MODS from the
+        // string new document builder instance.
+        DocumentBuilderFactory factory = DocumentBuilderFactory.newInstance();
+
+        // Do not validate xml file (for we want to store unfinished files, too)
+        factory.setValidating(false);
+        // Namespace does not matter.
+        factory.setNamespaceAware(true);
+
+        Reader r = new StringReader(modsstr);
+
+        // Read file and parse it.
+        try {
+            DocumentBuilder builder = factory.newDocumentBuilder();
+            InputSource is = new InputSource();
+            is.setCharacterStream(r);
+
+            modsDocument = builder.parse(is);
+        } catch (SAXParseException e) {
+            // Error generated by the parser.
+            String message = "Parse error on line: " + e.getLineNumber() + ", uri: " + e.getSystemId();
+            LOGGER.error(message, e);
+            throw new ReadException(message, e);
+        } catch (SAXException e) {
+            // Error generated during parsing.
+            String message = "Exception while parsing METS file! Can't create DOM tree!";
+            LOGGER.error(message, e);
+            throw new ReadException(message, e);
+        } catch (ParserConfigurationException e) {
+            // Parser with specified options can't be built.
+            String message = "XML parser not configured correctly!";
+            LOGGER.error(message, e);
+            throw new ReadException(message, e);
+        } catch (IOException e) {
+            String message = "Exception while parsing METS file! Can't create DOM tree!";
+            LOGGER.error(message, e);
+            throw new ReadException(message, e);
+        }
+
+        LOGGER.trace("\n" + LINE + "\nMODS\n" + LINE + "\n" + modsstr + "\n" + LINE);
+
+        // Result of XQuery.
+        Object xqueryresult = null;
+
+        // Create XQuery.
+        XPathFactory xpathfactory = XPathFactory.newInstance();
+
+        // New namespace context.
+        PersonalNamespaceContext pnc = new PersonalNamespaceContext();
+        pnc.setNamespaceHash(this.namespaces);
+        XPath xpath = xpathfactory.newXPath();
+        xpath.setNamespaceContext(pnc);
+
+        // Get the first element; this is where we start with out XPATH.
+        Node startingNode = null;
+        NodeList nl = modsDocument.getChildNodes();
+        if (nl.getLength() > 0) {
+            for (int i = 0; i < nl.getLength(); i++) {
+                Node n = nl.item(i);
+                if (n.getNodeType() == ELEMENT_NODE) {
+                    startingNode = n;
+                }
+            }
+        }
+
+        //
+        // Only look for Goobi internal MODS metadata extensions in the MODS
+        // data here, used for internal METS file reading.
+        //
+        XPathExpression expr = xpath.compile(GOOBI_INTERNAL_METADATA_XPATH);
+        xqueryresult = expr.evaluate(startingNode, XPathConstants.NODESET);
+        LOGGER.debug("Query expression: " + GOOBI_INTERNAL_METADATA_XPATH);
+
+        // Get metadata node and handle Goobi extension metadata (and persons).
+        NodeList metadataAndPersonNodes = (NodeList) xqueryresult;
+        if (metadataAndPersonNodes != null) {
+            for (int i = 0; i < metadataAndPersonNodes.getLength(); i++) {
+
+                Node metabagu = metadataAndPersonNodes.item(i);
+                if (metabagu.getNodeType() == ELEMENT_NODE && metabagu.getAttributes().getNamedItem("anchorId") == null
+                        && metabagu.getAttributes().getNamedItem("type") == null) {
+                    String name = metabagu.getAttributes().getNamedItem("name").getNodeValue();
+                    String value = metabagu.getTextContent();
+                   
+                    LOGGER.debug("Metadata '" + name + "' with value '" + value + "' found in Goobi's MODS extension");
+
+                    // Check if metadata exists in prefs.
+                    MetadataType mdt = this.myPreferences.getMetadataTypeByName(name);
+                    if (mdt == null) {
+                        // No valid metadata type found.
+                        String message =
+                                "Can't find internal Metadata with name '" + name + "' for DocStruct '" + inStruct.getType().getName() + "' in prefs";
+                        LOGGER.error(message);
+                        throw new ImportException(message);
+                    }
+
+                    // Create and add metadata.
+                    try {
+                        Metadata md = new Metadata(mdt);
+                        md.setValue(value);
+                        if (metabagu.getAttributes().getNamedItem("authority") != null && metabagu.getAttributes().getNamedItem("authorityURI") != null && metabagu.getAttributes().getNamedItem("valueURI") != null) {
+                            String authority =  metabagu.getAttributes().getNamedItem("authority").getNodeValue();
+                            String authorityURI = metabagu.getAttributes().getNamedItem("authorityURI").getNodeValue();
+                            String valueURI = metabagu.getAttributes().getNamedItem("valueURI").getNodeValue();
+                            md.setAutorityFile(authority, authorityURI, valueURI);
+                         }
+                         
+                        inStruct.addMetadata(md);
+
+                        LOGGER.debug("Added metadata '" + mdt.getName() + "' to DocStruct '" + inStruct.getType().getName() + "' with value '"
+                                + value + "'");
+                    } catch (DocStructHasNoTypeException e) {
+                        String message = "DocumentStructure for which metadata should be added, has no type!";
+                        LOGGER.error(message, e);
+                        throw new ImportException(message, e);
+                    } catch (MetadataTypeNotAllowedException e) {
+                        String message =
+                                "Metadata '" + mdt.getName() + "' (" + value + ") is not allowed as a child for '" + inStruct.getType().getName()
+                                        + "' during MODS import!";
+                        LOGGER.error(message, e);
+                        throw new ImportException(message, e);
+                    }
+                }
+
+                if (metabagu.getNodeType() == ELEMENT_NODE && metabagu.getAttributes().getNamedItem("anchorId") == null
+                        && metabagu.getAttributes().getNamedItem("type") != null
+                        && metabagu.getAttributes().getNamedItem("type").getTextContent().equals("group")) {
+                    String groupName = metabagu.getAttributes().item(0).getTextContent();
+                    // Check if group exists in prefs.
+                    MetadataGroupType mgt = this.myPreferences.getMetadataGroupTypeByName(groupName);
+
+                    if (mgt == null) {
+                        // No valid metadata type found.
+                        String message =
+                                "Can't find internal Metadata with name '" + groupName + "' for DocStruct '" + inStruct.getType().getName()
+                                        + "' in prefs";
+                        LOGGER.error(message);
+                        throw new ImportException(message);
+                    }
+                    // Create and add group.
+                    try {
+                        MetadataGroup metadataGroup = new MetadataGroup(mgt);
+
+                        inStruct.addMetadataGroup(metadataGroup);
+
+                        NodeList metadataNodelist = metabagu.getChildNodes();
+                        for (int j = 0; j < metadataNodelist.getLength(); j++) {
+                            Node metadata = metadataNodelist.item(j);
+
+                            // metadata
+                            if (metadata.getNodeType() == ELEMENT_NODE && metadata.getAttributes().getNamedItem("type") == null) {
+
+                                String metadataName = metadata.getAttributes().item(0).getTextContent();
+                                String value = metadata.getTextContent();
+                                String authority = null;
+                                String authorityURI = null;
+                                String valueURI = null;
+                                if (metadata.getAttributes().getNamedItem("authority") != null && metadata.getAttributes().getNamedItem("authorityURI") != null && metadata.getAttributes().getNamedItem("valueURI") != null) {
+                                    authority =  metadata.getAttributes().getNamedItem("authority").getNodeValue();
+                                    authorityURI = metadata.getAttributes().getNamedItem("authorityURI").getNodeValue();
+                                    valueURI = metadata.getAttributes().getNamedItem("valueURI").getNodeValue();
+                                }
+                                
+                                List<Metadata> metadataList = new ArrayList<Metadata>(metadataGroup.getMetadataList());
+                                for (Metadata meta : metadataList) {
+                                    if (meta.getType().getName().equals(metadataName)) {
+                                        if (meta.getValue() == null || meta.getValue().isEmpty()) {
+                                            meta.setValue(value);
+                                            if (authority != null && authorityURI != null && valueURI != null) {
+                                                meta.setAutorityFile(authority, authorityURI, valueURI);
+                                            }
+                                            break;
+                                        } else {
+                                            Metadata mdnew = new Metadata(meta.getType());
+                                            mdnew.setValue(value);
+                                            if (authority != null && authorityURI != null && valueURI != null) {
+                                                mdnew.setAutorityFile(authority, authorityURI, valueURI);
+                                            }
+                                            metadataGroup.addMetadata(mdnew);
+                                        }
+                                    }
+                                }
+                            }
+
+                            // person
+                            else if (metadata.getNodeType() == ELEMENT_NODE && metadata.getAttributes().getNamedItem("type") != null
+                                    && metadata.getAttributes().getNamedItem("type").getTextContent().equals("person")) {
+
+                                String role = metadata.getAttributes().item(0).getTextContent();
+                                MetadataType mdt = this.myPreferences.getMetadataTypeByName(role);
+                                if (mdt == null) {
+                                    // No valid metadata type found.
+                                    String message = "Can't find person with name '" + role + "' in prefs";
+                                    LOGGER.error(message);
+                                    throw new ImportException(message);
+                                }
+
+                                // Create and add person.
+                                if (mdt.getIsPerson()) {
+                                    List<Person> metadataList = new ArrayList<Person>(metadataGroup.getPersonList());
+                                    for (Person ps : metadataList) {
+
+                                        if (ps.getType().getName().equals(mdt.getName())) {
+                                            if ((ps.getLastname() == null || ps.getLastname().isEmpty())
+                                                    && (ps.getFirstname() == null || ps.getFirstname().isEmpty())) {
+
+                                                ps.setRole(mdt.getName());
+
+                                            } else {
+                                                ps = new Person(mdt);
+                                                ps.setRole(mdt.getName());
+                                                metadataGroup.addPerson(ps);
+                                            }
+                                            // Iterate over every person's data.
+                                            NodeList personNodelist = metadata.getChildNodes();
+                                            String authorityID = null;
+                                            String authorityURI = null;
+                                            String authortityValue = null;
+                                            for (int k = 0; k < personNodelist.getLength(); k++) {
+
+                                                Node personbagu = personNodelist.item(k);
+                                                if (personbagu.getNodeType() == ELEMENT_NODE) {
+                                                    String name = personbagu.getLocalName();
+                                                    String value = personbagu.getTextContent();
+
+                                                    
+                                                    // Get and set values.
+                                                    if (name.equals(GOOBI_PERSON_FIRSTNAME_STRING)) {
+                                                        ps.setFirstname(value);
+                                                    }
+                                                    if (name.equals(GOOBI_PERSON_LASTNAME_STRING)) {
+                                                        ps.setLastname(value);
+                                                    }
+                                                    if (name.equals(GOOBI_PERSON_AFFILIATION_STRING)) {
+                                                        ps.setAffiliation(value);
+                                                    }
+                                                    if (name.equals(GOOBI_PERSON_AUTHORITYID_STRING)) {
+                                                        authorityID =value;
+                                                    }
+                                                    if (name.equals(GOOBI_PERSON_AUTHORITYURI_STRING)) {
+                                                        authorityURI =value;
+                                                    }
+                                                    if (name.equals(GOOBI_PERSON_AUTHORITYVALUE_STRING)) {
+                                                        authortityValue =value;
+                                                    }
+                                                   
+                                                    if (name.equals(GOOBI_PERSON_PERSONTYPE_STRING)) {
+                                                        ps.setPersontype(value);
+                                                    }
+                                                    if (name.equals(GOOBI_PERSON_DISPLAYNAME_STRING)) {
+                                                        ps.setDisplayname(value);
+                                                    }
+                                                }
+
+                                            }
+                                            if (authorityID != null && authorityURI != null && authortityValue != null) {
+                                                ps.setAutorityFile(authorityID, authorityURI, authortityValue);
+                                            }
+                                        }
+                                    }
+                                }
+                            }
+
+                        }
+
+                        LOGGER.debug("Added metadataGroup '" + mgt.getName() + "' to DocStruct '" + inStruct.getType().getName() + "'");
+
+                    } catch (DocStructHasNoTypeException e) {
+                        String message = "DocumentStructure for which metadata should be added, has no type!";
+                        LOGGER.error(message, e);
+                        throw new ImportException(message, e);
+
+                    } catch (MetadataTypeNotAllowedException e) {
+                        String message =
+                                "MetadataGroup '" + mgt.getName() + "' is not allowed as a child for '" + inStruct.getType().getName()
+                                        + "' during MODS import!";
+                        LOGGER.error(message, e);
+                        throw new ImportException(message, e);
+                    }
+                }
+
+                // We have a person node here!
+                if (metabagu.getNodeType() == ELEMENT_NODE && metabagu.getAttributes().getNamedItem("anchorId") == null
+                        && metabagu.getAttributes().getNamedItem("type") != null
+                        && metabagu.getAttributes().getNamedItem("type").getTextContent().equals("person")) {
+                    String role = metabagu.getAttributes().item(0).getTextContent();
+
+                    LOGGER.debug("Person metadata '" + role + "' found in Goobi's MODS extension");
+
+                    // Ccheck if person does exist in prefs.
+                    MetadataType mdt = this.myPreferences.getMetadataTypeByName(role);
+                    if (mdt == null) {
+                        // No valid metadata type found.
+                        String message = "Can't find person with name '" + role + "' in prefs";
+                        LOGGER.error(message);
+                        throw new ImportException(message);
+                    }
+
+                    // Create and add person.
+                    if (mdt.getIsPerson()) {
+                        Person ps;
+                        try {
+                            ps = new Person(mdt);
+                        } catch (MetadataTypeNotAllowedException e) {
+                            String message = "Can't add person! MetadataType must not be null!";
+                            LOGGER.error(message, e);
+                            throw new ReadException(message, e);
+                        }
+                        ps.setRole(mdt.getName());
+
+                        // Iterate over every person's data.
+                        NodeList personNodelist = metabagu.getChildNodes();
+                        String authorityFileID= null;
+                        String authorityURI = null;
+                        String authortityValue= null;
+                        for (int j = 0; j < personNodelist.getLength(); j++) {
+
+                            Node personbagu = personNodelist.item(j);
+                            if (personbagu.getNodeType() == ELEMENT_NODE) {
+                                String name = personbagu.getLocalName();
+                                String value = personbagu.getTextContent();
+
+                                // Get and set values.
+                                if (name.equals(GOOBI_PERSON_FIRSTNAME_STRING)) {
+                                    ps.setFirstname(value);
+                                }
+                                if (name.equals(GOOBI_PERSON_LASTNAME_STRING)) {
+                                    ps.setLastname(value);
+                                }
+                                if (name.equals(GOOBI_PERSON_AFFILIATION_STRING)) {
+                                    ps.setAffiliation(value);
+                                }
+                                if (name.equals(GOOBI_PERSON_AUTHORITYID_STRING)) {
+                                    authorityFileID =value;
+                                }
+                                if (name.equals(GOOBI_PERSON_AUTHORITYURI_STRING)) {
+                                    authorityURI =value;
+                                }
+                                if (name.equals(GOOBI_PERSON_AUTHORITYVALUE_STRING)) {
+                                    authortityValue =value;
+                                }                               
+                               
+                                if (name.equals(GOOBI_PERSON_PERSONTYPE_STRING)) {
+                                    ps.setPersontype(value);
+                                }
+                                if (name.equals(GOOBI_PERSON_DISPLAYNAME_STRING)) {
+                                    ps.setDisplayname(value);
+                                }
+                            }
+                        }
+                        if (authorityFileID != null && authorityURI != null && authortityValue != null) {
+                            ps.setAutorityFile(authorityFileID, authorityURI, authortityValue);
+                        }
+                        try {
+                            inStruct.addPerson(ps);
+
+                            LOGGER.debug("Added person '" + mdt.getName() + "' to DocStruct '" + inStruct.getType().getName() + "'");
+                        } catch (DocStructHasNoTypeException e) {
+                            String message = "DocumentStructure for which metadata should be added has no type!";
+                            LOGGER.error(message, e);
+                            throw new ImportException(message, e);
+                        } catch (MetadataTypeNotAllowedException e) {
+                            String message =
+                                    "Person '" + mdt.getName() + "' " + ps.getDisplayname() + ") is not allowed as a child for '"
+                                            + inStruct.getType().getName() + "' during MODS import!";
+                            LOGGER.error(message, e);
+                            throw new ImportException(message);
+                        }
+                    }
+                }
+            }
+        }
+    }
+
+    /***************************************************************************
+     * <p>
+     * Checks for missing, but needed settings.
+     * </p>
+     * 
+     * @return
+     **************************************************************************/
+    protected List<String> checkMissingSettings() {
+        return new LinkedList<String>();
+    }
+
+    /***************************************************************************
+     * <p>
+     * Reads the physical structMap (&lt;structMap type="PHYSICAL">) and creates the appropriate physical DocStruct objects. The topmost physical
+     * structure entity for the DigitalDocument is set as well.
+     * </p>
+     * 
+     * <p>
+     * We expext here only to be an amount of children of the top DocStruct, no grandchildren or greatgreatgrandchildren or something else!
+     * </p>
+     * 
+     * @param inMetsElement
+     * @throws ReadException
+     **************************************************************************/
+    private void readPhysDocStruct(Mets inMetsElement) throws ReadException {
+
+        LOGGER.info("Reading Physical DocStruct...");
+
+        List<StructMapType> physmaplist = this.metsHelper.getStructMapByType(METS_STRUCTMAP_TYPE_PHYSICAL_STRING);
+
+        // No physical map available.
+        if (physmaplist == null) {
+            LOGGER.info("No Physical StructMap available");
+            return;
+        }
+
+        // That's what we need: only ONE structmap of type PHYSICAL!
+        if (physmaplist.size() == 1) {
+            // Get topmost <div>, we take the first one in the list.
+            StructMapType physstructmap = physmaplist.get(0);
+            // There can only be a single topmost div.
+            DivType topmostdiv = physstructmap.getDiv();
+
+            // Create DocStruct instance for the topmost <div>.
+            String type = topmostdiv.getTYPE();
+            String id = topmostdiv.getID();
+            if (type == null) {
+                String message = "No type attribute set for topmost div in physical structMap!";
+                LOGGER.error(message);
+                throw new ReadException(message);
+            }
+
+            // Get the DocStructType from the prefs.
+            DocStructType myType = this.myPreferences.getDocStrctTypeByName(type);
+            if (myType == null) {
+                // Can't find the appropriate type, return without creating a
+                // physical structmap.
+                String message = "No internal DocStructType with the name '" + type + "' available in prefs!";
+                LOGGER.error(message);
+                throw new ReadException(message);
+            }
+
+            // Create DocStruct for the topmost <div>.
+            DocStruct newDocStruct = null;
+            try {
+                newDocStruct = this.getDigitalDocument().createDocStruct(myType);
+                newDocStruct.setIdentifier(id);
+                newDocStruct.setOrigObject(topmostdiv);
+            } catch (TypeNotAllowedForParentException e) {
+                String message = "Can't create this DocStruct of type '" + type + "' at the current tree position (physical structMap)!";
+                LOGGER.error(message);
+                throw new ReadException(message);
+            }
+
+            // Handle children for the topmost <div>. Parse the child divs and
+            // create appropriate DocStruct elements for them.
+            List<DocStruct> toplist = readDivChildren(topmostdiv);
+            if (toplist != null) {
+                // Create an iterator over the sorted fileMap keyset.
+                // sortedFileMap should be not null, because we check this when
+                // reading the FileGroup LOCAL.
+                Iterator<String> fileMapIterator = this.sortedFileMap.keySet().iterator();
+
+                for (DocStruct child : toplist) {
+                    try {
+                        // Get the fileList from the DivType object.
+                        List<Fptr> fileList = ((DivType) child.getOrigObject()).getFptrList();
+
+                        // Get file pointer list from current div and add all
+                        // content files to the current DocStruct, if any FPTRs
+                        // are existing.
+                        if (fileList != null && !fileList.isEmpty()) {
+                            for (Fptr fptr : fileList) {
+                                if (fptr != null) {
+                                    ContentFile cf = this.sortedFileMap.get(fptr.getFILEID());
+
+                                    if (cf != null) {
+                                        child.addContentFile(cf);
+                                        child.setTechMds(cf.getTechMds());
+
+                                        LOGGER.trace("Added content file with ID '" + cf.getIdentifier() + "' to DocStruct '"
+                                                + child.getType().getName() + "'");
+                                    } else {
+                                        LOGGER.warn("No content file added to DocStruct '" + child.getType().getName() + "'");
+                                    }
+                                }
+                            }
+                        }
+                        // Just in case the files were not already stored in the
+                        // METS' file pointers, add the files in order of
+                        // appearance in the fileMap to the current DocStruct.
+                        else {
+                            if (fileMapIterator.hasNext()) {
+                                ContentFile cf = this.sortedFileMap.get(fileMapIterator.next());
+                                child.addContentFile(cf);
+
+                                LOGGER.warn("File pointer list for DocStruct '" + child.getType().getName() + "' is empty! Using file '"
+                                        + cf.getIdentifier() + "' from FileGroup " + METS_FILEGROUP_LOCAL_STRING);
+                            }
+                        }
+
+                        // Add the child.
+                        newDocStruct.addChild(child);
+
+                        LOGGER.trace("Added DocStruct '" + child.getType().getName() + "' to DocStruct '" + newDocStruct.getType().getName() + "'");
+
+                    } catch (TypeNotAllowedAsChildException e) {
+                        String message = "Can't create this DocStruct of type '" + type + "' at the current position in tree (physical tree)!";
+                        LOGGER.error(message, e);
+                        throw new ReadException(message, e);
+                    }
+                }
+            }
+
+            // Set the topmost div's DocStruct object as the topmost physical
+            // DocStruct.
+            this.getDigitalDocument().setPhysicalDocStruct(newDocStruct);
+
+            // Get metadata for this digdoc (and all its child docs, in this
+            // case pages only!).
+            try {
+                parseMetadataForPhysicalDocStruct(newDocStruct, true);
+            } catch (MetadataTypeNotAllowedException e) {
+                String message = "Can't create DocStruct! MetadataType must not be null!";
+                LOGGER.error(message, e);
+                throw new ReadException(message, e);
+            }
+
+            // If the fileSet is still empty, iterate over all DocStructs "page"
+            // with metadata "physPageNumber" and add a content file each.
+            List<DocStruct> pages = newDocStruct.getAllChildrenByTypeAndMetadataType(METADATA_PHYSICAL_PAGE_STRING, METADATA_PHYSICAL_PAGE_NUMBER);
+            if (this.digdoc.getFileSet().getAllFiles().isEmpty() && pages != null) {
+                for (DocStruct ds : pages) {
+                    // Get the content file and add it to the DocStruct.
+                    this.digdoc.addContentFileFromPhysicalPage(ds);
+                }
+            }
+        }
+        // More than one physical map.
+        else if (physmaplist.size() > 1) {
+            String message = "Too many <structMap> elements of type PHYSICAL!";
+            LOGGER.error(message);
+            throw new ReadException(message);
+        }
+        // No physical structMap available.
+        else {
+            LOGGER.debug("No physical structMap available");
+        }
+    }
+
+    /***************************************************************************
+     * <p>
+     * Parses the Metadata for the physical DocStruct.
+     * </p>
+     * 
+     * @param inStruct
+     * @param recursive
+     * @throws ReadException
+     * @throws MetadataTypeNotAllowedException
+     **************************************************************************/
+    private void parseMetadataForPhysicalDocStruct(DocStruct inStruct, boolean recursive) throws ReadException, MetadataTypeNotAllowedException {
+
+        Node modsnode = getDOMforMODSSection(inStruct);
+
+        // Parse the MODS section, if not NULL; metadata are added to inStruct.
+        if (modsnode != null) {
+            try {
+                parseMODS(modsnode, inStruct);
+            } catch (ClassNotFoundException e) {
+                String message = "Unable to get MODS Section for DocStruct '" + inStruct.getType().getName() + "'!";
+                LOGGER.error(message, e);
+                throw new ReadException(message, e);
+            } catch (InstantiationException e) {
+                String message = "Unable to get MODS Section for DocStruct '" + inStruct.getType().getName() + "'!";
+                LOGGER.error(message, e);
+                throw new ReadException(message, e);
+            } catch (IllegalAccessException e) {
+                String message = "Unable to get MODS Section for DocStruct '" + inStruct.getType().getName() + "'!";
+                LOGGER.error(message, e);
+                throw new ReadException(message, e);
+            } catch (XPathExpressionException e) {
+                String message = "Unable to get MODS Section for DocStruct '" + inStruct.getType().getName() + "'!";
+                LOGGER.error(message, e);
+                throw new ReadException(message, e);
+            }
+        }
+        DivType div = (DivType) inStruct.getOrigObject();
+        if (div == null) {
+            LOGGER.warn("Can't get div object for DocStruct to find appropriate metadata sections!");
+            return;
+        }
+
+        // Check, if ORDER and ORDERLABEL are set; if so, they contain metadata
+        // for logical and physical page number.
+        // Get metadataTypes for logical and physical page numbers.
+        MetadataType logpageType = this.myPreferences.getMetadataTypeByName(METADATA_LOGICAL_PAGE_NUMBER);
+        MetadataType physpageType = this.myPreferences.getMetadataTypeByName(METADATA_PHYSICAL_PAGE_NUMBER);
+
+        // If type="page", check if logical and physical page numbers are set.
+        // If not, add them and set them both to "1".
+        if (inStruct.getType().getName().equals(METADATA_PHYSICAL_PAGE_STRING)) {
+
+            DivType pagediv = (DivType) inStruct.getOrigObject();
+            if (pagediv != null) {
+                // DivType object available, get and set ORDER and ORDERLABEL.
+                //
+                // Logical page number.
+                String logpageString = pagediv.getORDERLABEL();
+                if (logpageString == null) {
+                    logpageString = METADATA_PAGE_UNCOUNTED_VALUE;
+                }
+                if (logpageString.equals("uncounted")) {
+                    logpageString = METADATA_PAGE_UNCOUNTED_VALUE;
+                }
+
+                // If no value is given, it is an uncounted page.
+                if (logpageString == null || logpageString.equals("")) {
+                    logpageString = METADATA_PAGE_UNCOUNTED_VALUE;
+                }
+
+                // Add logical page metadata.
+                if (inStruct.getAllMetadataByType(logpageType).isEmpty()) {
+                    Metadata logmd = new Metadata(logpageType);
+                    logmd.setValue(logpageString);
+                    try {
+                        inStruct.addMetadata(logmd);
+                    } catch (DocStructHasNoTypeException e) {
+                        String message = "Error while adding logical page number!";
+                        LOGGER.error(message, e);
+                        throw new ReadException(message, e);
+                    } catch (MetadataTypeNotAllowedException e) {
+                        String message =
+                                "Metadata '" + METADATA_LOGICAL_PAGE_NUMBER + "' is not allowed for DocStruct '" + inStruct.getType().getName()
+                                        + "'!";
+                        LOGGER.error(message, e);
+                        throw new ReadException(message, e);
+                    }
+                }
+
+                // Physical page number.
+                String physpageString = null;
+                if (pagediv.getORDER() != null) {
+                    physpageString = pagediv.getORDER().toString();
+                } else {
+                    String message = "Div with type '" + pagediv.getTYPE() + "' contains no ORDER element!";
+                    LOGGER.error(message);
+                    throw new ReadException(message);
+                }
+
+                if (inStruct.getAllMetadataByType(physpageType).isEmpty()) {
+                    Metadata physmd = new Metadata(physpageType);
+                    physmd.setValue(physpageString);
+
+                    // Add the metadata to the DocStruct.
+                    try {
+                        inStruct.addMetadata(physmd);
+                    } catch (DocStructHasNoTypeException e) {
+                        String message = "'DocStruct has no type' while adding physical page number!";
+                        LOGGER.error(message, e);
+                        throw new ReadException(message, e);
+                    } catch (MetadataTypeNotAllowedException e) {
+                        String message = "Metadata '" + METADATA_PHYSICAL_PAGE_NUMBER + "' is not allowed for DocStruct!";
+                        LOGGER.error(message, e);
+                        throw new ReadException(message, e);
+                    }
+                }
+
+            }
+        }
+
+        // Add metadata for DocStructType "BoundBook".
+        // if (inStruct.getType().getName().equals(
+        // METADATA_PHYSICAL_BOUNDBOOK_STRING)) {
+        // // Get the appropriate MODS-section for inStruct.
+        // Node modsnode = getDOMforMODSSection(inStruct);
+        //
+        // // Parse the MODS section; metadata are added to inStruct.
+        // if (modsnode != null) {
+        // try {
+        // parseMODS(modsnode, inStruct);
+        // } catch (ClassNotFoundException e) {
+        // String message = "Unable to get MODS Section for DocStruct '"
+        // + inStruct.getType().getName() + "'!";
+        // LOGGER.error(message, e);
+        // throw new ReadException(message, e);
+        // } catch (InstantiationException e) {
+        // String message = "Unable to get MODS Section for DocStruct '"
+        // + inStruct.getType().getName() + "'!";
+        // LOGGER.error(message, e);
+        // throw new ReadException(message, e);
+        // } catch (IllegalAccessException e) {
+        // String message = "Unable to get MODS Section for DocStruct '"
+        // + inStruct.getType().getName() + "'!";
+        // LOGGER.error(message, e);
+        // throw new ReadException(message, e);
+        // } catch (XPathExpressionException e) {
+        // String message = "Unable to get MODS Section for DocStruct '"
+        // + inStruct.getType().getName() + "'!";
+        // LOGGER.error(message, e);
+        // throw new ReadException(message, e);
+        // }
+        // }
+        //
+        // // Set modsstring back to null.
+        modsnode = null;
+        // }
+
+        // If recursive = true.
+        List<DocStruct> children = inStruct.getAllChildren();
+
+        if (recursive && children != null) {
+            for (DocStruct child : children) {
+                parseMetadataForPhysicalDocStruct(child, recursive);
+            }
+        }
+    }
+
+    /***************************************************************************
+     * <p>
+     * Gets a DOM text node value.
+     * </p>
+     * 
+     * @param inNode
+     * @return
+     **************************************************************************/
+    protected String getTextNodeValue(Node inNode) {
+
+        String result = null;
+        NodeList textnodes = inNode.getChildNodes();
+        if (textnodes != null) {
+            Node textnode = textnodes.item(0);
+            if (textnode == null || textnode.getNodeType() != Node.TEXT_NODE) {
+                // No text node available.
+                return null;
+            }
+            result = textnode.getNodeValue();
+        }
+
+        return result;
+    }
+
+    /***************************************************************************
+     * <p>
+     * Creates a deep copy of the DigitalDocument.
+     * </p>
+     * 
+     * @return the new DigitalDocument instance
+     **************************************************************************/
+    private DigitalDocument copyDigitalDocument() throws WriteException {
+
+        DigitalDocument newDigDoc = null;
+
+        try {
+
+            // remove techMd list for serialization
+            ArrayList<Md> tempList = new ArrayList<Md>(this.digdoc.getTechMds());
+            this.digdoc.getTechMds().clear();
+
+            // Write the object out to a byte array.
+            ByteArrayOutputStream bos = new ByteArrayOutputStream();
+            ObjectOutputStream out = new ObjectOutputStream(bos);
+            out.writeObject(this.digdoc);
+            out.flush();
+            out.close();
+
+            // Make an input stream from the byte array and read
+            // a copy of the object back in.
+            ObjectInputStream in = new ObjectInputStream(new ByteArrayInputStream(bos.toByteArray()));
+            newDigDoc = (DigitalDocument) in.readObject();
+
+            // reattach techMd list
+            for (Md md : tempList) {
+                newDigDoc.addTechMd(md);
+            }
+
+        } catch (IOException e) {
+            String message = "Couldn't obtain OutputStream!";
+            LOGGER.error(message, e);
+            throw new WriteException(message, e);
+        } catch (ClassNotFoundException e) {
+            String message = "Could not find some class!";
+            LOGGER.error(message, e);
+            throw new WriteException(message, e);
+        }
+
+        return newDigDoc;
+    }
+
+    /***************************************************************************
+     * <p>
+     * Write the METS/MODS object.
+     * </p>
+     * 
+     * @param filename
+     * @param validate
+     * @param isAnchorFile
+     * @return
+     * @throws WriteException
+     * @throws PreferencesException
+     * @throws MissingModsMappingException
+     **************************************************************************/
+    private boolean writeMetsMods(String filename, boolean validate, boolean isAnchorFile) throws WriteException, PreferencesException {
+
+        // Check if all necesarry things are set from outside.
+        List<String> missingSettings = checkMissingSettings();
+        if (!missingSettings.isEmpty()) {
+            LOGGER.warn("The following settings have not been initialised: " + missingSettings);
+        }
+
+        // Get output stream.
+        FileOutputStream xmlFile = null;
+        try {
+            xmlFile = new FileOutputStream(filename);
+        } catch (FileNotFoundException e) {
+            String message = "Can't write file '" + filename + "'!";
+            LOGGER.error(message, e);
+            throw new WriteException(message, e);
+        }
+
+        try {
+            // Find the implementation.
+            DocumentBuilderFactory factory = DocumentBuilderFactory.newInstance();
+            factory.setNamespaceAware(true);
+
+            DocumentBuilder builder = factory.newDocumentBuilder();
+            Document domDoc = builder.newDocument();
+
+            // Create the document, set METS and xlink namespaces.
+            this.metsNode = createDomElementNS(domDoc, this.metsNamespacePrefix, METS_METS_STRING);
+
+            // Iterate over all namespace prefixes, and collect the namespaces'
+            // URIs and schema locations, if a schema location is existing.
+            StringBuffer schemaLocations = new StringBuffer();
+            for (Entry<String, Namespace> e : this.namespaces.entrySet()) {
+                if (e.getValue().getSchemalocation() != null) {
+                    schemaLocations.append(e.getValue().getUri() + " " + e.getValue().getSchemalocation() + " ");
+                }
+            }
+
+            // Write schema locations.
+            if (schemaLocations.length() > 0) {
+                createDomAttributeNS(this.metsNode, this.xsiNamespacePrefix, METS_SCHEMALOCATION_STRING, schemaLocations.toString().trim());
+            }
+
+            // Append the METS node.
+            domDoc.appendChild(this.metsNode);
+
+            Element metsHdr = createDomElementNS(domDoc, this.metsNamespacePrefix, "metsHdr");
+            // createDomAttributeNS(metsHdr, this.metsNamespacePrefix, "CREATEDATE", generateDate());
+            metsHdr.setAttribute("CREATEDATE", generateDate());
+            Element agent = createDomElementNS(domDoc, this.metsNamespacePrefix, "agent");
+            agent.setAttribute("ROLE", "CREATOR");
+            // createDomAttributeNS(agent, this.metsNamespacePrefix, "ROLE", "CREATOR");
+            agent.setAttribute("TYPE", "OTHER");
+            // createDomAttributeNS(agent, this.metsNamespacePrefix, "TYPE", "OTHER");
+            agent.setAttribute("OTHERTYPE", "SOFTWARE");
+            // createDomAttributeNS(agent, this.metsNamespacePrefix, "OTHERTYPE", "SOFTWARE");
+            Element name = createDomElementNS(domDoc, this.metsNamespacePrefix, "name");
+            name.setTextContent(ugh.Version.PROGRAMNAME + " - " + ugh.Version.BUILDVERSION + " - " + ugh.Version.BUILDDATE);
+            agent.appendChild(name);
+            Element note = createDomElementNS(domDoc, this.metsNamespacePrefix, "note");
+            note.setTextContent(ugh.Version.PROGRAMNAME);
+            agent.appendChild(note);
+            metsHdr.appendChild(agent);
+
+            this.metsNode.appendChild(metsHdr);
+
+            // Get topmost divs.
+            DocStruct toplogdiv = this.digdoc.getLogicalDocStruct();
+            if (toplogdiv == null && validate) {
+                LOGGER.error("DigitalDocument has no logical structure");
+                return false;
+            }
+
+            // Check, if content files and physical DocStruct is available.
+            if ((this.digdoc.getFileSet() != null && validate) && (this.digdoc.getPhysicalDocStruct() == null)) {
+                String message = "FileSet is available, but no physical Structure!";
+                LOGGER.error(message);
+                throw new WriteException(message);
+            }
+
+            if ((this.digdoc.getFileSet() == null && validate) && (this.digdoc.getPhysicalDocStruct() != null)) {
+                String message = "ContentFiles (FileSec) must be available for physical structure!";
+                LOGGER.error(message);
+                throw new WriteException(message);
+            }
+
+            // Write logical divs. They must be available in any case (even if
+            // the DocStruct is an anchor).
+            LOGGER.info("Writing logical divs");
+            Element logdiv = writeLogDivs(this.metsNode, toplogdiv, isAnchorFile);
+
+            // Write fileSec.
+            LOGGER.info("Writing fileSec");
+            Element fileSecElement = null;
+            if (this.digdoc.getFileSet() != null) {
+                fileSecElement = createDomElementNS(domDoc, this.metsNamespacePrefix, METS_FILESEC_STRING);
+
+                // Write all fileGroupPathes.
+                boolean localFilegroupInGoobi = false;
+
+                if (!this.digdoc.getFileSet().getVirtualFileGroups().isEmpty()) {
+                    for (VirtualFileGroup vFileGroup : this.digdoc.getFileSet().getVirtualFileGroups()) {
+                        if (vFileGroup.getName().equals(METS_FILEGROUP_LOCAL_STRING)) {
+                            localFilegroupInGoobi = true;
+                            if (this.writeLocalFilegroup) {
+                                fileSecElement.appendChild(createFileGroup(domDoc, vFileGroup));
+                            }
+                        } else {
+                            fileSecElement.appendChild(createFileGroup(domDoc, vFileGroup));
+                        }
+                    }
+                }
+
+                // Only write local file group, if no file group "LOCAL" is
+                // defined.
+                if (!localFilegroupInGoobi && this.writeLocalFilegroup) {
+                    VirtualFileGroup vFileGroup = new VirtualFileGroup();
+                    vFileGroup.setName(METS_FILEGROUP_LOCAL_STRING);
+                    this.digdoc.getFileSet().addVirtualFileGroup(vFileGroup);
+                    fileSecElement.appendChild(createFileGroup(domDoc, vFileGroup));
+                }
+            }
+
+            // Create structMap type logical.
+            LOGGER.info("Creating structMap logical");
+            Element structMapLog = createDomElementNS(domDoc, this.metsNamespacePrefix, METS_STRUCTMAP_STRING);
+            this.metsNode.appendChild(structMapLog);
+            structMapLog.setAttribute(METS_STRUCTMAPTYPE_STRING, METS_STRUCTMAP_TYPE_LOGICAL_STRING);
+            this.firstDivNode = structMapLog;
+            structMapLog.appendChild(logdiv);
+
+            // Create structMap type physical.
+            DocStruct topphysdiv = this.digdoc.getPhysicalDocStruct();
+            if (topphysdiv != null) {
+                LOGGER.info("Creating structMap physical");
+
+                Element structMapPhys = createDomElementNS(domDoc, this.metsNamespacePrefix, METS_STRUCTMAP_STRING);
+                this.metsNode.appendChild(structMapPhys);
+                structMapPhys.setAttribute(METS_STRUCTMAPTYPE_STRING, METS_STRUCTMAP_TYPE_PHYSICAL_STRING);
+                Element physdiv = writePhysDivs(this.metsNode, topphysdiv);
+                structMapPhys.appendChild(physdiv);
+
+                // Write smLinks.
+                LOGGER.info("Creating structLink element");
+                Element structLinkElement = writeSMLinks(this.metsNode);
+
+                // Order all XML-Elements according to METS schema.
+                LOGGER.info("Writing structMaps and structLink element");
+                // NOTE Changed the "&" into an "&&", most possibly a typo.
+                if (fileSecElement != null & structMapLog != null) {
+                    this.metsNode.insertBefore(fileSecElement, structMapLog);
+                } else {
+                    LOGGER.debug("No FileSec or StructMap LOGICAL existing yet");
+                }
+                if (structMapPhys != null) {
+                    this.metsNode.appendChild(structMapPhys);
+                } else {
+                    LOGGER.warn("Please create a structMap physical first (pagination)");
+                }
+                this.metsNode.appendChild(structLinkElement);
+            }
+
+            // Write amdSec, if needed.
+            LOGGER.info("Writing amdSec");
+            writeAmdSec(domDoc, isAnchorFile);
+
+            // Serialize the document.
+            LOGGER.info("Serializing METS document to file");
+            serializeMets(domDoc, xmlFile);
+
+        } catch (FactoryConfigurationError e) {
+            String message = "JAXP can't be found!";
+            LOGGER.error(message, e.getException());
+            throw new WriteException(message, e.getException());
+        } catch (ParserConfigurationException e) {
+            String message = "XML parser couldn't be loaded!";
+            LOGGER.error(message, e);
+            throw new WriteException(message, e);
+        } catch (IOException e) {
+            String message = "File '" + filename + "' could not be written!";
+            LOGGER.error(message, e);
+            throw new WriteException(message, e);
+        } catch (DOMException e) {
+            String message = "Exception building DOM tree!";
+            LOGGER.error(message, e);
+            throw new WriteException(message, e);
+        } finally {
+            try {
+                xmlFile.close();
+            } catch (IOException e) {
+                LOGGER.error(e);
+            }
+        }
+
+        return true;
+    }
+
+    private String generateDate() {
+        Date d = new Date();
+        SimpleDateFormat format = new SimpleDateFormat("yyyy-MM-dd");// ;YYYY-MM-DDThh:mm:ssZ
+        SimpleDateFormat hours = new SimpleDateFormat("HH:mm:ss");
+        format.setTimeZone(TimeZone.getTimeZone("GMT"));
+        hours.setTimeZone(TimeZone.getTimeZone("GMT"));
+        String yearMonthDay = format.format(d);
+        String hourMinuteSecond = hours.format(d);
+
+        return yearMonthDay + "T" + hourMinuteSecond;
+    }
+
+    /***************************************************************************
+     * <p>
+     * Reads namespace information from the configuration file, and change namespace prefixes.
+     * </p>
+     * 
+     * @param inNode
+     * @return
+     **************************************************************************/
+    private boolean readNamespacePrefs(Node inNode) {
+
+        Namespace nSpace = new Namespace();
+
+        // Check child nodes.
+        NodeList childlist = inNode.getChildNodes();
+        for (int i = 0; i < childlist.getLength(); i++) {
+            // Get single node.
+            Node currentNode = childlist.item(i);
+            String nodename = currentNode.getNodeName();
+
+            if (nodename != null) {
+                if ((currentNode.getNodeType() == ELEMENT_NODE) && (nodename.equalsIgnoreCase(PREFS_NAMESPACE_URI_STRING))) {
+                    nSpace.setUri(getTextNodeValue(currentNode));
+                }
+                if ((currentNode.getNodeType() == ELEMENT_NODE) && (nodename.equalsIgnoreCase(PREFS_NAMESPACE_PREFIX_STRING))) {
+                    nSpace.setPrefix(getTextNodeValue(currentNode));
+                }
+                if ((currentNode.getNodeType() == ELEMENT_NODE) && (nodename.equalsIgnoreCase(PREFS_NAMESPACE_SCHEMALOCATION))) {
+                    nSpace.setSchemalocation(getTextNodeValue(currentNode));
+                }
+            }
+        }
+
+        // Check values.
+        if ((nSpace.getUri() == null) || (nSpace.getPrefix() == null)) {
+            return false;
+        }
+
+        // Iterate over the namespace entryset and check if the namespace URI
+        // already is existing.
+        boolean newNamespace = true;
+        for (Entry<String, Namespace> e : this.namespaces.entrySet()) {
+            if (e.getValue().getUri().equals(nSpace.getUri())) {
+
+                LOGGER.warn("Namespace URI '" + nSpace.getUri() + "' maps existing (pre-definded) namespace! New values assigned!");
+
+                // Change the existing namespace content with the one from the
+                // prefs, if not null.
+                if (!nSpace.getPrefix().equals("")) {
+                    e.getValue().setPrefix(nSpace.getPrefix());
+                }
+                if (nSpace.getSchemalocation() != null && !nSpace.getSchemalocation().equals("")) {
+                    e.getValue().setSchemalocation(nSpace.getSchemalocation());
+                }
+                newNamespace = false;
+            }
+        }
+
+        // Otherwise, put the new namespace into the hashmap.
+        if (newNamespace) {
+            Namespace n = this.namespaces.put(nSpace.prefix, nSpace);
+            if (n == null) {
+                LOGGER.info("New namespace added with prefix '" + nSpace.getPrefix() + "' and URI '" + nSpace.getUri() + "' added");
+            }
+        }
+
+        return true;
+    }
+
+    /***************************************************************************
+     * <p>
+     * Creates a METS file group.
+     * </p>
+     * 
+     * @param domDoc
+     * @param theFilegroup
+     * @return
+     **************************************************************************/
+    private Element createFileGroup(Document domDoc, VirtualFileGroup theFilegroup) {
+
+        Element result = createDomElementNS(domDoc, this.metsNamespacePrefix, METS_FILEGRP_STRING);
+        result.setAttribute(METS_FILEGROUPUSE_STRING, theFilegroup.getName());
+
+        // Check fileset availibility.
+        FileSet fs = this.digdoc.getFileSet();
+        if (fs == null) {
+            LOGGER.warn("No fileset available... unable to create FileGroups!");
+            return result;
+        }
+
+        if (fs.getAllFiles() != null) {
+            for (ContentFile file : fs.getAllFiles()) {
+                if (file.getReferencedDocStructs() != null) {
+                    for (DocStruct ds : file.getReferencedDocStructs()) {
+                        if (ds.getTechMds() != null) {
+                            //                  System.out.println("Setting " + ds.getTechMds().size() + " techMds for file " + file.getIdentifier());
+                            file.setTechMds(ds.getTechMds());
+                        }
+                    }
+                }
+            }
+        }
+
+        // Check file group pathes, suffixes, and mimetypes, except for
+        // filegroup LOCAL.
+        if (!theFilegroup.getName().equals(METS_FILEGROUP_LOCAL_STRING)) {
+            if (theFilegroup.getPathToFiles().equals("")) {
+                LOGGER.warn("The path for file group " + theFilegroup.getName() + " is not configured yet! Using local path '"
+                        + theFilegroup.getPathToFiles() + "'.");
+            }
+            if (theFilegroup.getMimetype().equals("")) {
+                LOGGER.warn("The mimetype for file group " + theFilegroup.getName() + " is not configured yet! Using local mimetype '"
+                        + theFilegroup.getMimetype() + "'.");
+            }
+            if (theFilegroup.getFileSuffix().equals("")) {
+                LOGGER.warn("The file suffix for file group " + theFilegroup.getName() + " is not configured yet! Using local suffix '"
+                        + theFilegroup.getFileSuffix() + "'.");
+            }
+        }
+
+        // Iterate over all the content files.
+        List<ContentFile> contentFiles = fs.getAllFiles();
+        for (ContentFile cf : contentFiles) {
+            Element file = createDomElementNS(domDoc, this.metsNamespacePrefix, "file");
+
+            // We use the mimetype from Goobi if configured, the local one if
+            // not.
+            String mt = cf.getMimetype();
+            if (theFilegroup.getMimetype().equals("")) {
+                file.setAttribute(METS_MIMETYPE_STRING, mt);
+            } else {
+                file.setAttribute(METS_MIMETYPE_STRING, theFilegroup.getMimetype());
+            }
+
+            // We use the ID suffix from Goobi if configured, the filegroup's
+            // name if not.
+            String idSuffix = theFilegroup.getIdSuffix();
+            if (idSuffix == null || idSuffix.equals("")) {
+                idSuffix = "_" + theFilegroup.getName();
+                theFilegroup.setIdSuffix(idSuffix);
+            }
+
+            // Set content file's identifier (if not existing yet).
+            String id = cf.getIdentifier();
+            if (id == null || id.equals("")) {
+                id = FILE_PREFIX + new DecimalFormat(DECIMAL_FORMAT).format(++fileidMax);
+                cf.setIdentifier(id);
+            } else {
+                if (id.contains(FILE_PREFIX)) {
+                    String numberPart = id.replace(FILE_PREFIX, "");
+                    try {
+                        int number = Integer.parseInt(numberPart);
+                        fileidMax = number;
+                    } catch (NumberFormatException e) {
+                        // do nothing
+                    }
+
+                }
+
+            }
+
+            // Use the content file's ID if local filegroup is written, append
+            // the filegroup's name if not.
+            if (!theFilegroup.getName().equals(METS_FILEGROUP_LOCAL_STRING)) {
+                id += "_" + theFilegroup.getName();
+            }
+            file.setAttribute(METS_ID_STRING, id);
+
+            if (cf.isRepresentative()) {
+                file.setAttribute("USE", "banner");
+            }
+
+            // write admid attribute is necessary
+            List<Md> mdList = cf.getTechMds();
+            if (mdList != null) {
+                String admid = "";
+                for (Md md : mdList) {
+                    admid += md.getId();
+                    admid += " ";
+                }
+                if (!admid.isEmpty()) {
+                    file.setAttribute(METS_ADMID_STRING, admid.trim());
+                }
+            }
+
+            // Write location (as URL).
+            Element flocat = createDomElementNS(domDoc, this.metsNamespacePrefix, "FLocat");
+            flocat.setAttribute(METS_LOCTYPE_STRING, "URL");
+
+            // We use the path from Goobi if configured, the local one if not.
+            String lc = cf.getLocation();
+            if (!theFilegroup.getPathToFiles().equals("")) {
+                // Get the filename and replace the filename suffix, if
+                // necessary.
+                String n = new File(lc).getName();
+                n = n.substring(0, n.lastIndexOf('.') + 1) + theFilegroup.getFileSuffix();
+                lc = theFilegroup.getPathToFiles() + n;
+            }
+            createDomAttributeNS(flocat, this.xlinkNamespacePrefix, METS_HREF_STRING, lc);
+
+            file.appendChild(flocat);
+            result.appendChild(file);
+        }
+
+        return result;
+    }
+
+
+    /***************************************************************************
+     * <p>
+     * Reads the METS FileSec.
+     * </p>
+     * 
+     * @param inMetsElement
+     * @throws ReadException
+     **************************************************************************/
+    private void readFileSec(Mets inMetsElement) throws ReadException {
+
+        LOGGER.info("Reading FileSec...");
+
+        FileSet fileset = this.getDigitalDocument().getFileSet();
+
+        // No fileset given yet, create a new one.
+        if (fileset == null) {
+            LOGGER.info("No FileSet existing, creating new one");
+            fileset = new FileSet();
+            this.digdoc.setFileSet(fileset);
+        }
+
+        // Get the file section and all filegroups (on uppermost level).
+        FileSec fileSection = inMetsElement.getFileSec();
+
+        // No FileSec existing, e.g. because the METS file only contains an
+        // anchor.
+        if (fileSection == null) {
+            return;
+        }
+
+        // Iterate over local filegroup only (that's where the REAL files are
+        // stored).
+        List<FileGrp> filegroups = fileSection.getFileGrpList();
+        for (FileGrp filegroup : filegroups) {
+            if (filegroup.getUSE().equals(METS_FILEGROUP_LOCAL_STRING)) {
+
+                // Read all files from the METS; we are not having subgroups
+                // here.
+                for (FileType file : filegroup.getFileList()) {
+                    // Get location array.
+                    List<FLocat> location = file.getFLocatList();
+
+                    // We are just supporting a single location Element.
+                    if (location.size() != 1) {
+                        String message = "None or too many FLocat elements for <file> element!";
+                        LOGGER.error(message);
+                        throw new ReadException(message);
+                    }
+                    String href = location.get(0).getHref();
+                    if (href == null) {
+                        String message = "FLocat element for <file> element has no href attribute specifying the location of the file!";
+                        LOGGER.error(message);
+                        throw new ReadException(message);
+                    }
+
+                    // Create a new content file.
+                    ContentFile cf = new ContentFile();
+                    cf.setLocation(href);
 
-/*******************************************************************************
- * ugh.fileformats.mets / MetsMods.java
- * 
- * Copyright 2010 Center for Retrospective Digitization, Göttingen (GDZ)
- * 
- * http://gdz.sub.uni-goettingen.de
- * 
- * This program is free software; you can redistribute it and/or modify it
- * under the terms of the GNU Lesser General Public License as published by
- * the Free Software Foundation; either version 3 of the License, or (at your
- * option) any later version.
- * 
- * This Library is distributed in the hope that it will be useful, but WITHOUT
- * ANY WARRANTY; without even the implied warranty of MERCHANTABILITY or
- * FITNESS FOR A PARTICULAR PURPOSE. See the GNU Lesser General Public License
- * for more details.
- * 
- * You should have received a copy of the GNU Lesser General Public License
- * along with this library; if not, write to the Free Software Foundation,
- * Inc., 59 Temple Place, Suite 330, Boston, MA 02111-1307, USA.
- ******************************************************************************/
-
-import gov.loc.mets.AmdSecType;
-import gov.loc.mets.DivType;
-import gov.loc.mets.DivType.Fptr;
-import gov.loc.mets.FileType;
-import gov.loc.mets.FileType.FLocat;
-import gov.loc.mets.Helper;
-import gov.loc.mets.MdSecType;
-import gov.loc.mets.MdSecType.MdWrap;
-import gov.loc.mets.MdSecType.MdWrap.XmlData;
-import gov.loc.mets.MetsDocument;
-import gov.loc.mets.MetsDocument.Mets;
-import gov.loc.mets.MetsType.FileSec;
-import gov.loc.mets.MetsType.FileSec.FileGrp;
-import gov.loc.mets.MetsType.StructLink;
-import gov.loc.mets.StructLinkType.SmLink;
-import gov.loc.mets.StructMapType;
-import gov.loc.mods.v3.ModsDocument;
-
-import java.io.ByteArrayInputStream;
-import java.io.ByteArrayOutputStream;
-import java.io.File;
-import java.io.FileNotFoundException;
-import java.io.FileOutputStream;
-import java.io.IOException;
-import java.io.ObjectInputStream;
-import java.io.ObjectOutputStream;
-import java.io.Reader;
-import java.io.StringReader;
-import java.math.BigInteger;
-import java.text.DecimalFormat;
-import java.text.SimpleDateFormat;
-import java.util.ArrayList;
-import java.util.Date;
-import java.util.HashMap;
-import java.util.Iterator;
-import java.util.LinkedList;
-import java.util.List;
-import java.util.Map.Entry;
-import java.util.SortedMap;
-import java.util.TimeZone;
-import java.util.TreeMap;
-import java.util.regex.Matcher;
-import java.util.regex.Pattern;
-
-import javax.xml.parsers.DocumentBuilder;
-import javax.xml.parsers.DocumentBuilderFactory;
-import javax.xml.parsers.FactoryConfigurationError;
-import javax.xml.parsers.ParserConfigurationException;
-import javax.xml.xpath.XPath;
-import javax.xml.xpath.XPathConstants;
-import javax.xml.xpath.XPathExpression;
-import javax.xml.xpath.XPathExpressionException;
-import javax.xml.xpath.XPathFactory;
-
-import org.apache.log4j.Logger;
-import org.apache.oro.text.perl.Perl5Util;
-import org.apache.xmlbeans.XmlException;
-import org.apache.xmlbeans.XmlObject;
-import org.apache.xmlbeans.XmlOptionCharEscapeMap;
-import org.apache.xmlbeans.XmlOptions;
-import org.w3c.dom.Attr;
-import org.w3c.dom.DOMException;
-import org.w3c.dom.Document;
-import org.w3c.dom.Element;
-import org.w3c.dom.NamedNodeMap;
-import org.w3c.dom.Node;
-import org.w3c.dom.NodeList;
-import org.w3c.dom.bootstrap.DOMImplementationRegistry;
-import org.w3c.dom.ls.DOMImplementationLS;
-import org.w3c.dom.ls.LSSerializer;
-import org.xml.sax.InputSource;
-import org.xml.sax.SAXException;
-import org.xml.sax.SAXParseException;
-
-import ugh.dl.AmdSec;
-import ugh.dl.ContentFile;
-import ugh.dl.DigitalDocument;
-import ugh.dl.DocStruct;
-import ugh.dl.DocStructType;
-import ugh.dl.FileSet;
-import ugh.dl.MetadataGroup;
-import ugh.dl.Metadata;
-import ugh.dl.MetadataGroupType;
-import ugh.dl.MetadataType;
-import ugh.dl.Person;
-import ugh.dl.Prefs;
-import ugh.dl.Reference;
-import ugh.dl.Md;
-import ugh.dl.VirtualFileGroup;
-import ugh.exceptions.DocStructHasNoTypeException;
-import ugh.exceptions.ImportException;
-import ugh.exceptions.MetadataTypeNotAllowedException;
-import ugh.exceptions.MissingModsMappingException;
-import ugh.exceptions.PreferencesException;
-import ugh.exceptions.ReadException;
-import ugh.exceptions.TypeNotAllowedAsChildException;
-import ugh.exceptions.TypeNotAllowedForParentException;
-import ugh.exceptions.WriteException;
-
-/*******************************************************************************
- * @author Stefan Funk
- * @author Robert Sehr
- * @version 2013-05-08
- * @since 2008-05-09
- * 
- *        TODOLOG
- * 
- *        TODO REFACTOR ALL THE XPATH PARSING STUFF!!
- * 
- *        TODO Separate the VirtualFileGroup usage, put it into MetsModsImportExport!
- *
- *        TODO Get the anchor files from the METS' mptrs, and not via filename! Don't we do that already?
- * 
- *        TODO Check if there is a metadata with type="identifier" is existing in those DocStructs with anchor="true"! Already checked?
- *
- *        TODO Maybe read the content files while reading the DocStructs and then use the MetsHelper to retrieve things!
- * 
- *        CHANGELOG
- * 
- *        05.05.2010 --- Funk --- Commented out some DPD-407 debigging checks. --- Added check for empty displayName at displayName creation.
- * 
- *        11.03.2010 --- Funk --- Closing ">"s now are escaped with &gt; at XML document storing.
- * 
- *        10.03.2010 --- Funk --- Added ValueRegExps to AnchorIdentifier.
- * 
- *        03.03.2010 --- Funk --- Fixed the vanishing-of-XPath-element-values-if-attributes-are-existing-bug. Using Java RegExps instead of single
- *        string char processing!
- * 
- *        25.02.2010 --- Funk --- If no MODS section is existing for a child of an anchor DocStruct, fail due to missing backlink. --- Changed some
- *        WARNINGs into DEBUG loglevel. --- Changed a "&" into a "&&", was actually a typo! --- Throw a WriteException in writeLogDmd(), if the child
- *        of anchor DocStruct has no MODS metadata! We have then no identifier!
- * 
- *        24.02.2010 --- Funk --- " "s are now also beeing ignored inside of "'"s in the prefs XPath configuration.
- * 
- *        15.02.2010 --- Funk --- Logging version information now.
- * 
- *        14.02.2010 --- Funk --- Commented the whitespace things.
- * 
- *        12.02.2010 --- Funk --- "/"s are now beeing ignored inside of "'"s in the prefs XPath configuration.
- * 
- *        26.01.2010 --- Funk --- Fixed a bug not writing all the SMLINKS into the METS file in writeSMLinks.
- * 
- *        18.01.2010 --- Funk --- Adapted class to changed DocStruct.getAllMetadataByType().
- * 
- *        23.12.2009 --- Funk --- Slightly improved the grouping functionality.
- * 
- *        22.12.2009 --- Funk --- Added some grouping functionality.
- * 
- *        21.12.2009 --- Funk --- Added some "? extends " to metadata things.
- * 
- *        14.12.2009 --- Funk --- Fixed bug forgetting to write the CatalogIDDigital in!
- * 
- *        09.12.2009 --- Funk --- Refactored the whole addAllContentFile() thing: Removed unnecesarry FPTR and addFile()s. --- Deleted unused stuff
- *        concerning FPTRs. --- Creating ContentFiles now, if no FileGroup LOCAL is existing.
- * 
- *        08.12.2009 --- Funk --- Fixed bug with FPTRs.
- * 
- *        03.12.2009 --- Funk --- Write a person, if a role is existing and a firstname OR a lastname. --- Generalized writing persons to the MODS,
- *        created writeDmdPersons().
- * 
- *        16.11.2009 --- Funk --- Always check for new content files in non-anchor documents if storing the METS file.
- * 
- *        13.11.2009 --- Funk --- Added check for non-existing anchorIdentifierMetadata Type.
- * 
- *        30.10.2009 --- Funk --- Improved XML date and RDFFile version comment.
- * 
- *        29.10.2009 --- Funk --- Fixed a NPE accessing DocStructs without children. --- WE NEED THOSE NULL RETURN VALUES TO BE REMOVED!!!!!!
- * 
- *        26.10.2009 --- Funk --- Removed the constructor without Prefs object. We really need that Prefs thing! --- Added finals for namespace
- *        prefixes, uris, and schema locations.
- * 
- *        20.10.2009 --- Funk --- smlink section is only read for non-anchor structs now, fixes bug DPD-352 --- Added modifiers to all class
- *        atributes.
- * 
- *        19.10.2009 --- Funk --- Persons with last name OR first name == "" are now be written, too!
- * 
- *        13.10.2009 --- Funk --- Fixed bug with smlink attributes, now the have an xlink namespace prefix! --- Fixed bug with NullPointerExceptions
- *        in parseMetadataForPhysicalDocStruct() at setting content files.
- * 
- *        06.10.2009 --- Funk --- Corrected some not-conform-to-rules variable names.
- * 
- *        05.10.2009 --- Funk --- Adapted metadata and person constructors.
- * 
- *        24.09.2009 --- Funk --- Refactored all the Exception things.
- * 
- *        22.09.2009 --- Funk --- Removed checking of all not needed tags in the METS formats section.
- * 
- *        21.09.2009 --- Funk --- Removed returning FALSE in readMetadataPrefs(), if a tag is set in the METS section but has no values. That is
- *        ignored now. Checked are only if <internalName> and <writeXPath> are existing --- Removed the class readPrefs from MetsMods, and put it into
- *        MetsModeImportExport. It is not needed here.
- * 
- *        11.09.2009 --- Funk --- Created a final static for the anchor filename suffix.
- * 
- *        27.08.2009 --- Funk --- Added version string comment to METS file.
- * 
- *        18.08.2009 --- Funk --- Changed Goobi namespace from "http://meta.goobi.org/v1.5.1" to "http://meta.goobi.org/v1.5.1/". --- Changed
- *        exception handling in checkForAnchorReference(), now an Exception is thrown, if an anchor file is not existing and if an anchor reference is
- *        not found.
- * 
- *        22.07.2009 --- Funk --- Fixed the non-read-internal-periodicals-bug. --- Added HTML tags to JavaDOC.
- * 
- *        17.07.2009 --- Funk --- Removed the excalibur XML parser kwatsch!
- * 
- *        16.07.2009 --- Funk --- Namespaces are handled correctly now. METS is serialised using the METS XMLBeans.
- * 
- *        08.07.2009 --- Funk --- Namespaces now are first defined with default values, then definitions from the prefs are considered and default
- *        values are beeing changed.
- * 
- *        26.06.2009 --- Funk --- ADMSEC is written no more for internal METS.
- * 
- *        18.06.2009 --- Funk --- Generalised the WriteLogDMD() method, using WriteMODS() now.
- * 
- *        08.06.2009 --- Funk --- Added sorting the metadata and persons according to prefs when storing internally --> Put into
- *        DocStruct.sortMetadataRecursively!
- * 
- *        03.06.2009 --- Funk --- Added setContentIDs setter. --- Added SUB-internal PURL handling. --- Added SUB-internal METS Reference
- *        "PPN"-dimisher.
- * 
- *        02.06.2009 --- Funk --- CHECK if the whitespaces in the XML tags can be avoided anyhow, or do we need them? TESTIT! It can: just avoid
- *        storing the XML in pretty-print OUTSIDE of UGH :-) --- CHECK why the label values have got so many special chars in it after reading! See
- *        above!
- * 
- *        29.05.2009 --- Funk --- Now metadata of the physical DocStructs are written in goobi:goobi, too. Persons are not implemented yet! --- If no
- *        files are existing in the fileSec:filegroup LOCAL, the fileset will be set from the "pathimagefiles" metadata!
- * 
- *        28.05.2009 --- Funk --- Added digiprovReferenceAnchor and digiprovPresentationAnchor.
- * 
- *        28.04.2009 --- Funk --- changed "dv:digiprov" to "dv:links" in the AMD sec.
- * 
- *        27.04.2009 --- Funk --- Re-Engaged the removal of the internal Sun JRE classes.
- * 
- *        24.04.2009 --- Funk --- Labels are not written for internal METS.
- * 
- *        22.04.2009 --- Funk --- Fixed a NullPointerException at reading the physSequence and the pages without if no files given. --- Changed
- *        writePhysDivs and writeLogDivs, for internal writing the METS DocStructTypes must not be mapped.
- * 
- *        06.04.2009 --- Funk --- Fixed problems with the empty smLink element, fixed reading of persons. Now the METS internal storing is working
- *        just fine.
- * 
- *        03.04.2009 --- Mahnke --- Got rid of internal Sun JRE classes.
- * 
- *        03.04.2009 --- Funk --- Finished METS writing. --- added some things that valid METS is written without smLinks. --- refactored some oooold
- *        for loop constructs.
- * 
- *        30.03.2009 --- Funk --- Change some DEBUG log messages to TRACE. --- Separated internal storing from exporting.
- * 
- *        27.03.2009 --- Funk --- Added some null pointer checks.
- * 
- *        24.03.2009 --- Funk --- Namespace SchemaLocations now are set for METS and MODS, if not contained in prefs.
- * 
- *        23.03.2009 --- Funk --- Finished putting all unmapped metadata to mods:extension.goobi:metadata and mods:extension:goobi:person.
- * 
- *        19.03.2009 --- Funk --- Exceptions thrown by public classes now are logged from the public classes only --- improved METS reading ---
- *        organised class documentation structure --- All "ruleset"s changed to "prefs".
- * 
- *        18.03.2009 --- Funk --- Added metsPtrAnchorUrl, fixed FileGroupID bug.
- * 
- *        13.03.2009 --- Funk --- Tested METS reading with Monographs and MultivolumeWorks. It works! --- More stringifying done.
- * 
- *        12.03.2009 --- Funk --- Nearly completed METS import --- "stringyfied" some strings.
- * 
- *        09.03.2009 --- Funk --- Persons are checked for existing type and not for value at METS export now.
- * 
- *        24.02.2009 --- Funk --- Added/Swiched on/Improved internalName 2 MetyType mapping in METS formats section.
- * 
- *        16.02.2009 --- Funk --- Empty metadata fields are NOT taken as empty tags anymore.
- * 
- *        13.02.2009 --- Funk --- ADMID is set for Monographs again, too --- DisplayName is generated from first and last name, if existing.
- * 
- *        11.02.2009 --- Funk --- MODS tags are ordered by their appearance in the prefs' METS metadata section now --- Multiple usage of the same
- *        metadataType is possible now, too.
- * 
- *        23.12.2008 --- Funk --- Commented out all the special GDZ things --- Merry Christmas!
- * 
- *        22.12.2008 --- Funk --- Error is logged, if a MODS mapping is missing for an existing metadata from the prefs.
- * 
- *        11.12.2008 --- Funk --- Added some changes for the filegroups. A LOCAL filegroup is ALWAYS created now.
- * 
- *        09.12.2008 --- Funk --- Added MPTRs.
- * 
- *        19.11.2008 --- Funk --- Added VirtualFileGroup support.
- * 
- *        18.11.2008 --- Funk --- Added digiprovMD section.
- * 
- *        21.10.2008 --- Funk --- IDs starting with "0" now instead of "1".
- * 
- *        14.10.2008 --- Funk-- - Moved the Java object storing methods into the DigitalDocument class.
- * 
- *        07.10.2008 --- Funk --- Added Java Object storing and reading.
- * 
- *        29.09.2008 --- Funk --- Logging added.
- * 
- *        26.09.2008 --- Funk --- Prefixes and default namespace can be configured in the regelsatz now --- File group data (pathes, etc.) can be
- *        configured via setters now.
- * 
- *        19.08.2008 --- Funk --- Merging of METSMODS and METSMODSGDZ
- * 
- *        30.08.2008 --- Funk --- Changed class name from ZvddMets to MetsMods, to stay compatible to the existing Goobi calls --- Added ADM and
- *        several file groups.
- * 
- *        29.07.2008 --- Funk --- Added some methods from MetsModsGdz and adapted them to the ZVDD METS profile.
- * 
- *        09.05.2008 --- Funk --- First version.
- * 
- *        OLD CHANGELOG METSMODSGDZ
- * 
- *        08.08.2008 --- Funk --- Changed class name from MetsMods to MetsModsGdz.
- * 
- *        04.08.2008 --- Funk --- Changed some namespace issues.
- * 
- *        29.07.2008 --- Funk --- Changed some visibilities to "protected" for objects to be used from MetsMods class.
- * 
- *        13.05.2008 --- Funk --- Added default constructor.
- * 
- *        29.04.2008 --- Funk --- Tried to change the whitespace handling at the XML factory level (getMDValueOfNode()), but my solution is NOT
- *        working here. Please have a look at the class RDFFile.java --- Added security checks for given person metadata in the RDF:GDZ MODS, but
- *        missing xpath queries in the Regelsatz file concerning that metadata.
- * 
- *        25.04.2008 --- Funk ---Trimming added to avoid empty xquery values caused by newlines.
- * 
- ******************************************************************************/
-
-public class MetsMods implements ugh.dl.Fileformat {
-
-<<<<<<< HEAD
-    /***************************************************************************
-     * VERSION STRING
-     **************************************************************************/
-
-    private static String VERSION = "1.9-20100505";
-
-    /***************************************************************************
-     * STATIC FINALS
-     **************************************************************************/
-
-    // The logger.
-    protected static final Logger LOGGER = Logger.getLogger(ugh.dl.DigitalDocument.class);
-
-    // The line.
-    protected static final String LINE = "--------------------" + "--------------------" + "--------------------" + "--------------------";
-
-    // Default namespace things.
-    private static final String DEFAULT_METS_PREFIX = "mets";
-    private static final String DEFAULT_METS_URI = "http://www.loc.gov/METS/";
-    private static final String DEFAULT_METS_SCHEMA_LOCATION = "http://www.loc.gov/standards/mets/version17/mets.v1-7.xsd";
-    private static final String DEFAULT_MODS_PREFIX = "mods";
-    private static final String DEFAULT_MODS_URI = "http://www.loc.gov/mods/v3";
-    private static final String DEFAULT_SCHEMA_LOCATION = "http://www.loc.gov/standards/mods/v3/mods-3-3.xsd";
-    private static final String DEFAULT_GOOBI_PREFIX = "goobi";
-    private static final String DEFAULT_GOOBI_URI = "http://meta.goobi.org/v1.5.1/";
-    private static final String DEFAULT_GOOBI_SCHEMA_LOCATION = "";
-    private static final String DEFAULT_DV_PREFIX = "dv";
-    private static final String DEFAULT_DV_URI = "http://dfg-viewer.de/";
-    private static final String DEFAULT_DV_SCHEMA_LOCATION = "";
-    private static final String DEFAULT_XLINK_PREFIX = "xlink";
-    private static final String DEFAULT_XLINK_URI = "http://www.w3.org/1999/xlink";
-    private static final String DEFAULT_XLINK_SCHEMA_LOCATION = "";
-    private static final String DEFAULT_XSI_PREFIX = "xsi";
-    private static final String DEFAULT_XSI_URI = "http://www.w3.org/2001/XMLSchema-instance";
-    private static final String DEFAULT_XSI_SCHEMA_LOCATION = "";
-
-    private static final String DEFAULT_MIX_PREFIX = "mix";
-    private static final String DEFAULT_MIX_URI = "http://www.loc.gov/standards/mix/";
-    private static final String DEFAULT_MIX_SCHEMA_LOCATION = "http://www.loc.gov/standards/mix/mix.xsd";
-
-    private static final String DEFAULT_PREMIS_PREFIX = "premis";
-    private static final String DEFAULT_PREMIS_URI = "http://www.loc.gov/standards/premis/";
-    private static final String DEFAULT_PREMIS_SCHEMA_LOCATION = "http://www.loc.gov/standards/premis/v2/premis-v2-0.xsd";
-
-    // Validation and anchor finals.
-    protected static final boolean DO_VALIDATE = true;
-    protected static final boolean DO_NOT_VALIDATE = false;
-    protected static final boolean IS_ANCHOR = true;
-    protected static final boolean IS_NOT_ANCHOR = false;
-
-    // Type names for METS generation (from the prefs).
-    protected static final String METS_PREFS_NODE_NAME_STRING = "METS";
-    protected static final String METS_PREFS_INTERNALNAME_STRING = "InternalName";
-    protected static final String METS_PREFS_METSTYPE_STRING = "MetsType";
-    protected static final String METS_PREFS_WRITEXPATH_SEPARATOR_STRING = "#";
-
-    // Store persons in mods:extension.goobi:person.
-    protected static final String GOOBI_PERSON_LASTNAME_STRING = "lastName";
-    protected static final String GOOBI_PERSON_FIRSTNAME_STRING = "firstName";
-    protected static final String GOOBI_PERSON_IDENTIFIER_STRING = "identifier";
-    protected static final String GOOBI_PERSON_IDENTIFIERTYPE_STRING = "identifierType";
-    protected static final String GOOBI_PERSON_AFFILIATION_STRING = "affiliation";
-    protected static final String GOOBI_PERSON_AUTHORITYID_STRING = "authorityID";
-    protected static final String GOOBI_PERSON_AUTHORITYURI_STRING = "authorityURI";
-    protected static final String GOOBI_PERSON_AUTHORITYVALUE_STRING = "authorityValue";
-    protected static final String GOOBI_PERSON_DISPLAYNAME_STRING = "displayName";
-    protected static final String GOOBI_PERSON_PERSONTYPE_STRING = "personType";
-
-    // The Goobi internal metadata XPath.
-    protected static final String GOOBI_INTERNAL_METADATA_XPATH = "/mods:mods/mods:extension/goobi:goobi/goobi:metadata";
-
-    // This is the metadata the StructMap LOGICAL labels are creared from.
-    protected static final String METS_PREFS_LABEL_METADATA_STRING = "TitleDocMain";
-
-    // Some METS string finals.
-    protected static final String METS_METS_STRING = "mets";
-    protected static final String METS_STRUCTMAP_TYPE_LOGICAL_STRING = "LOGICAL";
-    protected static final String METS_STRUCTMAP_TYPE_PHYSICAL_STRING = "PHYSICAL";
-    protected static final String METS_MPTR_URL_STRING = "mptrUrl";
-    protected static final String METS_MPTR_URL_ANCHOR_STRING = "mptrUrlAnchor";
-    protected static final String METS_FILESEC_STRING = "fileSec";
-    protected static final String METS_STRUCTMAP_STRING = "structMap";
-    protected static final String METS_STRUCTMAPTYPE_STRING = "TYPE";
-    protected static final String METS_FILEGROUP_LOCAL_STRING = "LOCAL";
-    protected static final String METS_AMDSEC_STRING = "amdSec";
-    protected static final String METS_DMDSEC_STRING = "dmdSec";
-    protected static final String METS_RIGHTSMD_STRING = "rightsMD";
-    protected static final String METS_MDWRAP_STRING = "mdWrap";
-    protected static final String METS_MIMETYPE_STRING = "MIMETYPE";
-    protected static final String METS_MDTYPE_STRING = "MDTYPE";
-    protected static final String METS_OTHERMDTYPE_STRING = "OTHERMDTYPE";
-    protected static final String METS_ID_STRING = "ID";
-    protected static final String METS_XMLDATA_STRING = "xmlData";
-    protected static final String METS_FILEGRP_STRING = "fileGrp";
-    protected static final String METS_FILEGROUPUSE_STRING = "USE";
-    protected static final String METS_LOCTYPE_STRING = "LOCTYPE";
-    protected static final String METS_DIV_STRING = "div";
-    protected static final String METS_FPTR_STRING = "fptr";
-    protected static final String METS_MPTR_STRING = "mptr";
-    protected static final String METS_SMLINK_STRING = "smLink";
-    protected static final String METS_STRUCTLINK_STRING = "structLink";
-    protected static final String METS_DIVTYPE_STRING = "TYPE";
-    protected static final String METS_CONTENTIDS_STRING = "CONTENTIDS";
-    protected static final String METS_FILEID_STRING = "FILEID";
-    protected static final String METS_LABEL_STRING = "LABEL";
-    protected static final String METS_DMDID_STRING = "DMDID";
-    protected static final String METS_ADMID_STRING = "ADMID";
-    protected static final String METS_ORDER_STRING = "ORDER";
-    protected static final String METS_ORDERLABEL_STRING = "ORDERLABEL";
-    protected static final String METS_HREF_STRING = "href";
-    protected static final String METS_TO_STRING = "to";
-    protected static final String METS_FROM_STRING = "from";
-    protected static final String METS_XMLNS_STRING = "xmlns";
-    protected static final String METS_SCHEMALOCATION_STRING = "schemaLocation";
-    protected static final String METS_URN_NAME = "_urn";
-    protected static final String RULESET_ORDER_NAME = "CurrentNoSorting";
-
-    // Type names for preferences parsing.
-    protected static final String PREFS_METADATA_STRING = "Metadata";
-    protected static final String PREFS_GROUP_STRING = "Group";
-    protected static final String PREFS_DOCSTRUCT_STRING = "DocStruct";
-    protected static final String PREFS_NAMESPACEDEFINITION_STRING = "NamespaceDefinition";
-    protected static final String PREFS_XPATHANCHORQUERY_STRING = "XPathAnchorQuery";
-    protected static final String PREFS_ANCHORIDENTIFIERMETADATATYPE_STRING = "AnchorIdentifierMetadataType";
-    protected static final String PREFS_ANCHORIDENTIFIERVALUEREGEXP_STRING = "ValueRegExp";
-    protected static final String PREFS_NAMESPACE_URI_STRING = "URI";
-    protected static final String PREFS_NAMESPACE_PREFIX_STRING = "prefix";
-    protected static final String PREFS_NAMESPACE_SCHEMALOCATION = "schemaLocation";
-
-    // Type names for metadata handling.
-    protected static final String METADATA_LOGICAL_PAGE_NUMBER = "logicalPageNumber";
-    protected static final String METADATA_PHYSICAL_PAGE_NUMBER = "physPageNumber";
-    protected static final String METADATA_PAGE_UNCOUNTED_VALUE = "uncounted";
-    protected static final String METADATA_PHYSICAL_BOUNDBOOK_STRING = "BoundBook";
-    protected static final String METADATA_PHYSICAL_PAGE_STRING = "page";
-
-    // Reference type name for logical <> physical references.
-    protected static final String LOGICAL_PHYSICAL_MAPPING_TYPE_STRING = "logical_physical";
-
-    // Some XPath processor finals.
-    public static final short ELEMENT_NODE = 1;
-    public static final short ATTRIBUTE_NODE = 2;
-    public static final short TEXT_NODE = 3;
-
-    // Some general pre- and suffixes.
-    protected static final String DECIMAL_FORMAT = "0000";
-    protected static final String AMD_PREFIX = "AMD";
-    protected static final String TECHMD_PREFIX = "techMD";
-    protected static final String FILE_PREFIX = "FILE_";
-    protected static final String LOG_PREFIX = "LOG_";
-    protected static final String DMDLOG_PREFIX = "DMDLOG_";
-    protected static final String PHYS_PREFIX = "PHYS_";
-    protected static final String DMDPHYS_PREFIX = "DMDPHYS_";
-    protected static final String ANCHOR_XML_FILE_SUFFIX_STRING = "_anchor";
-    private boolean writeLocalFilegroup = true;
-
-    /***************************************************************************
-     * FINALS
-     **************************************************************************/
-
-    // Set class functionality flags.
-    protected final boolean exportable = true;
-    protected final boolean importable = false;
-    protected final boolean updateable = false;
-
-    /***************************************************************************
-     * INSTANCE VARIABLES
-     **************************************************************************/
-
-    // Contains key/value pairs of namespace prefix/namespace and namespace
-    // prefix/namespaceDeclaration.
-    protected HashMap<String, Namespace> namespaces = new HashMap<String, Namespace>();
-    protected HashMap<String, String> namespaceDeclarations = new HashMap<String, String>();
-
-    // SortedMap for mapping file IDs to content files (default sorting order is
-    // the key (String).
-    protected SortedMap<String, ContentFile> sortedFileMap = new TreeMap<String, ContentFile>();
-
-    // Set mptr things.
-    protected String mptrUrl = "";
-    protected String mptrUrlAnchor = "";
-
-    //	protected FileSet myImageset;
-
-    protected Prefs myPreferences;
-
-    protected DigitalDocument digdoc = null;
-    protected int dmdidMax = 0;
-    protected int dmdidPhysMax = 0;
-    protected int amdidMax = 0;
-    protected int divlogidMax = 0;
-    protected int techidMax = 0;
-    protected int divphysidMax = 0;
-    protected int fileidMax = 0;
-
-    // Contains MetadataMatchingObjects for mapping MODS to internal
-    // MetadataType elements and vice versa.
-    protected List<MatchingMetadataObject> modsNamesMD = new LinkedList<MatchingMetadataObject>();
-    protected List<MatchingDocStructObject> modsNamesDS = new LinkedList<MatchingDocStructObject>();
-
-    protected Element metsNode = null;
-    protected Node firstDivNode = null;
-
-    // A METS Helper.
-    private Helper metsHelper;
-
-    // List to store all identifiers of the anchor (Metadata objects are
-    // contained in here).
-    @SuppressWarnings("unused")
-    private List<Metadata> anchorIdentifiers = null;
-    // Contains the xpath to reference the anchor.
-    protected String xPathAnchorReference = null;
-    // Contains the valueRegExp for the reference the anchor.
-    protected String valueRegExpAnchorReference = null;
-
-    // Default namespace URIs for some namespaces and namespace declarations.
-    protected String metsNamespacePrefix;
-    protected String modsNamespacePrefix;
-    protected String goobiNamespacePrefix;
-    protected String mixNamespacePrefix;
-    protected String premisNamespacePrefix;
-    protected String dvNamespacePrefix;
-    protected String xsiNamespacePrefix;
-    protected String xlinkNamespacePrefix;
-
-    // Stores the xpath expression to extract the identifier of the anchor.
-    protected String xpathForLinkToAnchor = null;
-    protected String anchorIdentifierMetadataType = null;
-
-    // A hash to store some tag grouping things.
-    // This is a really dirty hack, I will fix it tomorrow! (hihi)
-    protected HashMap<String, String> replaceGroupTags = new HashMap<String, String>();
-
-    /***************************************************************************
-     * CONSTRUCTORS
-     **************************************************************************/
-
-    /***************************************************************************
-     * @param inPrefs
-     * @throws PreferencesException
-     **************************************************************************/
-    public MetsMods(Prefs inPrefs) throws PreferencesException {
-
-        setNamespaces();
-        this.myPreferences = inPrefs;
-
-        LOGGER.info(this.getClass().getName() + " " + getVersion());
-
-        // Read preferences.
-        Node prefsMetsNode = inPrefs.getPreferenceNode(METS_PREFS_NODE_NAME_STRING);
-        if (prefsMetsNode == null) {
-            String message = "Can't read preferences for METS fileformat!";
-            PreferencesException pe = new PreferencesException("Node '" + METS_PREFS_NODE_NAME_STRING + "' in preferences file not found!");
-            LOGGER.error(message, pe);
-            throw pe;
-        }
-
-        readPrefs(prefsMetsNode);
-    }
-
-    /***************************************************************************
-     * WHAT THE OBJECT DOES
-     **************************************************************************/
-
-    /*
-     * (non-Javadoc)
-     * 
-     * @see ugh.dl.Fileformat#GetDigitalDocument()
-     */
-    @Override
-    public DigitalDocument getDigitalDocument() {
-        return this.digdoc;
-    }
-
-    /*
-     * (non-Javadoc)
-     * 
-     * @see ugh.dl.Fileformat#Update(java.lang.String)
-     */
-    @Override
-    public boolean update(String filename) {
-        return false;
-    }
-
-    /*
-     * (non-Javadoc)
-     * 
-     * @see ugh.dl.Fileformat#SetDigitalDocument(ugh.dl.DigitalDocument)
-     */
-    @Override
-    public boolean setDigitalDocument(DigitalDocument inDoc) {
-        this.digdoc = inDoc;
-        return true;
-    }
-
-    /*
-     * (non-Javadoc)
-     * 
-     * @see ugh.dl.Fileformat#read(java.lang.String)
-     */
-    @Override
-    public boolean read(String theFilename) throws ReadException {
-
-        LOGGER.info("Reading METS file...");
-
-        MetsDocument mets = null;
-        Mets metsElement = null;
-
-        File f = new File(theFilename);
-        try {
-            XmlOptions opts = new XmlOptions();
-            opts.setLoadStripWhitespace();
-            mets = MetsDocument.Factory.parse(f, opts);
-        } catch (XmlException e) {
-            String message = "Error parsing METS file '" + f.getAbsolutePath() + "'!";
-            LOGGER.error(message, e);
-            throw new ReadException(message, e);
-        } catch (IOException e) {
-            String message = "Error accessing METS file '" + f.getAbsolutePath() + "'!";
-            LOGGER.error(message, e);
-            throw new ReadException(message, e);
-        }
-
-        metsElement = mets.getMets();
-        this.metsHelper = new Helper(metsElement);
-
-        // metsElement.getStructMapArray(0).getTYPE();
-
-        // No digital document available yet, create one.
-        if (this.getDigitalDocument() == null) {
-            LOGGER.info("No DigitalDocument existing yet, creating new one");
-            this.setDigitalDocument(new DigitalDocument());
-        }
-
-        // readAmdSec now to provide references for fileSec and LogDocStruct
-        readAmdSec(metsElement);
-
-        // Get FileSec to read all files.
-        readFileSec(metsElement);
-
-        // Get PhysicalStructMap and create the appropriate links to the file.
-        readPhysDocStruct(metsElement);
-
-        // Get logical StructMap.
-        try {
-            readLogDocStruct(metsElement, theFilename);
-        } catch (ClassNotFoundException e) {
-            String message = "Class could not be found!";
-            LOGGER.error(message, e);
-            throw new ReadException(message, e);
-        } catch (InstantiationException e) {
-            String message = "Class could not be instanciated!";
-            LOGGER.error(message, e);
-            throw new ReadException(message, e);
-        } catch (IllegalAccessException e) {
-            String message = "Class was illegal accessed!";
-            LOGGER.error(message, e);
-            throw new ReadException(message, e);
-        } catch (XPathExpressionException e) {
-            String message = "Wrong XPath expression!";
-            LOGGER.error(message, e);
-            throw new ReadException(message, e);
-        }
-
-        // Map logical and physical Document Structures.
-        mapLogAndPhysDocStruct(metsElement);
-
-        this.digdoc.sortMetadataRecursively(this.myPreferences);
-
-        return true;
-    }
-
-    private void readAmdSec(Mets metsElement) {
-        List<AmdSecType> list = metsElement.getAmdSecList();
-        // for (AmdSecType ast : list) {
-        if (list != null && !list.isEmpty()) {
-            AmdSecType ast = list.get(0); // allow only one amdSec
-            this.digdoc.setAmdSec(ast.getID());
-
-            List<MdSecType> mst = ast.getTechMDList();
-            for (MdSecType tech : mst) {
-                MdWrap wrap = tech.getMdWrap();
-                Node premis = wrap.getDomNode();
-                Md techMd = new Md(premis);
-                techMd.setId(tech.getID());
-                techMd.setType("techMD");
-                // System.out.println("Reading techMd " + tech.getID());
-                this.digdoc.addTechMd(techMd);
-            }
-
-            mst = ast.getRightsMDList();
-            for (MdSecType tech : mst) {
-                MdWrap wrap = tech.getMdWrap();
-                Node premis = wrap.getDomNode();
-                Md techMd = new Md(premis);
-                techMd.setId(tech.getID());
-                techMd.setType("rightsMD");
-                // System.out.println("Reading techMd " + tech.getID());
-                this.digdoc.addTechMd(techMd);
-            }
-
-            mst = ast.getDigiprovMDList();
-            for (MdSecType tech : mst) {
-                MdWrap wrap = tech.getMdWrap();
-                Node premis = wrap.getDomNode();
-                Md techMd = new Md(premis);
-                techMd.setId(tech.getID());
-                techMd.setType("digiprovMD");
-                // System.out.println("Reading techMd " + tech.getID());
-                this.digdoc.addTechMd(techMd);
-            }
-
-            mst = ast.getSourceMDList();
-            for (MdSecType tech : mst) {
-                MdWrap wrap = tech.getMdWrap();
-                Node premis = wrap.getDomNode();
-                Md techMd = new Md(premis);
-                techMd.setId(tech.getID());
-                techMd.setType("sourceMD");
-                // System.out.println("Reading techMd " + tech.getID());
-                this.digdoc.addTechMd(techMd);
-            }
-
-        }
-    }
-
-    /*
-     * (non-Javadoc)
-     * 
-     * @see ugh.fileformats.mets.MetsModsGdz#write(java.lang.String)
-     */
-    @Override
-    public boolean write(String filename) throws WriteException, PreferencesException {
-
-        LOGGER.info("Writing METS ....");
-
-        // Digital Document for the anchor.
-        DigitalDocument anchorDocument = null;
-        DigitalDocument topDocument = null;
-        DigitalDocument myDigDoc = this.digdoc;
-
-        // Get the uppermost logical DocStruct and check if it's an
-        // anchor.
-        if (this.getDigitalDocument() == null) {
-            String message = "Can't obtain DigitalDocument! Maybe wrong preferences file?";
-            LOGGER.error(message);
-            throw new PreferencesException(message);
-        }
-        DocStruct uppermostStruct = this.getDigitalDocument().getLogicalDocStruct();
-        DocStructType uppermostType = uppermostStruct.getType();
-
-        if (uppermostType.isAnchor()) {
-            // The uppermost structure is an anchor; so we need to split the
-            // document and create two different METS/MODS files: One for
-            // the anchor and one for the rest.
-            anchorDocument = new DigitalDocument();
-
-            // Copy metadata, but not the children.
-            DocStruct newStruct = uppermostStruct.copy(true, false);
-
-            // Copy here the children from the next level only for MPTRs
-            // from zvdd-dfgviewer-v2 without metadata.
-            if (uppermostStruct.getAllChildren() == null) {
-                String message = "Top DocStruct '" + uppermostType.getName() + "' is anchor struct, bus has no children!";
-                LOGGER.error(message);
-                throw new PreferencesException(message);
-            }
-
-            for (DocStruct d : uppermostStruct.getAllChildren()) {
-                DocStruct c = null;
-                try {
-                    c = d.copy(true, false);
-                    // Add the child to the new DocStruct.
-                    newStruct.addChild(c);
-                } catch (TypeNotAllowedAsChildException e) {
-                    String message = "DocStruct '" + c.getType().getName() + "' is not allowed as child of DocStruct '" + d.getType().getName() + "'";
-                    LOGGER.error(message, e);
-                    throw new PreferencesException(message, e);
-                }
-            }
-
-            // New struct is top document.
-            anchorDocument.setLogicalDocStruct(newStruct);
-
-            // Get child of top document; there should only be a single child.
-            List<DocStruct> children = uppermostStruct.getAllChildren();
-
-            if (children != null && children.size() > 1) {
-                // Error; there must only be a single top-document under the
-                // anchor.
-                this.digdoc = myDigDoc;
-                throw new WriteException("More than one structure entity available; only one expected as child of an anchor!");
-            }
-
-            // There is a child, so delete only the anchor's metadata from
-            // the Digital Document.
-            if (children != null) {
-
-                topDocument = this.digdoc;
-                // ArrayList<Metadata> anchorMdList = new ArrayList<Metadata>();
-                // for (Metadata m : this.digdoc.getLogicalDocStruct().getAllMetadata()) {
-                // anchorMdList.add(m);
-                // }
-                // for (Metadata metadata : anchorMdList) {
-                // topDocument.getLogicalDocStruct().removeMetadata(metadata);
-                // }
-
-                // topDocument = copyDigitalDocument();
-                // for (Metadata m : this.digdoc.getLogicalDocStruct().getAllMetadata()) {
-                // topDocument.getLogicalDocStruct().removeMetadata(m);
-                // }
-
-                // for (Metadata md : topDocument.getLogicalDocStruct().getAllMetadata()) {
-                // if (md.getType().getName().contentEquals("CatalogIDDigital")) {
-                // System.out.println("DigitalIDDigital of anchor after split = " + md.getValue());
-                // }
-                // }
-            }
-        } else {
-            // Simply write the normal DigitalDocument.
-            topDocument = this.digdoc;
-        }
-
-        boolean success = true;
-        if (anchorDocument != null) {
-            // First write the anchor.
-            this.digdoc = anchorDocument;
-            String anchorfilename = buildAnchorFilename(filename);
-
-            LOGGER.info("Writing anchor file '" + anchorfilename + "' from DocStruct '" + this.digdoc.getLogicalDocStruct().getType().getName() + "'");
-
-            success = writeMetsMods(anchorfilename, DO_NOT_VALIDATE, IS_ANCHOR);
-
-            LOGGER.info("Anchor file written");
-        }
-
-        if (topDocument != null) {
-            this.digdoc = topDocument;
-
-            LOGGER.info("Writing regular file '" + filename + "' from DocStruct '" + this.digdoc.getLogicalDocStruct().getType().getName() + "'");
-
-            success = writeMetsMods(filename, DO_NOT_VALIDATE, IS_NOT_ANCHOR);
-        }
-
-        this.digdoc = myDigDoc;
-
-        LOGGER.info("Writing METS complete");
-
-        return success;
-    }
-
-    /***************************************************************************
-     * <p>
-     * All methods to read METS file specific preferences are read here.
-     * </p>
-     * 
-     * @param inNode
-     * @return true, if preferences were read succesfully, false otherwise.
-     **************************************************************************/
-    public void readPrefs(Node inNode) throws PreferencesException {
-
-        String nn = inNode.getNodeName();
-
-        if (inNode.getNodeType() == ELEMENT_NODE && nn.equals(METS_PREFS_NODE_NAME_STRING)) {
-
-            // Read information about a single metadata matching.
-            NodeList childnodes = inNode.getChildNodes();
-
-            for (int x = 0; x < childnodes.getLength(); x++) {
-                Node childnode = childnodes.item(x);
-
-                if (childnode.getNodeType() == ELEMENT_NODE) {
-                    // Read Metadata prefs from deferred method.
-                    if (childnode.getNodeName().equalsIgnoreCase(PREFS_METADATA_STRING)) {
-                        try {
-                            readMetadataPrefs(childnode);
-                        } catch (PreferencesException pe) {
-                            String message = "Could not parse the prefs' metadata section!";
-                            LOGGER.error(message, pe);
-                            throw pe;
-                        }
-                    }
-                    // Read Group prefs from deferred method.
-                    if (childnode.getNodeName().equalsIgnoreCase(PREFS_GROUP_STRING)) {
-                        try {
-                            readMetadataGroupPrefs(childnode);
-                        } catch (PreferencesException pe) {
-                            String message = "Could not parse the prefs' metadata section!";
-                            LOGGER.error(message, pe);
-                            throw pe;
-                        }
-                    }
-
-                    // Read DocStruct prefs from deferred method.
-                    if (childnode.getNodeName().equalsIgnoreCase(PREFS_DOCSTRUCT_STRING)) {
-                        try {
-                            readDocStructPrefs(childnode);
-                        } catch (PreferencesException pe) {
-                            String message = "Could not parse the prefs' DocStruct section!";
-                            LOGGER.error(message, pe);
-                            throw pe;
-                        }
-                    }
-                    // Read namespace information
-                    if (childnode.getNodeName().equalsIgnoreCase(PREFS_NAMESPACEDEFINITION_STRING)) {
-                        if (!readNamespacePrefs(childnode)) {
-                            String message =
-                                    "Can't read prefs for METS module: Namespace declaration not complete; the namespace URI and its prefix must be declared!";
-                            LOGGER.error(message);
-                            throw new PreferencesException(message);
-                        }
-                    }
-                    // Read some anchor identifier information.
-                    if (childnode.getNodeName().equalsIgnoreCase(PREFS_ANCHORIDENTIFIERMETADATATYPE_STRING)) {
-                        String anchorIdentifierTypeName = getTextNodeValue(childnode).trim();
-                        if (anchorIdentifierTypeName == null) {
-                            String message =
-                                    "<" + PREFS_ANCHORIDENTIFIERMETADATATYPE_STRING + "> is existing in " + METS_PREFS_NODE_NAME_STRING
-                                            + " mapping, but has no value!";
-                            LOGGER.error(message);
-                            throw new PreferencesException(message);
-                        }
-                        this.anchorIdentifierMetadataType = anchorIdentifierTypeName;
-                    }
-                    // Read XPath information.
-                    if (childnode.getNodeName().equalsIgnoreCase(PREFS_XPATHANCHORQUERY_STRING)) {
-                        this.xPathAnchorReference = getTextNodeValue(childnode).trim();
-                    }
-                    // Read ValueRegExp information.
-                    if (childnode.getNodeName().equalsIgnoreCase(PREFS_ANCHORIDENTIFIERVALUEREGEXP_STRING)) {
-                        this.valueRegExpAnchorReference = getTextNodeValue(childnode).trim();
-                    }
-                }
-
-                // Check some values, e.g. if metadata types are available etc.
-                if (this.anchorIdentifierMetadataType != null) {
-                    MetadataType identifierType = this.myPreferences.getMetadataTypeByName(this.anchorIdentifierMetadataType);
-                    if (identifierType == null) {
-                        String message = "MetadataType for anchor (identifier) not found: " + this.anchorIdentifierMetadataType;
-                        LOGGER.error(message);
-                        throw new PreferencesException(message);
-                    }
-                }
-            }
-        }
-
-        // Log namespaces.
-        for (Entry<String, Namespace> e : this.namespaces.entrySet()) {
-            LOGGER.debug("Namespace prefix: " + e.getKey() + ", URI: " + e.getValue().getUri());
-        }
-    }
-
-    /***************************************************************************
-     * PRIVATE (AND PROTECTED) METHODS
-     **************************************************************************/
-
-    /***************************************************************************
-     * <p>
-     * Gets a DocStruct by div ID.
-     * </p>
-     * 
-     * @param id
-     * @param inStruct
-     * @return
-     **************************************************************************/
-    private DocStruct getDocStructByDivID(String id, DocStruct inStruct) {
-
-        if (inStruct == null) {
-            return null;
-        }
-
-        // Get the related METS div object.
-        Object o = inStruct.getOrigObject();
-        if (o != null) {
-            // Convert object to div.
-            DivType div = (DivType) o;
-            if (div.getID() != null) {
-                if (div.getID().equals(id)) {
-                    return inStruct;
-                }
-            }
-        }
-
-        // Iterate over all children.
-        List<DocStruct> children = inStruct.getAllChildren();
-        if (children != null) {
-            for (DocStruct child : children) {
-                DocStruct foundStruct = getDocStructByDivID(id, child);
-                if (foundStruct != null) {
-                    return foundStruct;
-                }
-            }
-        }
-
-        return null;
-    }
-
-    /***************************************************************************
-     * <p>
-     * Maps logical and physical DocStructs.
-     * </p>
-     * 
-     * @param inMetsElement
-     * @throws ReadException
-     **************************************************************************/
-    private void mapLogAndPhysDocStruct(Mets inMetsElement) throws ReadException {
-
-        LOGGER.info("Mapping Physical and Logical DocStruct...");
-
-        // Get the only StructLink section and iterate over all smLink elements.
-        StructLink sl = inMetsElement.getStructLink();
-
-        // If no structLink element available (could happen, if file is an
-        // anchor) OR if we have only one smLink element and to and from
-        // attribute are empty, just return (We do that at METS writing to
-        // always get a valid METS file).
-
-        if (sl == null || sl.getSmLinkList().isEmpty()) {
-            return;
-        }
-
-        boolean getFromNotExisting = sl.getSmLinkList().get(0).getFrom() == null || sl.getSmLinkList().get(0).getFrom().equals("");
-        boolean getToNotExisting = sl.getSmLinkList().get(0).getTo() == null || sl.getSmLinkList().get(0).getTo().equals("");
-        if (sl.getSmLinkList().size() == 1 && getFromNotExisting && getToNotExisting) {
-            return;
-        }
-
-        // Iterate over all smLinks.
-        for (SmLink singleLink : sl.getSmLinkList()) {
-            String linkFrom = singleLink.getFrom();
-            String linkTo = singleLink.getTo();
-
-            // Throw exception if smLink elements are incomplete.
-            if ((linkFrom == null) || (linkTo == null)) {
-                String message = "smLink section contains incomplete smLink elements, 'to' or 'from' attribute is missing!";
-                LOGGER.error(message);
-                throw new ReadException(message);
-            }
-
-            LOGGER.trace("Processing smLink FROM = " + linkFrom + " and TO = " + linkTo);
-
-            // Get the StructMap type name from the div ID.
-            DivType linkFromDivType = this.metsHelper.getStructMapDiv(linkFrom);
-
-            // If the type name is not existing, throw an exception.
-            if (linkFromDivType == null) {
-                String message = "No logical DocStruct available with div ID = '" + linkFrom + "'!";
-                LOGGER.error(message);
-                throw new ReadException(message);
-            }
-
-            // Only if the given DocStruct type is NOT an anchor, set references
-            // from the current smLink.
-            if (!this.myPreferences.getDocStrctTypeByName(linkFromDivType.getTYPE()).isAnchor()) {
-
-                // Get the appropriate logical DocStruct 'from' reference.
-                DocStruct foundLogicalStruct = getDocStructByDivID(linkFrom, this.digdoc.getLogicalDocStruct());
-                if (foundLogicalStruct == null) {
-                    String message = "Linked div in logical structMap with ID '" + linkFrom + "' not available";
-                    LOGGER.error(message);
-                    throw new ReadException(message);
-                }
-
-                // Get the appropriate physical DocStruct 'to' reference.
-                DocStruct foundPhysicalStruct = getDocStructByDivID(linkTo, this.digdoc.getPhysicalDocStruct());
-                if (foundPhysicalStruct == null) {
-                    String message = "Linked div in physical structMap with ID '" + linkTo + "' not available";
-                    LOGGER.error(message);
-                    throw new ReadException(message);
-                }
-
-                // Create relationship between logical and physical DocStruct.
-                foundLogicalStruct.addReferenceTo(foundPhysicalStruct, LOGICAL_PHYSICAL_MAPPING_TYPE_STRING);
-
-                LOGGER.trace("Added reference: " + foundLogicalStruct.getType().getName() + " (" + linkFrom + ") > "
-                        + foundPhysicalStruct.getType().getName() + " (" + linkTo + ")");
-
-            }
-        }
-    }
-
-    /***************************************************************************
-     * <p>
-     * Adds something to a list.
-     * </p>
-     * 
-     * @param result
-     * @param inStruct
-     **************************************************************************/
-    private void addToList(LinkedList<DocStruct> result, DocStruct inStruct) {
-
-        DivType currentDiv = (DivType) inStruct.getOrigObject();
-        BigInteger currentOrder = currentDiv.getORDER();
-
-        if (currentOrder == null) {
-            // Add it as the last one.
-            result.addLast(inStruct);
-            return;
-        }
-
-        // Iterate over all DocStruct elements in the list.
-        int position = 0;
-        for (DocStruct ds : result) {
-            DivType div = (DivType) ds.getOrigObject();
-            BigInteger order = div.getORDER();
-            if (order == null) {
-                // Next from list as this one has no order label.
-                continue;
-            }
-
-            // Order is bigger than currentOrder add it at the current position.
-            if (order.compareTo(currentOrder) == 1) {
-                // Get out of loop.
-                break;
-            }
-            position++;
-        }
-
-        // Position contains the position where to add shift all entry to the
-        // back (to the right).
-        result.add(position, inStruct);
-    }
-
-    /***************************************************************************
-     * <p>
-     * Read all sub <div> elements of the current one.
-     * </p>
-     * 
-     * @param inDiv
-     * @return LinkedList containing DocStruct instances
-     * @throws ReadException
-     **************************************************************************/
-    private LinkedList<DocStruct> readDivChildren(DivType inDiv) throws ReadException {
-
-        MetadataType logpagetype = this.myPreferences.getMetadataTypeByName(METADATA_LOGICAL_PAGE_NUMBER);
-        MetadataType physpagetype = this.myPreferences.getMetadataTypeByName(METADATA_PHYSICAL_PAGE_NUMBER);
-
-        // List containing DocStruct objects of the children.
-        LinkedList<DocStruct> result = new LinkedList<DocStruct>();
-
-        // Get all sub <div> elements.
-        List<DivType> children = inDiv.getDivList();
-
-        if (children.isEmpty()) {
-            // No children available, so there is nothing to read.
-            return null;
-        }
-
-        for (DivType dt : children) {
-            String type = dt.getTYPE();
-            String id = dt.getID();
-            BigInteger order = dt.getORDER();
-            String orderlabel = dt.getORDERLABEL();
-
-            // Get the DocStructType from the prefs.
-            DocStructType myType = this.myPreferences.getDocStrctTypeByName(type);
-
-            // Can't find the appropriate type.
-            if (myType == null) {
-                String message = "No internal DocStructType with the name '" + type + "'";
-                LOGGER.error(message);
-                throw new ReadException(message);
-            }
-
-            // Create DocStruct.
-            DocStruct newDocStruct = null;
-            try {
-                newDocStruct = this.getDigitalDocument().createDocStruct(myType);
-            } catch (TypeNotAllowedForParentException e) {
-                String message = "Can't create this DocStruct of type '" + type + "' at the current position in tree";
-                LOGGER.error(message, e);
-                throw new ReadException(message, e);
-            }
-
-            // get the corresponding amdSec
-            List admList = dt.getADMID();
-            if (admList != null) {
-                for (Object object : admList) {
-                    String admid = (String) object;
-                    AmdSec amdSec = digdoc.getAmdSec(admid);
-                    if (amdSec != null) {
-                        newDocStruct.setAmdSec(amdSec);
-                    }
-                }
-            }
-
-            // If order and orderlabel are stored here; than we should create
-            // the appropriate metadata.
-            try {
-                if (order != null) {
-                    Metadata md = new Metadata(physpagetype);
-                    md.setValue(order.toString());
-                }
-            } catch (MetadataTypeNotAllowedException e) {
-                String message = "Can't create metadata with expected type '" + METADATA_PHYSICAL_PAGE_NUMBER + "'! Type must not be null!";
-                LOGGER.error(message, e);
-                throw new ReadException(message, e);
-            }
-
-            try {
-                if (orderlabel != null) {
-                    if (orderlabel.equals("uncounted")) {
-                        orderlabel = " - ";
-                    }
-                    Metadata md = new Metadata(logpagetype);
-                    md.setValue(orderlabel);
-
-                }
-            } catch (MetadataTypeNotAllowedException e) {
-                String message = "Can't create metadata with expected type '" + METADATA_LOGICAL_PAGE_NUMBER + "'! Type must not be null!";
-                LOGGER.error(message, e);
-                throw new ReadException(message, e);
-            }
-
-            // Add the <div> element as the original object.
-            newDocStruct.setOrigObject(dt);
-            newDocStruct.setIdentifier(id);
-
-            // Add the digdoc to the list according to its ORDER attribute
-            // value.
-            addToList(result, newDocStruct);
-        }
-
-        // No children available, return.
-        if (result.isEmpty()) {
-            return null;
-        }
-
-        // Iterate over all DocStructs and see, if the appropriate DivType
-        // object has child objects.
-        for (DocStruct ds : result) {
-            // Get the original div.
-            DivType div = (DivType) ds.getOrigObject();
-            // No div element.
-            if (div == null) {
-                continue;
-            }
-
-            // Get all children.
-            LinkedList<DocStruct> childlist = readDivChildren(div);
-
-            // We got a list with all children (DocStruct objects), add children
-            // from list to docstruct.
-            if (childlist != null) {
-                for (DocStruct child : childlist) {
-                    try {
-                        ds.addChild(child);
-                    } catch (TypeNotAllowedAsChildException e) {
-                        String message = "Child '" + child.getType().getName() + "' nod allowed for DocStructType '" + ds.getType().getName() + "'";
-                        LOGGER.error(message, e);
-                        throw new ReadException(message, e);
-                    }
-                }
-            }
-        }
-
-        return result;
-    }
-
-    /***************************************************************************
-     * <p>
-     * Reads the logical doc struct.
-     * </p>
-     * 
-     * @param inMetsElement
-     * @param theFilename
-     * @throws ReadException
-     * @throws IllegalAccessException
-     * @throws InstantiationException
-     * @throws ClassNotFoundException
-     * @throws XPathExpressionException
-     **************************************************************************/
-    private void readLogDocStruct(Mets inMetsElement, String theFilename) throws ReadException, ClassNotFoundException, InstantiationException,
-            IllegalAccessException, XPathExpressionException {
-
-        LOGGER.info("Reading Logical DocStruct...");
-
-        List<?> logmaplist = this.metsHelper.getStructMapByType(METS_STRUCTMAP_TYPE_LOGICAL_STRING);
-        if (logmaplist == null) {
-            String message = "No <structMap> element of type LOGICAL available!";
-            LOGGER.error(message);
-            throw new ReadException(message);
-        }
-        if (logmaplist.size() > 1) {
-            String message = "Too many <structMap> elements of type LOGICAL!";
-            LOGGER.error(message);
-            throw new ReadException(message);
-        }
-
-        LOGGER.info("Parsing the one and only StructMap logical");
-
-        // Get topmost <div>.
-        if (logmaplist.size() == 1) {
-            // Get the first one.
-            StructMapType logstructmap = (StructMapType) logmaplist.get(0);
-            // There can only be a single topmost div.
-            DivType topmostdiv = logstructmap.getDiv();
-
-            // Create DocStruct instance for the topmost <div>
-            //
-            // (A) Create the DocStructType.
-            String type = topmostdiv.getTYPE();
-            String id = topmostdiv.getID();
-
-            if (type == null) {
-                String message = "No type attribute set for topmost <div> in physical structMap";
-                LOGGER.error(message);
-                throw new ReadException(message);
-            }
-
-            // Get the DocStructType from the prefs.
-            DocStructType myType = this.myPreferences.getDocStrctTypeByName(type);
-            // Can't find the appropriate DocStructType object.
-            if (myType == null) {
-                String message = "No internal DocStructType with name '" + type + "'";
-                LOGGER.error(message);
-                throw new ReadException(message);
-            }
-
-            // (B) Create DocStruct for the topmost <div>.
-            DocStruct newDocStruct = null;
-            try {
-                newDocStruct = this.getDigitalDocument().createDocStruct(myType);
-                newDocStruct.setIdentifier(id);
-                newDocStruct.setOrigObject(topmostdiv);
-
-                // get the corresponding amdSec
-                List admList = topmostdiv.getADMID();
-                if (admList != null) {
-                    for (Object object : admList) {
-                        String admid = (String) object;
-                        AmdSec amdSec = digdoc.getAmdSec(admid);
-                        if (amdSec != null) {
-                            newDocStruct.setAmdSec(amdSec);
-                        }
-                    }
-                }
-
-            } catch (TypeNotAllowedForParentException e) {
-                String message = "Can't create this DocStruct of type '" + type + "' at the current position in tree (logical tree)";
-                LOGGER.error(message, e);
-                throw new ReadException(message, e);
-            }
-
-            LOGGER.info("DocStruct of type '" + type + "' created");
-
-            // Handle children for the topmost <div>
-            //
-            // Parse the child divs and create appropriate DocStruct elements
-            // for them. Do this also if the topStruct is an anchor, because we
-            // included the anchor structs because of the <mptr> tag.
-            //
-            // Get all children.
-            LinkedList<DocStruct> toplist = readDivChildren(topmostdiv);
-            if (toplist != null) {
-                for (DocStruct child : toplist) {
-                    try {
-                        newDocStruct.addChild(child);
-                    } catch (TypeNotAllowedAsChildException e) {
-                        String message =
-                                "Can't add DocStruct of type '" + child.getType().getName() + "', it is not allowed for parent DocStruct '"
-                                        + newDocStruct.getType().getName() + "'";
-                        LOGGER.error(message, e);
-                        throw new ReadException(message, e);
-                    }
-                }
-            }
-
-            LOGGER.info("Parsed and created all child DocStructs");
-
-            // Set the topmost div's DocStruct object as the topmost physical
-            // DocStruct.
-            this.getDigitalDocument().setLogicalDocStruct(newDocStruct);
-
-            // Get metadata for this digdoc (and all its child docs).
-            parseMetadataForLogicalDocStruct(newDocStruct, true);
-
-            // If the top DocStruct is an anchor, get its child's MODS section.
-            if (newDocStruct.getType().isAnchor()) {
-                String modsdata = getMODSSection(newDocStruct.getAllChildren().get(0));
-
-                // If a MODS section is existing, look for anchor references. A
-                // reference to an anchor is done via the <XPathAnchorQuery>
-                // element from the prefs, get the DocStruct for the anchor from
-                // another XML-file.
-                if (modsdata != null) {
-                    DocStruct newanchor = checkForAnchorReference(modsdata, theFilename);
-
-                    // If an anchor reference is existing, take the newly
-                    // created DocStruct and change it with the current
-                    // TopStruct.
-                    if (newanchor != null) {
-                        // Check if the two DocStructs are from the same type!
-                        if (!newanchor.getType().equals(newDocStruct.getType())) {
-                            String message =
-                                    "Top DocStructs from METS file '" + newanchor.getType().getName() + "' and METS anchor file '"
-                                            + newDocStruct.getType().getName() + "' are not from the same type!";
-                            LOGGER.error(message);
-                            throw new ReadException(message);
-                        }
-                        try {
-                            newDocStruct = newDocStruct.getAllChildren().get(0);
-                            newanchor.addChild(newDocStruct);
-                        } catch (TypeNotAllowedAsChildException e) {
-                            String message =
-                                    "Can't add anchor as parent of type '" + newanchor.getType().getName() + "' to the current DocStruct '"
-                                            + newDocStruct.getType().getName() + "'";
-                            LOGGER.error(message, e);
-                            throw new ReadException(message, e);
-                        }
-
-                        this.getDigitalDocument().setLogicalDocStruct(newanchor);
-                    }
-                }
-
-                // If no MODS section is existing, AND the current file is NOT
-                // the anchor file, throw an exception. The reference to the
-                // anchor is missing then!
-                else {
-                    if (!theFilename.contains(ANCHOR_XML_FILE_SUFFIX_STRING)) {
-                        String message =
-                                "DocStruct '" + newDocStruct.getType().getName()
-                                        + "' is an anchor DocStruct, but NO anchor identifier is existing for child DocStruct '"
-                                        + newDocStruct.getAllChildren().get(0).getType().getName() + "' in file '" + theFilename + "'!";
-                        LOGGER.error(message);
-                        throw new ReadException(message);
-                    }
-                }
-            }
-        } else {
-            // No logical structMap available. Error - there must be at least a
-            // single uppermost div containing basic bibliographic metadata e.g.
-            // a persistent Identifier.
-            String message = "There is no StructMap 'LOGICAL' in the METS file";
-            LOGGER.error(message);
-            throw new ReadException(message);
-        }
-    }
-
-    /***************************************************************************
-     * <p>
-     * Builds the anchor filename.
-     * </p>
-     * 
-     * @param xmlfileName
-     * @return
-     **************************************************************************/
-    protected String buildAnchorFilename(String xmlFilename) {
-
-        if (!xmlFilename.endsWith(".xml")) {
-            xmlFilename += ".xml";
-        }
-
-        return xmlFilename.substring(0, xmlFilename.lastIndexOf('.')) + ANCHOR_XML_FILE_SUFFIX_STRING
-                + xmlFilename.substring(xmlFilename.lastIndexOf('.'), xmlFilename.length());
-    }
-
-    /***************************************************************************
-     * <p>
-     * Checks, if there is a reference to another METS file using the <code>&lt;XPathAnchorQuery></code> element from the prefs.
-     * </p>
-     * 
-     * 
-     * @param inMods
-     * @param filename
-     * @return
-     * @throws ReadException
-     **************************************************************************/
-    protected DocStruct checkForAnchorReference(String inMods, String filename) throws ReadException {
-
-        ModsDocument modsDocument;
-        DocStruct anchorDocStruct = null;
-        String anchorFilename = "";
-        String identifierOfAnchor = "";
-
-        // Check for MODS validity.
-        try {
-            modsDocument = ModsDocument.Factory.parse(inMods);
-        } catch (XmlException e) {
-            String message = "MODS section doesn't seem to contain valid MODS";
-            LOGGER.error(message, e);
-            throw new ImportException("Doesn't seem to contain valid MODS", e);
-        }
-
-        // Do query. Query syntax is like in the following example:
-        // String queryExpression = "declare namespace
-        // xq='http://xmlbeans.apache.org/samples/xquery/employees';" +
-        // "$this/xq:employees/xq:employee/xq:phone[contains(., '(206)')]";
-        this.xPathAnchorReference =
-                this.namespaceDeclarations.get(this.modsNamespacePrefix) + this.namespaceDeclarations.get(this.goobiNamespacePrefix) + " $this/"
-                        + "." + GOOBI_INTERNAL_METADATA_XPATH + "[@anchorId='true'][@name='" + this.anchorIdentifierMetadataType + "']";
-
-        LOGGER.debug("XQuery path for anchor ID: " + this.xPathAnchorReference);
-
-        XmlOptions xo = new XmlOptions();
-        xo.setUseDefaultNamespace();
-        XmlObject[] objects = modsDocument.selectPath(this.xPathAnchorReference, xo);
-
-        // Iterate over all objects; objects can be available more than once.
-        for (XmlObject xmlobject : objects) {
-            // Get DOM Node.
-            Node node = xmlobject.getDomNode();
-
-            // Get child nodes to find the text node.
-            NodeList nodelist = node.getChildNodes();
-
-            // Read anchor from separate file, if existing.
-            anchorFilename = buildAnchorFilename(filename);
-            if (!new File(anchorFilename).exists()) {
-                String message = "Anchor file '" + anchorFilename + "' expected due to existing anchor referenece, none found";
-                LOGGER.error(message);
-                throw new ReadException(message);
-            }
-
-            // Iterate over all the given results.
-            for (int x = 0; x < nodelist.getLength(); x++) {
-                Node subnode = nodelist.item(x);
-                if (subnode.getNodeType() == TEXT_NODE) {
-                    identifierOfAnchor = subnode.getNodeValue();
-
-                    LOGGER.debug("Anchor's identifier: " + identifierOfAnchor + " (" + subnode.getNodeName() + ")");
-
-                    // Found the reference to the anchor.
-                    MetsMods anchorMets = null;
-                    try {
-                        anchorMets = new MetsMods(this.myPreferences);
-                    } catch (PreferencesException e) {
-                        String message = "Can't read Preferences for METS while reading the anchor file";
-                        LOGGER.error(message, e);
-                        throw new ReadException(message, e);
-                    }
-
-                    try {
-                        anchorMets.read(anchorFilename);
-                    } catch (ReadException e) {
-                        String message = "Can't read anchor file, which must be in METS format as well";
-                        LOGGER.error(message, e);
-                        throw new ReadException(message, e);
-                    }
-
-                    // Get Digital Document and first logical DocStruct (which
-                    // should be the only one).
-                    DigitalDocument anchorDocument = anchorMets.getDigitalDocument();
-                    DocStruct anchorStruct = anchorDocument.getLogicalDocStruct();
-                    List<Metadata> allMetadata = anchorStruct.getAllMetadata();
-                    // Iterate over all metadata and find an identifier with the
-                    // value of identifierOfAnchor.
-                    if (allMetadata != null) {
-                        for (Metadata md : allMetadata) {
-                            if (md.getValue() != null && md.getValue().equals(identifierOfAnchor)) {
-                                if (md.getType().isIdentifier()) {
-                                    // That's the anchor!
-                                    anchorDocStruct = anchorStruct;
-                                } else {
-                                    // Log an error, maybe only the metadata is
-                                    // not set as identifier.
-                                    LOGGER.warn("Identifier '" + md.getType().getName()
-                                            + "' found, but its type is NOT set to 'identifier' in the prefs!");
-                                }
-                            }
-                        }
-                    }
-                }
-            }
-
-            // Check if anchor exists.
-            if (anchorDocStruct == null) {
-                String message = "Referenced identifier for anchor '" + identifierOfAnchor + "' not found in anchor struct '" + anchorFilename + "'";
-                LOGGER.error(message);
-                throw new ReadException(message);
-            }
-        }
-
-        // If the anchorDocStruct is null, the anchor identifier type is not
-        // existing.
-        if (anchorDocStruct == null) {
-            String message =
-                    "The anchor identifier metadata type '" + this.anchorIdentifierMetadataType
-                            + "' is not existing in the MODS metadata section of the METS file";
-            LOGGER.error(message);
-            throw new ReadException(message);
-        }
-
-        // Copy the anchor DocStruct, so it can be added as a parent: copy all
-        // metadata, but not it's children.
-        DocStruct newanchor = anchorDocStruct.copy(true, false);
-
-        return newanchor;
-    }
-
-    /***************************************************************************
-     * <p>
-     * Gets the descriptive metadata section of the type "MODS" for the given DocStruct. The appropriavte DivType element must be stored in the
-     * DocStructs.getOrigObject() method. After reading the DocStruct it is stored there.
-     * </p>
-     * 
-     * @param inStruct
-     * @return String which contains the mods data
-     **************************************************************************/
-    @SuppressWarnings("unchecked")
-    private String getMODSSection(DocStruct inStruct) {
-
-        // Contains the whole MODS metadata section as a string.
-        String modsstring = null;
-
-        DivType div = (DivType) inStruct.getOrigObject();
-        if (div == null) {
-            LOGGER.warn("Can't get div object for DocStruct to find appropriate metadata sections!");
-            return null;
-        }
-
-        // Get all referenced Descriptive Metadata Sections.
-        List<String> ids = div.getDMDID();
-        if (ids == null) {
-            // No IDs found in DMDID section; probably these <div> don't have
-            // any metadata attached.
-            LOGGER.debug("DMDID attribute for div TYPE '" + div.getTYPE() + "' does not contain any IDs");
-            return null;
-        }
-
-        for (String xid : ids) {
-            // Get descriptive metadata section with the given ID xid.
-            MdSecType mdsection = this.metsHelper.getDmdSecByID(xid);
-            // Get wrap, we don't support referenced metadata sections.
-            MdWrap mdw = mdsection.getMdWrap();
-            if (mdw.getMDTYPE() == MdSecType.MdWrap.MDTYPE.MODS) {
-                // It's MODS.
-                XmlData xmldata = mdw.getXmlData();
-                modsstring = xmldata.xmlText();
-                // Get out of loop as we have found the MODS section.
-                break;
-            }
-            // No MODS, check next one in list.
-        }
-
-        return modsstring;
-    }
-
-    /***************************************************************************
-     * <p>
-     * Returns the first Element NODE within the &lt;xmlData> element.
-     * </p>
-     * 
-     * @param inStruct
-     * @return
-     **************************************************************************/
-    @SuppressWarnings("unchecked")
-    private Node getDOMforMODSSection(DocStruct inStruct) {
-
-        // Contains the whole MODS metadata section as a string.
-        Node modsnode = null;
-
-        DivType div = (DivType) inStruct.getOrigObject();
-        if (div == null) {
-            LOGGER.warn("Can't get DIV object for DocStruct to find appropriate metadata sections");
-            return null;
-        }
-
-        // Get all referenced Descriptive Metadata Sections.
-        List<String> ids = div.getDMDID();
-        if (ids == null) {
-            // No IDs found in DMDID section; probably these <div> don't have
-            // any metadata attached.
-            LOGGER.info("DMDID attribute for div TYPE '" + div.getTYPE() + "' does not contain any IDs");
-            return null;
-        }
-
-        for (String xid : ids) {
-            // Get descriptive metadata section with the given ID xid.
-            MdSecType mdsection = this.metsHelper.getDmdSecByID(xid);
-
-            // Get wrap, we don't support referenced metadata sections.
-            MdWrap mdw = mdsection.getMdWrap();
-            if (mdw.getMDTYPE() == MdSecType.MdWrap.MDTYPE.MODS) {
-                // It's MODS.
-                XmlData xmldata = mdw.getXmlData();
-                Node xmldatanode = xmldata.getDomNode();
-                NodeList nl = xmldatanode.getChildNodes();
-                for (int i = 0; i < nl.getLength(); i++) {
-                    modsnode = nl.item(i);
-                    if (modsnode.getNodeType() == ELEMENT_NODE) {
-                        // This is the mods node.
-                        return modsnode;
-                    }
-                }
-                // Get out of loop as we have found the MODS section.
-                break;
-            }
-            // No MODS, check next one in list.
-        }
-
-        return modsnode;
-    }
-
-    /***************************************************************************
-     * <p>
-     * Parses the MODS metadata section for the given DocStruct Element. The DocStruct element must have an appropriate DivType object (&lt;div>
-     * element) attached to it. The metadata is stored and added to the DocStruct.
-     * </p>
-     * 
-     * @param inStruct
-     * @param recursive
-     * @throws ReadException
-     * @throws ClassNotFoundException
-     * @throws InstantiationException
-     * @throws IllegalAccessException
-     * @throws XPathExpressionException
-     **************************************************************************/
-    private void parseMetadataForLogicalDocStruct(DocStruct inStruct, boolean recursive) throws ReadException, ClassNotFoundException,
-            InstantiationException, IllegalAccessException, XPathExpressionException {
-
-        // Get the appropriate MODS-section for inStruct.
-        Node modsnode = getDOMforMODSSection(inStruct);
-
-        // Parse the MODS section, if not NULL; metadata are added to inStruct.
-        if (modsnode != null) {
-            parseMODS(modsnode, inStruct);
-
-            // DocStruct has no parent, so this might have an anchor reference.
-            if (inStruct.getParent() == null && this.xPathAnchorReference != null) {
-                String anchorreference = getAnchorIdentifierFromMODSDOM(modsnode, inStruct);
-                inStruct.setReferenceToAnchor(anchorreference);
-            }
-        }
-
-        // If recursive is set to TRUE, parse the child's metadata, too.
-        List<DocStruct> children = inStruct.getAllChildren();
-        if (recursive && children != null) {
-            for (DocStruct child : children) {
-                parseMetadataForLogicalDocStruct(child, recursive);
-            }
-        }
-    }
-
-    /***************************************************************************
-     * <p>
-     * Gets the anchor identifier from the MODS DOM.
-     * </p>
-     * 
-     * @param inMods
-     * @param inStruct
-     * @return
-     * @throws ReadException
-     **************************************************************************/
-    protected String getAnchorIdentifierFromMODSDOM(Node inMods, DocStruct inStruct) throws ReadException {
-
-        String anchoridentifier = null;
-        // Result from XPath expression.
-        NodeList resultlist = null;
-
-        // Create an XPath Query to get the anchor identifier. Check, if
-        // currentPath is already available.
-        XPathFactory factory = XPathFactory.newInstance();
-
-        // New namespace context.
-        PersonalNamespaceContext pnc = new PersonalNamespaceContext();
-        pnc.setNamespaceHash(this.namespaces);
-        XPath xpath = factory.newXPath();
-        xpath.setNamespaceContext(pnc);
-
-        String queryExpression = "." + GOOBI_INTERNAL_METADATA_XPATH + "[@name]";
-        try {
-            XPathExpression expr = xpath.compile(queryExpression);
-
-            // No anchor reference found in file.
-            if (inMods == null) {
-                String message = "No anchor identifier '" + this.anchorIdentifierMetadataType + "' is existing as defined in the prefs!";
-                LOGGER.error(message);
-                throw new ReadException(message);
-            }
-
-            // Carry out the query.
-            Object list = expr.evaluate(inMods, XPathConstants.NODESET);
-            resultlist = (NodeList) list;
-
-            // Iterate over results.
-            if (resultlist.getLength() > 1) {
-                String message = "XPath expression '" + queryExpression + "' for reference to the anchor is ambigious!";
-                LOGGER.error(message);
-                throw new ReadException(message);
-            }
-
-            for (int i = 0; i < resultlist.getLength(); i++) {
-                Node node = resultlist.item(i);
-                // Get child Nodes to find the TextNode.
-                NodeList nodelist = node.getChildNodes();
-                for (int j = 0; j < nodelist.getLength(); j++) {
-                    Node subnode = nodelist.item(j);
-                    if (subnode.getNodeType() == TEXT_NODE) {
-                        anchoridentifier = subnode.getNodeValue();
-                        break;
-                    }
-                }
-            }
-        } catch (XPathExpressionException e) {
-            String message = "XPath expression '" + queryExpression + "' seems not to be correct!";
-            LOGGER.error(message, e);
-            throw new ReadException(message, e);
-        }
-
-        return anchoridentifier;
-    }
-
-    /***************************************************************************
-     * <p>
-     * Retrieves the subnodes of inNode using the queryExpression and gets the element's value. The element's value is actually the value of the text
-     * node found under the element node selected by the XPath As more than one node can be returned by the xquery expression the result of this
-     * method is an array containing the values of all textnodes.
-     * </p>
-     * 
-     * @param inNode
-     * @param queryExpression
-     * @return
-     **************************************************************************/
-    protected String[] getValueForUnambigiousXQuery(Node inNode, String queryExpression) throws ReadException {
-
-        List<String> resultList = new LinkedList<String>();
-
-        // Check, if currentPath is already available.
-        XPathFactory factory = XPathFactory.newInstance();
-
-        // New namespace context.
-        PersonalNamespaceContext pnc = new PersonalNamespaceContext();
-        pnc.setNamespaceHash(this.namespaces);
-        XPath xpath = factory.newXPath();
-        xpath.setNamespaceContext(pnc);
-
-        try {
-            XPathExpression expr = xpath.compile(queryExpression);
-            // Carry out the query.
-            Object objectresult = null;
-            objectresult = expr.evaluate(inNode, XPathConstants.NODESET);
-
-            // Iterate over the result nodes - though there should just be a
-            // single one.
-            //
-            // If there are several Nodes, iterate over nodes.
-            if (objectresult == null) {
-                // No nodes had been selected.
-                return null;
-            }
-            NodeList nodes = (NodeList) objectresult;
-            for (int i = 0; i < nodes.getLength(); i++) {
-                // Iterate over all found nodes.
-                Node node = nodes.item(i);
-                // Get text node for this element node.
-                //
-                // Get child Nodes to find the TextNode.
-                NodeList nodelist = node.getChildNodes();
-                for (int x = 0; x < nodelist.getLength(); x++) {
-                    Node subnode = nodelist.item(x);
-                    if (subnode.getNodeType() == TEXT_NODE) {
-                        String value = subnode.getNodeValue();
-                        // Add the value to the result.
-                        resultList.add(value);
-                        // Get out of for loop - we just get the first text
-                        // node.
-                        break;
-                    }
-                }
-            }
-        } catch (XPathExpressionException e) {
-            String message = "XPath expression '" + queryExpression + "' seems not to be correct!";
-            LOGGER.error(message, e);
-            throw new ReadException(message, e);
-        }
-        if (resultList.isEmpty()) {
-            return null;
-        }
-
-        // Convert List content's to array.
-        String result[] = resultList.toArray(new String[resultList.size()]);
-
-        return result;
-    }
-
-    /***************************************************************************
-     * <p>
-     * DOMImplementationLS was possibly used by Mr Enders to be able to use XPath on the MODS XML fragments, that is configurable in the prefs.
-     * </p>
-     * 
-     * 
-     * @param inMods
-     * @param inStruct
-     * @throws ReadException
-     * @throws ClassNotFoundException
-     * @throws InstantiationException
-     * @throws IllegalAccessException
-     * @throws XPathExpressionException
-     **************************************************************************/
-    protected void parseMODS(Node inMods, DocStruct inStruct) throws ReadException, ClassNotFoundException, InstantiationException,
-            IllegalAccessException, XPathExpressionException {
-
-        // Document in DOM tree which represents the MODS.
-        Document modsDocument = null;
-
-        DOMImplementationRegistry registry = null;
-        registry = DOMImplementationRegistry.newInstance();
-
-        DOMImplementationLS impl = (DOMImplementationLS) registry.getDOMImplementation("LS");
-
-        // Test, if the needed DOMImplementation (DOM 3!) is available, else
-        // throw Exception. We are using Xerxes here!
-        if (impl == null) {
-            String message =
-                    "There is NO implementation of DOM3 in your ClassPath! We are using Xerxes here, I have no idea why that's not available!";
-            LOGGER.error(message);
-            throw new UnsupportedOperationException(message);
-        }
-        LSSerializer writer = impl.createLSSerializer();
-
-        // Get string for MODS.
-        String modsstr = writer.writeToString(inMods);
-
-        // Parse MODS section; create a DOM tree just for the MODS from the
-        // string new document builder instance.
-        DocumentBuilderFactory factory = DocumentBuilderFactory.newInstance();
-
-        // Do not validate xml file (for we want to store unfinished files, too)
-        factory.setValidating(false);
-        // Namespace does not matter.
-        factory.setNamespaceAware(true);
-
-        Reader r = new StringReader(modsstr);
-
-        // Read file and parse it.
-        try {
-            DocumentBuilder builder = factory.newDocumentBuilder();
-            InputSource is = new InputSource();
-            is.setCharacterStream(r);
-
-            modsDocument = builder.parse(is);
-        } catch (SAXParseException e) {
-            // Error generated by the parser.
-            String message = "Parse error on line: " + e.getLineNumber() + ", uri: " + e.getSystemId();
-            LOGGER.error(message, e);
-            throw new ReadException(message, e);
-        } catch (SAXException e) {
-            // Error generated during parsing.
-            String message = "Exception while parsing METS file! Can't create DOM tree!";
-            LOGGER.error(message, e);
-            throw new ReadException(message, e);
-        } catch (ParserConfigurationException e) {
-            // Parser with specified options can't be built.
-            String message = "XML parser not configured correctly!";
-            LOGGER.error(message, e);
-            throw new ReadException(message, e);
-        } catch (IOException e) {
-            String message = "Exception while parsing METS file! Can't create DOM tree!";
-            LOGGER.error(message, e);
-            throw new ReadException(message, e);
-        }
-
-        LOGGER.trace("\n" + LINE + "\nMODS\n" + LINE + "\n" + modsstr + "\n" + LINE);
-
-        // Result of XQuery.
-        Object xqueryresult = null;
-
-        // Create XQuery.
-        XPathFactory xpathfactory = XPathFactory.newInstance();
-
-        // New namespace context.
-        PersonalNamespaceContext pnc = new PersonalNamespaceContext();
-        pnc.setNamespaceHash(this.namespaces);
-        XPath xpath = xpathfactory.newXPath();
-        xpath.setNamespaceContext(pnc);
-
-        // Get the first element; this is where we start with out XPATH.
-        Node startingNode = null;
-        NodeList nl = modsDocument.getChildNodes();
-        if (nl.getLength() > 0) {
-            for (int i = 0; i < nl.getLength(); i++) {
-                Node n = nl.item(i);
-                if (n.getNodeType() == ELEMENT_NODE) {
-                    startingNode = n;
-                }
-            }
-        }
-
-        //
-        // Only look for Goobi internal MODS metadata extensions in the MODS
-        // data here, used for internal METS file reading.
-        //
-        XPathExpression expr = xpath.compile(GOOBI_INTERNAL_METADATA_XPATH);
-        xqueryresult = expr.evaluate(startingNode, XPathConstants.NODESET);
-        LOGGER.debug("Query expression: " + GOOBI_INTERNAL_METADATA_XPATH);
-
-        // Get metadata node and handle Goobi extension metadata (and persons).
-        NodeList metadataAndPersonNodes = (NodeList) xqueryresult;
-        if (metadataAndPersonNodes != null) {
-            for (int i = 0; i < metadataAndPersonNodes.getLength(); i++) {
-
-                Node metabagu = metadataAndPersonNodes.item(i);
-                if (metabagu.getNodeType() == ELEMENT_NODE && metabagu.getAttributes().getNamedItem("anchorId") == null
-                        && metabagu.getAttributes().getNamedItem("type") == null) {
-                    String name = metabagu.getAttributes().getNamedItem("name").getNodeValue();
-                    String value = metabagu.getTextContent();
-                   
-                    LOGGER.debug("Metadata '" + name + "' with value '" + value + "' found in Goobi's MODS extension");
-
-                    // Check if metadata exists in prefs.
-                    MetadataType mdt = this.myPreferences.getMetadataTypeByName(name);
-                    if (mdt == null) {
-                        // No valid metadata type found.
-                        String message =
-                                "Can't find internal Metadata with name '" + name + "' for DocStruct '" + inStruct.getType().getName() + "' in prefs";
-                        LOGGER.error(message);
-                        throw new ImportException(message);
-                    }
-
-                    // Create and add metadata.
-                    try {
-                        Metadata md = new Metadata(mdt);
-                        md.setValue(value);
-                        if (metabagu.getAttributes().getNamedItem("authority") != null && metabagu.getAttributes().getNamedItem("authorityURI") != null && metabagu.getAttributes().getNamedItem("valueURI") != null) {
-                            String authority =  metabagu.getAttributes().getNamedItem("authority").getNodeValue();
-                            String authorityURI = metabagu.getAttributes().getNamedItem("authorityURI").getNodeValue();
-                            String valueURI = metabagu.getAttributes().getNamedItem("valueURI").getNodeValue();
-                            md.setAutorityFile(authority, authorityURI, valueURI);
-                         }
-                         
-                        inStruct.addMetadata(md);
-
-                        LOGGER.debug("Added metadata '" + mdt.getName() + "' to DocStruct '" + inStruct.getType().getName() + "' with value '"
-                                + value + "'");
-                    } catch (DocStructHasNoTypeException e) {
-                        String message = "DocumentStructure for which metadata should be added, has no type!";
-                        LOGGER.error(message, e);
-                        throw new ImportException(message, e);
-                    } catch (MetadataTypeNotAllowedException e) {
-                        String message =
-                                "Metadata '" + mdt.getName() + "' (" + value + ") is not allowed as a child for '" + inStruct.getType().getName()
-                                        + "' during MODS import!";
-                        LOGGER.error(message, e);
-                        throw new ImportException(message, e);
-                    }
-                }
-
-                if (metabagu.getNodeType() == ELEMENT_NODE && metabagu.getAttributes().getNamedItem("anchorId") == null
-                        && metabagu.getAttributes().getNamedItem("type") != null
-                        && metabagu.getAttributes().getNamedItem("type").getTextContent().equals("group")) {
-                    String groupName = metabagu.getAttributes().item(0).getTextContent();
-                    // Check if group exists in prefs.
-                    MetadataGroupType mgt = this.myPreferences.getMetadataGroupTypeByName(groupName);
-
-                    if (mgt == null) {
-                        // No valid metadata type found.
-                        String message =
-                                "Can't find internal Metadata with name '" + groupName + "' for DocStruct '" + inStruct.getType().getName()
-                                        + "' in prefs";
-                        LOGGER.error(message);
-                        throw new ImportException(message);
-                    }
-                    // Create and add group.
-                    try {
-                        MetadataGroup metadataGroup = new MetadataGroup(mgt);
-
-                        inStruct.addMetadataGroup(metadataGroup);
-
-                        NodeList metadataNodelist = metabagu.getChildNodes();
-                        for (int j = 0; j < metadataNodelist.getLength(); j++) {
-                            Node metadata = metadataNodelist.item(j);
-
-                            // metadata
-                            if (metadata.getNodeType() == ELEMENT_NODE && metadata.getAttributes().getNamedItem("type") == null) {
-
-                                String metadataName = metadata.getAttributes().item(0).getTextContent();
-                                String value = metadata.getTextContent();
-                                String authority = null;
-                                String authorityURI = null;
-                                String valueURI = null;
-                                if (metadata.getAttributes().getNamedItem("authority") != null && metadata.getAttributes().getNamedItem("authorityURI") != null && metadata.getAttributes().getNamedItem("valueURI") != null) {
-                                    authority =  metadata.getAttributes().getNamedItem("authority").getNodeValue();
-                                    authorityURI = metadata.getAttributes().getNamedItem("authorityURI").getNodeValue();
-                                    valueURI = metadata.getAttributes().getNamedItem("valueURI").getNodeValue();
-                                }
-                                
-                                List<Metadata> metadataList = new ArrayList<Metadata>(metadataGroup.getMetadataList());
-                                for (Metadata meta : metadataList) {
-                                    if (meta.getType().getName().equals(metadataName)) {
-                                        if (meta.getValue() == null || meta.getValue().isEmpty()) {
-                                            meta.setValue(value);
-                                            if (authority != null && authorityURI != null && valueURI != null) {
-                                                meta.setAutorityFile(authority, authorityURI, valueURI);
-                                            }
-                                            break;
-                                        } else {
-                                            Metadata mdnew = new Metadata(meta.getType());
-                                            mdnew.setValue(value);
-                                            if (authority != null && authorityURI != null && valueURI != null) {
-                                                mdnew.setAutorityFile(authority, authorityURI, valueURI);
-                                            }
-                                            metadataGroup.addMetadata(mdnew);
-                                        }
-                                    }
-                                }
-                            }
-
-                            // person
-                            else if (metadata.getNodeType() == ELEMENT_NODE && metadata.getAttributes().getNamedItem("type") != null
-                                    && metadata.getAttributes().getNamedItem("type").getTextContent().equals("person")) {
-
-                                String role = metadata.getAttributes().item(0).getTextContent();
-                                MetadataType mdt = this.myPreferences.getMetadataTypeByName(role);
-                                if (mdt == null) {
-                                    // No valid metadata type found.
-                                    String message = "Can't find person with name '" + role + "' in prefs";
-                                    LOGGER.error(message);
-                                    throw new ImportException(message);
-                                }
-
-                                // Create and add person.
-                                if (mdt.getIsPerson()) {
-                                    List<Person> metadataList = new ArrayList<Person>(metadataGroup.getPersonList());
-                                    for (Person ps : metadataList) {
-
-                                        if (ps.getType().getName().equals(mdt.getName())) {
-                                            if ((ps.getLastname() == null || ps.getLastname().isEmpty())
-                                                    && (ps.getFirstname() == null || ps.getFirstname().isEmpty())) {
-
-                                                ps.setRole(mdt.getName());
-
-                                            } else {
-                                                ps = new Person(mdt);
-                                                ps.setRole(mdt.getName());
-                                                metadataGroup.addPerson(ps);
-                                            }
-                                            // Iterate over every person's data.
-                                            NodeList personNodelist = metadata.getChildNodes();
-                                            String authorityID = null;
-                                            String authorityURI = null;
-                                            String authortityValue = null;
-                                            for (int k = 0; k < personNodelist.getLength(); k++) {
-
-                                                Node personbagu = personNodelist.item(k);
-                                                if (personbagu.getNodeType() == ELEMENT_NODE) {
-                                                    String name = personbagu.getLocalName();
-                                                    String value = personbagu.getTextContent();
-
-                                                    
-                                                    // Get and set values.
-                                                    if (name.equals(GOOBI_PERSON_FIRSTNAME_STRING)) {
-                                                        ps.setFirstname(value);
-                                                    }
-                                                    if (name.equals(GOOBI_PERSON_LASTNAME_STRING)) {
-                                                        ps.setLastname(value);
-                                                    }
-                                                    if (name.equals(GOOBI_PERSON_AFFILIATION_STRING)) {
-                                                        ps.setAffiliation(value);
-                                                    }
-                                                    if (name.equals(GOOBI_PERSON_AUTHORITYID_STRING)) {
-                                                        authorityID =value;
-                                                    }
-                                                    if (name.equals(GOOBI_PERSON_AUTHORITYURI_STRING)) {
-                                                        authorityURI =value;
-                                                    }
-                                                    if (name.equals(GOOBI_PERSON_AUTHORITYVALUE_STRING)) {
-                                                        authortityValue =value;
-                                                    }
-                                                   
-                                                    if (name.equals(GOOBI_PERSON_PERSONTYPE_STRING)) {
-                                                        ps.setPersontype(value);
-                                                    }
-                                                    if (name.equals(GOOBI_PERSON_DISPLAYNAME_STRING)) {
-                                                        ps.setDisplayname(value);
-                                                    }
-                                                }
-
-                                            }
-                                            if (authorityID != null && authorityURI != null && authortityValue != null) {
-                                                ps.setAutorityFile(authorityID, authorityURI, authortityValue);
-                                            }
-                                        }
-                                    }
-                                }
-                            }
-
-                        }
-
-                        LOGGER.debug("Added metadataGroup '" + mgt.getName() + "' to DocStruct '" + inStruct.getType().getName() + "'");
-
-                    } catch (DocStructHasNoTypeException e) {
-                        String message = "DocumentStructure for which metadata should be added, has no type!";
-                        LOGGER.error(message, e);
-                        throw new ImportException(message, e);
-
-                    } catch (MetadataTypeNotAllowedException e) {
-                        String message =
-                                "MetadataGroup '" + mgt.getName() + "' is not allowed as a child for '" + inStruct.getType().getName()
-                                        + "' during MODS import!";
-                        LOGGER.error(message, e);
-                        throw new ImportException(message, e);
-                    }
-                }
-
-                // We have a person node here!
-                if (metabagu.getNodeType() == ELEMENT_NODE && metabagu.getAttributes().getNamedItem("anchorId") == null
-                        && metabagu.getAttributes().getNamedItem("type") != null
-                        && metabagu.getAttributes().getNamedItem("type").getTextContent().equals("person")) {
-                    String role = metabagu.getAttributes().item(0).getTextContent();
-
-                    LOGGER.debug("Person metadata '" + role + "' found in Goobi's MODS extension");
-
-                    // Ccheck if person does exist in prefs.
-                    MetadataType mdt = this.myPreferences.getMetadataTypeByName(role);
-                    if (mdt == null) {
-                        // No valid metadata type found.
-                        String message = "Can't find person with name '" + role + "' in prefs";
-                        LOGGER.error(message);
-                        throw new ImportException(message);
-                    }
-
-                    // Create and add person.
-                    if (mdt.getIsPerson()) {
-                        Person ps;
-                        try {
-                            ps = new Person(mdt);
-                        } catch (MetadataTypeNotAllowedException e) {
-                            String message = "Can't add person! MetadataType must not be null!";
-                            LOGGER.error(message, e);
-                            throw new ReadException(message, e);
-                        }
-                        ps.setRole(mdt.getName());
-
-                        // Iterate over every person's data.
-                        NodeList personNodelist = metabagu.getChildNodes();
-                        String authorityFileID= null;
-                        String authorityURI = null;
-                        String authortityValue= null;
-                        for (int j = 0; j < personNodelist.getLength(); j++) {
-
-                            Node personbagu = personNodelist.item(j);
-                            if (personbagu.getNodeType() == ELEMENT_NODE) {
-                                String name = personbagu.getLocalName();
-                                String value = personbagu.getTextContent();
-
-                                // Get and set values.
-                                if (name.equals(GOOBI_PERSON_FIRSTNAME_STRING)) {
-                                    ps.setFirstname(value);
-                                }
-                                if (name.equals(GOOBI_PERSON_LASTNAME_STRING)) {
-                                    ps.setLastname(value);
-                                }
-                                if (name.equals(GOOBI_PERSON_AFFILIATION_STRING)) {
-                                    ps.setAffiliation(value);
-                                }
-                                if (name.equals(GOOBI_PERSON_AUTHORITYID_STRING)) {
-                                    authorityFileID =value;
-                                }
-                                if (name.equals(GOOBI_PERSON_AUTHORITYURI_STRING)) {
-                                    authorityURI =value;
-                                }
-                                if (name.equals(GOOBI_PERSON_AUTHORITYVALUE_STRING)) {
-                                    authortityValue =value;
-                                }                               
-                               
-                                if (name.equals(GOOBI_PERSON_PERSONTYPE_STRING)) {
-                                    ps.setPersontype(value);
-                                }
-                                if (name.equals(GOOBI_PERSON_DISPLAYNAME_STRING)) {
-                                    ps.setDisplayname(value);
-                                }
-                            }
-                        }
-                        if (authorityFileID != null && authorityURI != null && authortityValue != null) {
-                            ps.setAutorityFile(authorityFileID, authorityURI, authortityValue);
-                        }
-                        try {
-                            inStruct.addPerson(ps);
-
-                            LOGGER.debug("Added person '" + mdt.getName() + "' to DocStruct '" + inStruct.getType().getName() + "'");
-                        } catch (DocStructHasNoTypeException e) {
-                            String message = "DocumentStructure for which metadata should be added has no type!";
-                            LOGGER.error(message, e);
-                            throw new ImportException(message, e);
-                        } catch (MetadataTypeNotAllowedException e) {
-                            String message =
-                                    "Person '" + mdt.getName() + "' " + ps.getDisplayname() + ") is not allowed as a child for '"
-                                            + inStruct.getType().getName() + "' during MODS import!";
-                            LOGGER.error(message, e);
-                            throw new ImportException(message);
-                        }
-                    }
-                }
-            }
-        }
-    }
-
-    /***************************************************************************
-     * <p>
-     * Checks for missing, but needed settings.
-     * </p>
-     * 
-     * @return
-     **************************************************************************/
-    protected List<String> checkMissingSettings() {
-        return new LinkedList<String>();
-    }
-
-    /***************************************************************************
-     * <p>
-     * Reads the physical structMap (&lt;structMap type="PHYSICAL">) and creates the appropriate physical DocStruct objects. The topmost physical
-     * structure entity for the DigitalDocument is set as well.
-     * </p>
-     * 
-     * <p>
-     * We expext here only to be an amount of children of the top DocStruct, no grandchildren or greatgreatgrandchildren or something else!
-     * </p>
-     * 
-     * @param inMetsElement
-     * @throws ReadException
-     **************************************************************************/
-    private void readPhysDocStruct(Mets inMetsElement) throws ReadException {
-
-        LOGGER.info("Reading Physical DocStruct...");
-
-        List<StructMapType> physmaplist = this.metsHelper.getStructMapByType(METS_STRUCTMAP_TYPE_PHYSICAL_STRING);
-
-        // No physical map available.
-        if (physmaplist == null) {
-            LOGGER.info("No Physical StructMap available");
-            return;
-        }
-
-        // That's what we need: only ONE structmap of type PHYSICAL!
-        if (physmaplist.size() == 1) {
-            // Get topmost <div>, we take the first one in the list.
-            StructMapType physstructmap = physmaplist.get(0);
-            // There can only be a single topmost div.
-            DivType topmostdiv = physstructmap.getDiv();
-
-            // Create DocStruct instance for the topmost <div>.
-            String type = topmostdiv.getTYPE();
-            String id = topmostdiv.getID();
-            if (type == null) {
-                String message = "No type attribute set for topmost div in physical structMap!";
-                LOGGER.error(message);
-                throw new ReadException(message);
-            }
-
-            // Get the DocStructType from the prefs.
-            DocStructType myType = this.myPreferences.getDocStrctTypeByName(type);
-            if (myType == null) {
-                // Can't find the appropriate type, return without creating a
-                // physical structmap.
-                String message = "No internal DocStructType with the name '" + type + "' available in prefs!";
-                LOGGER.error(message);
-                throw new ReadException(message);
-            }
-
-            // Create DocStruct for the topmost <div>.
-            DocStruct newDocStruct = null;
-            try {
-                newDocStruct = this.getDigitalDocument().createDocStruct(myType);
-                newDocStruct.setIdentifier(id);
-                newDocStruct.setOrigObject(topmostdiv);
-            } catch (TypeNotAllowedForParentException e) {
-                String message = "Can't create this DocStruct of type '" + type + "' at the current tree position (physical structMap)!";
-                LOGGER.error(message);
-                throw new ReadException(message);
-            }
-
-            // Handle children for the topmost <div>. Parse the child divs and
-            // create appropriate DocStruct elements for them.
-            List<DocStruct> toplist = readDivChildren(topmostdiv);
-            if (toplist != null) {
-                // Create an iterator over the sorted fileMap keyset.
-                // sortedFileMap should be not null, because we check this when
-                // reading the FileGroup LOCAL.
-                Iterator<String> fileMapIterator = this.sortedFileMap.keySet().iterator();
-
-                for (DocStruct child : toplist) {
-                    try {
-                        // Get the fileList from the DivType object.
-                        List<Fptr> fileList = ((DivType) child.getOrigObject()).getFptrList();
-
-                        // Get file pointer list from current div and add all
-                        // content files to the current DocStruct, if any FPTRs
-                        // are existing.
-                        if (fileList != null && !fileList.isEmpty()) {
-                            for (Fptr fptr : fileList) {
-                                if (fptr != null) {
-                                    ContentFile cf = this.sortedFileMap.get(fptr.getFILEID());
-
-                                    if (cf != null) {
-                                        child.addContentFile(cf);
-                                        child.setTechMds(cf.getTechMds());
-
-                                        LOGGER.trace("Added content file with ID '" + cf.getIdentifier() + "' to DocStruct '"
-                                                + child.getType().getName() + "'");
-                                    } else {
-                                        LOGGER.warn("No content file added to DocStruct '" + child.getType().getName() + "'");
-                                    }
-                                }
-                            }
-                        }
-                        // Just in case the files were not already stored in the
-                        // METS' file pointers, add the files in order of
-                        // appearance in the fileMap to the current DocStruct.
-                        else {
-                            if (fileMapIterator.hasNext()) {
-                                ContentFile cf = this.sortedFileMap.get(fileMapIterator.next());
-                                child.addContentFile(cf);
-
-                                LOGGER.warn("File pointer list for DocStruct '" + child.getType().getName() + "' is empty! Using file '"
-                                        + cf.getIdentifier() + "' from FileGroup " + METS_FILEGROUP_LOCAL_STRING);
-                            }
-                        }
-
-                        // Add the child.
-                        newDocStruct.addChild(child);
-
-                        LOGGER.trace("Added DocStruct '" + child.getType().getName() + "' to DocStruct '" + newDocStruct.getType().getName() + "'");
-
-                    } catch (TypeNotAllowedAsChildException e) {
-                        String message = "Can't create this DocStruct of type '" + type + "' at the current position in tree (physical tree)!";
-                        LOGGER.error(message, e);
-                        throw new ReadException(message, e);
-                    }
-                }
-            }
-
-            // Set the topmost div's DocStruct object as the topmost physical
-            // DocStruct.
-            this.getDigitalDocument().setPhysicalDocStruct(newDocStruct);
-
-            // Get metadata for this digdoc (and all its child docs, in this
-            // case pages only!).
-            try {
-                parseMetadataForPhysicalDocStruct(newDocStruct, true);
-            } catch (MetadataTypeNotAllowedException e) {
-                String message = "Can't create DocStruct! MetadataType must not be null!";
-                LOGGER.error(message, e);
-                throw new ReadException(message, e);
-            }
-
-            // If the fileSet is still empty, iterate over all DocStructs "page"
-            // with metadata "physPageNumber" and add a content file each.
-            List<DocStruct> pages = newDocStruct.getAllChildrenByTypeAndMetadataType(METADATA_PHYSICAL_PAGE_STRING, METADATA_PHYSICAL_PAGE_NUMBER);
-            if (this.digdoc.getFileSet().getAllFiles().isEmpty() && pages != null) {
-                for (DocStruct ds : pages) {
-                    // Get the content file and add it to the DocStruct.
-                    this.digdoc.addContentFileFromPhysicalPage(ds);
-                }
-            }
-        }
-        // More than one physical map.
-        else if (physmaplist.size() > 1) {
-            String message = "Too many <structMap> elements of type PHYSICAL!";
-            LOGGER.error(message);
-            throw new ReadException(message);
-        }
-        // No physical structMap available.
-        else {
-            LOGGER.debug("No physical structMap available");
-        }
-    }
-
-    /***************************************************************************
-     * <p>
-     * Parses the Metadata for the physical DocStruct.
-     * </p>
-     * 
-     * @param inStruct
-     * @param recursive
-     * @throws ReadException
-     * @throws MetadataTypeNotAllowedException
-     **************************************************************************/
-    private void parseMetadataForPhysicalDocStruct(DocStruct inStruct, boolean recursive) throws ReadException, MetadataTypeNotAllowedException {
-
-        Node modsnode = getDOMforMODSSection(inStruct);
-
-        // Parse the MODS section, if not NULL; metadata are added to inStruct.
-        if (modsnode != null) {
-            try {
-                parseMODS(modsnode, inStruct);
-            } catch (ClassNotFoundException e) {
-                String message = "Unable to get MODS Section for DocStruct '" + inStruct.getType().getName() + "'!";
-                LOGGER.error(message, e);
-                throw new ReadException(message, e);
-            } catch (InstantiationException e) {
-                String message = "Unable to get MODS Section for DocStruct '" + inStruct.getType().getName() + "'!";
-                LOGGER.error(message, e);
-                throw new ReadException(message, e);
-            } catch (IllegalAccessException e) {
-                String message = "Unable to get MODS Section for DocStruct '" + inStruct.getType().getName() + "'!";
-                LOGGER.error(message, e);
-                throw new ReadException(message, e);
-            } catch (XPathExpressionException e) {
-                String message = "Unable to get MODS Section for DocStruct '" + inStruct.getType().getName() + "'!";
-                LOGGER.error(message, e);
-                throw new ReadException(message, e);
-            }
-        }
-        DivType div = (DivType) inStruct.getOrigObject();
-        if (div == null) {
-            LOGGER.warn("Can't get div object for DocStruct to find appropriate metadata sections!");
-            return;
-        }
-
-        // Check, if ORDER and ORDERLABEL are set; if so, they contain metadata
-        // for logical and physical page number.
-        // Get metadataTypes for logical and physical page numbers.
-        MetadataType logpageType = this.myPreferences.getMetadataTypeByName(METADATA_LOGICAL_PAGE_NUMBER);
-        MetadataType physpageType = this.myPreferences.getMetadataTypeByName(METADATA_PHYSICAL_PAGE_NUMBER);
-
-        // If type="page", check if logical and physical page numbers are set.
-        // If not, add them and set them both to "1".
-        if (inStruct.getType().getName().equals(METADATA_PHYSICAL_PAGE_STRING)) {
-
-            DivType pagediv = (DivType) inStruct.getOrigObject();
-            if (pagediv != null) {
-                // DivType object available, get and set ORDER and ORDERLABEL.
-                //
-                // Logical page number.
-                String logpageString = pagediv.getORDERLABEL();
-                if (logpageString == null) {
-                    logpageString = METADATA_PAGE_UNCOUNTED_VALUE;
-                }
-                if (logpageString.equals("uncounted")) {
-                    logpageString = METADATA_PAGE_UNCOUNTED_VALUE;
-                }
-
-                // If no value is given, it is an uncounted page.
-                if (logpageString == null || logpageString.equals("")) {
-                    logpageString = METADATA_PAGE_UNCOUNTED_VALUE;
-                }
-
-                // Add logical page metadata.
-                if (inStruct.getAllMetadataByType(logpageType).isEmpty()) {
-                    Metadata logmd = new Metadata(logpageType);
-                    logmd.setValue(logpageString);
-                    try {
-                        inStruct.addMetadata(logmd);
-                    } catch (DocStructHasNoTypeException e) {
-                        String message = "Error while adding logical page number!";
-                        LOGGER.error(message, e);
-                        throw new ReadException(message, e);
-                    } catch (MetadataTypeNotAllowedException e) {
-                        String message =
-                                "Metadata '" + METADATA_LOGICAL_PAGE_NUMBER + "' is not allowed for DocStruct '" + inStruct.getType().getName()
-                                        + "'!";
-                        LOGGER.error(message, e);
-                        throw new ReadException(message, e);
-                    }
-                }
-
-                // Physical page number.
-                String physpageString = null;
-                if (pagediv.getORDER() != null) {
-                    physpageString = pagediv.getORDER().toString();
-                } else {
-                    String message = "Div with type '" + pagediv.getTYPE() + "' contains no ORDER element!";
-                    LOGGER.error(message);
-                    throw new ReadException(message);
-                }
-
-                if (inStruct.getAllMetadataByType(physpageType).isEmpty()) {
-                    Metadata physmd = new Metadata(physpageType);
-                    physmd.setValue(physpageString);
-
-                    // Add the metadata to the DocStruct.
-                    try {
-                        inStruct.addMetadata(physmd);
-                    } catch (DocStructHasNoTypeException e) {
-                        String message = "'DocStruct has no type' while adding physical page number!";
-                        LOGGER.error(message, e);
-                        throw new ReadException(message, e);
-                    } catch (MetadataTypeNotAllowedException e) {
-                        String message = "Metadata '" + METADATA_PHYSICAL_PAGE_NUMBER + "' is not allowed for DocStruct!";
-                        LOGGER.error(message, e);
-                        throw new ReadException(message, e);
-                    }
-                }
-
-            }
-        }
-
-        // Add metadata for DocStructType "BoundBook".
-        // if (inStruct.getType().getName().equals(
-        // METADATA_PHYSICAL_BOUNDBOOK_STRING)) {
-        // // Get the appropriate MODS-section for inStruct.
-        // Node modsnode = getDOMforMODSSection(inStruct);
-        //
-        // // Parse the MODS section; metadata are added to inStruct.
-        // if (modsnode != null) {
-        // try {
-        // parseMODS(modsnode, inStruct);
-        // } catch (ClassNotFoundException e) {
-        // String message = "Unable to get MODS Section for DocStruct '"
-        // + inStruct.getType().getName() + "'!";
-        // LOGGER.error(message, e);
-        // throw new ReadException(message, e);
-        // } catch (InstantiationException e) {
-        // String message = "Unable to get MODS Section for DocStruct '"
-        // + inStruct.getType().getName() + "'!";
-        // LOGGER.error(message, e);
-        // throw new ReadException(message, e);
-        // } catch (IllegalAccessException e) {
-        // String message = "Unable to get MODS Section for DocStruct '"
-        // + inStruct.getType().getName() + "'!";
-        // LOGGER.error(message, e);
-        // throw new ReadException(message, e);
-        // } catch (XPathExpressionException e) {
-        // String message = "Unable to get MODS Section for DocStruct '"
-        // + inStruct.getType().getName() + "'!";
-        // LOGGER.error(message, e);
-        // throw new ReadException(message, e);
-        // }
-        // }
-        //
-        // // Set modsstring back to null.
-        modsnode = null;
-        // }
-
-        // If recursive = true.
-        List<DocStruct> children = inStruct.getAllChildren();
-
-        if (recursive && children != null) {
-            for (DocStruct child : children) {
-                parseMetadataForPhysicalDocStruct(child, recursive);
-            }
-        }
-    }
-
-    /***************************************************************************
-     * <p>
-     * Gets a DOM text node value.
-     * </p>
-     * 
-     * @param inNode
-     * @return
-     **************************************************************************/
-    protected String getTextNodeValue(Node inNode) {
-
-        String result = null;
-        NodeList textnodes = inNode.getChildNodes();
-        if (textnodes != null) {
-            Node textnode = textnodes.item(0);
-            if (textnode == null || textnode.getNodeType() != Node.TEXT_NODE) {
-                // No text node available.
-                return null;
-            }
-            result = textnode.getNodeValue();
-        }
-
-        return result;
-    }
-
-    /***************************************************************************
-     * <p>
-     * Creates a deep copy of the DigitalDocument.
-     * </p>
-     * 
-     * @return the new DigitalDocument instance
-     **************************************************************************/
-    private DigitalDocument copyDigitalDocument() throws WriteException {
-
-        DigitalDocument newDigDoc = null;
-
-        try {
-
-            // remove techMd list for serialization
-            ArrayList<Md> tempList = new ArrayList<Md>(this.digdoc.getTechMds());
-            this.digdoc.getTechMds().clear();
-
-            // Write the object out to a byte array.
-            ByteArrayOutputStream bos = new ByteArrayOutputStream();
-            ObjectOutputStream out = new ObjectOutputStream(bos);
-            out.writeObject(this.digdoc);
-            out.flush();
-            out.close();
-
-            // Make an input stream from the byte array and read
-            // a copy of the object back in.
-            ObjectInputStream in = new ObjectInputStream(new ByteArrayInputStream(bos.toByteArray()));
-            newDigDoc = (DigitalDocument) in.readObject();
-
-            // reattach techMd list
-            for (Md md : tempList) {
-                newDigDoc.addTechMd(md);
-            }
-
-        } catch (IOException e) {
-            String message = "Couldn't obtain OutputStream!";
-            LOGGER.error(message, e);
-            throw new WriteException(message, e);
-        } catch (ClassNotFoundException e) {
-            String message = "Could not find some class!";
-            LOGGER.error(message, e);
-            throw new WriteException(message, e);
-        }
-
-        return newDigDoc;
-    }
-
-    /***************************************************************************
-     * <p>
-     * Write the METS/MODS object.
-     * </p>
-     * 
-     * @param filename
-     * @param validate
-     * @param isAnchorFile
-     * @return
-     * @throws WriteException
-     * @throws PreferencesException
-     * @throws MissingModsMappingException
-     **************************************************************************/
-    private boolean writeMetsMods(String filename, boolean validate, boolean isAnchorFile) throws WriteException, PreferencesException {
-
-        // Check if all necesarry things are set from outside.
-        List<String> missingSettings = checkMissingSettings();
-        if (!missingSettings.isEmpty()) {
-            LOGGER.warn("The following settings have not been initialised: " + missingSettings);
-        }
-
-        // Get output stream.
-        FileOutputStream xmlFile = null;
-        try {
-            xmlFile = new FileOutputStream(filename);
-        } catch (FileNotFoundException e) {
-            String message = "Can't write file '" + filename + "'!";
-            LOGGER.error(message, e);
-            throw new WriteException(message, e);
-        }
-
-        try {
-            // Find the implementation.
-            DocumentBuilderFactory factory = DocumentBuilderFactory.newInstance();
-            factory.setNamespaceAware(true);
-
-            DocumentBuilder builder = factory.newDocumentBuilder();
-            Document domDoc = builder.newDocument();
-
-            // Create the document, set METS and xlink namespaces.
-            this.metsNode = createDomElementNS(domDoc, this.metsNamespacePrefix, METS_METS_STRING);
-
-            // Iterate over all namespace prefixes, and collect the namespaces'
-            // URIs and schema locations, if a schema location is existing.
-            StringBuffer schemaLocations = new StringBuffer();
-            for (Entry<String, Namespace> e : this.namespaces.entrySet()) {
-                if (e.getValue().getSchemalocation() != null) {
-                    schemaLocations.append(e.getValue().getUri() + " " + e.getValue().getSchemalocation() + " ");
-                }
-            }
-
-            // Write schema locations.
-            if (schemaLocations.length() > 0) {
-                createDomAttributeNS(this.metsNode, this.xsiNamespacePrefix, METS_SCHEMALOCATION_STRING, schemaLocations.toString().trim());
-            }
-
-            // Append the METS node.
-            domDoc.appendChild(this.metsNode);
-
-            Element metsHdr = createDomElementNS(domDoc, this.metsNamespacePrefix, "metsHdr");
-            // createDomAttributeNS(metsHdr, this.metsNamespacePrefix, "CREATEDATE", generateDate());
-            metsHdr.setAttribute("CREATEDATE", generateDate());
-            Element agent = createDomElementNS(domDoc, this.metsNamespacePrefix, "agent");
-            agent.setAttribute("ROLE", "CREATOR");
-            // createDomAttributeNS(agent, this.metsNamespacePrefix, "ROLE", "CREATOR");
-            agent.setAttribute("TYPE", "OTHER");
-            // createDomAttributeNS(agent, this.metsNamespacePrefix, "TYPE", "OTHER");
-            agent.setAttribute("OTHERTYPE", "SOFTWARE");
-            // createDomAttributeNS(agent, this.metsNamespacePrefix, "OTHERTYPE", "SOFTWARE");
-            Element name = createDomElementNS(domDoc, this.metsNamespacePrefix, "name");
-            name.setTextContent(ugh.Version.PROGRAMNAME + " - " + ugh.Version.BUILDVERSION + " - " + ugh.Version.BUILDDATE);
-            agent.appendChild(name);
-            Element note = createDomElementNS(domDoc, this.metsNamespacePrefix, "note");
-            note.setTextContent(ugh.Version.PROGRAMNAME);
-            agent.appendChild(note);
-            metsHdr.appendChild(agent);
-
-            this.metsNode.appendChild(metsHdr);
-
-            // Get topmost divs.
-            DocStruct toplogdiv = this.digdoc.getLogicalDocStruct();
-            if (toplogdiv == null && validate) {
-                LOGGER.error("DigitalDocument has no logical structure");
-                return false;
-            }
-
-            // Check, if content files and physical DocStruct is available.
-            if ((this.digdoc.getFileSet() != null && validate) && (this.digdoc.getPhysicalDocStruct() == null)) {
-                String message = "FileSet is available, but no physical Structure!";
-                LOGGER.error(message);
-                throw new WriteException(message);
-            }
-
-            if ((this.digdoc.getFileSet() == null && validate) && (this.digdoc.getPhysicalDocStruct() != null)) {
-                String message = "ContentFiles (FileSec) must be available for physical structure!";
-                LOGGER.error(message);
-                throw new WriteException(message);
-            }
-
-            // Write logical divs. They must be available in any case (even if
-            // the DocStruct is an anchor).
-            LOGGER.info("Writing logical divs");
-            Element logdiv = writeLogDivs(this.metsNode, toplogdiv, isAnchorFile);
-
-            // Write fileSec.
-            LOGGER.info("Writing fileSec");
-            Element fileSecElement = null;
-            if (this.digdoc.getFileSet() != null) {
-                fileSecElement = createDomElementNS(domDoc, this.metsNamespacePrefix, METS_FILESEC_STRING);
-
-                // Write all fileGroupPathes.
-                boolean localFilegroupInGoobi = false;
-
-                if (!this.digdoc.getFileSet().getVirtualFileGroups().isEmpty()) {
-                    for (VirtualFileGroup vFileGroup : this.digdoc.getFileSet().getVirtualFileGroups()) {
-                        if (vFileGroup.getName().equals(METS_FILEGROUP_LOCAL_STRING)) {
-                            localFilegroupInGoobi = true;
-                            if (this.writeLocalFilegroup) {
-                                fileSecElement.appendChild(createFileGroup(domDoc, vFileGroup));
-                            }
-                        } else {
-                            fileSecElement.appendChild(createFileGroup(domDoc, vFileGroup));
-                        }
-                    }
-                }
-
-                // Only write local file group, if no file group "LOCAL" is
-                // defined.
-                if (!localFilegroupInGoobi && this.writeLocalFilegroup) {
-                    VirtualFileGroup vFileGroup = new VirtualFileGroup();
-                    vFileGroup.setName(METS_FILEGROUP_LOCAL_STRING);
-                    this.digdoc.getFileSet().addVirtualFileGroup(vFileGroup);
-                    fileSecElement.appendChild(createFileGroup(domDoc, vFileGroup));
-                }
-            }
-
-            // Create structMap type logical.
-            LOGGER.info("Creating structMap logical");
-            Element structMapLog = createDomElementNS(domDoc, this.metsNamespacePrefix, METS_STRUCTMAP_STRING);
-            this.metsNode.appendChild(structMapLog);
-            structMapLog.setAttribute(METS_STRUCTMAPTYPE_STRING, METS_STRUCTMAP_TYPE_LOGICAL_STRING);
-            this.firstDivNode = structMapLog;
-            structMapLog.appendChild(logdiv);
-
-            // Create structMap type physical.
-            DocStruct topphysdiv = this.digdoc.getPhysicalDocStruct();
-            if (topphysdiv != null) {
-                LOGGER.info("Creating structMap physical");
-
-                Element structMapPhys = createDomElementNS(domDoc, this.metsNamespacePrefix, METS_STRUCTMAP_STRING);
-                this.metsNode.appendChild(structMapPhys);
-                structMapPhys.setAttribute(METS_STRUCTMAPTYPE_STRING, METS_STRUCTMAP_TYPE_PHYSICAL_STRING);
-                Element physdiv = writePhysDivs(this.metsNode, topphysdiv);
-                structMapPhys.appendChild(physdiv);
-
-                // Write smLinks.
-                LOGGER.info("Creating structLink element");
-                Element structLinkElement = writeSMLinks(this.metsNode);
-
-                // Order all XML-Elements according to METS schema.
-                LOGGER.info("Writing structMaps and structLink element");
-                // NOTE Changed the "&" into an "&&", most possibly a typo.
-                if (fileSecElement != null & structMapLog != null) {
-                    this.metsNode.insertBefore(fileSecElement, structMapLog);
-                } else {
-                    LOGGER.debug("No FileSec or StructMap LOGICAL existing yet");
-                }
-                if (structMapPhys != null) {
-                    this.metsNode.appendChild(structMapPhys);
-                } else {
-                    LOGGER.warn("Please create a structMap physical first (pagination)");
-                }
-                this.metsNode.appendChild(structLinkElement);
-            }
-
-            // Write amdSec, if needed.
-            LOGGER.info("Writing amdSec");
-            writeAmdSec(domDoc, isAnchorFile);
-
-            // Serialize the document.
-            LOGGER.info("Serializing METS document to file");
-            serializeMets(domDoc, xmlFile);
-
-        } catch (FactoryConfigurationError e) {
-            String message = "JAXP can't be found!";
-            LOGGER.error(message, e.getException());
-            throw new WriteException(message, e.getException());
-        } catch (ParserConfigurationException e) {
-            String message = "XML parser couldn't be loaded!";
-            LOGGER.error(message, e);
-            throw new WriteException(message, e);
-        } catch (IOException e) {
-            String message = "File '" + filename + "' could not be written!";
-            LOGGER.error(message, e);
-            throw new WriteException(message, e);
-        } catch (DOMException e) {
-            String message = "Exception building DOM tree!";
-            LOGGER.error(message, e);
-            throw new WriteException(message, e);
-        } finally {
-            try {
-                xmlFile.close();
-            } catch (IOException e) {
-                LOGGER.error(e);
-            }
-        }
-
-        return true;
-    }
-
-    private String generateDate() {
-        Date d = new Date();
-        SimpleDateFormat format = new SimpleDateFormat("yyyy-MM-dd");// ;YYYY-MM-DDThh:mm:ssZ
-        SimpleDateFormat hours = new SimpleDateFormat("HH:mm:ss");
-        format.setTimeZone(TimeZone.getTimeZone("GMT"));
-        hours.setTimeZone(TimeZone.getTimeZone("GMT"));
-        String yearMonthDay = format.format(d);
-        String hourMinuteSecond = hours.format(d);
-
-        return yearMonthDay + "T" + hourMinuteSecond;
-    }
-
-    /***************************************************************************
-     * <p>
-     * Reads namespace information from the configuration file, and change namespace prefixes.
-     * </p>
-     * 
-     * @param inNode
-     * @return
-     **************************************************************************/
-    private boolean readNamespacePrefs(Node inNode) {
-
-        Namespace nSpace = new Namespace();
-
-        // Check child nodes.
-        NodeList childlist = inNode.getChildNodes();
-        for (int i = 0; i < childlist.getLength(); i++) {
-            // Get single node.
-            Node currentNode = childlist.item(i);
-            String nodename = currentNode.getNodeName();
-
-            if (nodename != null) {
-                if ((currentNode.getNodeType() == ELEMENT_NODE) && (nodename.equalsIgnoreCase(PREFS_NAMESPACE_URI_STRING))) {
-                    nSpace.setUri(getTextNodeValue(currentNode));
-                }
-                if ((currentNode.getNodeType() == ELEMENT_NODE) && (nodename.equalsIgnoreCase(PREFS_NAMESPACE_PREFIX_STRING))) {
-                    nSpace.setPrefix(getTextNodeValue(currentNode));
-                }
-                if ((currentNode.getNodeType() == ELEMENT_NODE) && (nodename.equalsIgnoreCase(PREFS_NAMESPACE_SCHEMALOCATION))) {
-                    nSpace.setSchemalocation(getTextNodeValue(currentNode));
-                }
-            }
-        }
-
-        // Check values.
-        if ((nSpace.getUri() == null) || (nSpace.getPrefix() == null)) {
-            return false;
-        }
-
-        // Iterate over the namespace entryset and check if the namespace URI
-        // already is existing.
-        boolean newNamespace = true;
-        for (Entry<String, Namespace> e : this.namespaces.entrySet()) {
-            if (e.getValue().getUri().equals(nSpace.getUri())) {
-
-                LOGGER.warn("Namespace URI '" + nSpace.getUri() + "' maps existing (pre-definded) namespace! New values assigned!");
-
-                // Change the existing namespace content with the one from the
-                // prefs, if not null.
-                if (!nSpace.getPrefix().equals("")) {
-                    e.getValue().setPrefix(nSpace.getPrefix());
-                }
-                if (nSpace.getSchemalocation() != null && !nSpace.getSchemalocation().equals("")) {
-                    e.getValue().setSchemalocation(nSpace.getSchemalocation());
-                }
-                newNamespace = false;
-            }
-        }
-
-        // Otherwise, put the new namespace into the hashmap.
-        if (newNamespace) {
-            Namespace n = this.namespaces.put(nSpace.prefix, nSpace);
-            if (n == null) {
-                LOGGER.info("New namespace added with prefix '" + nSpace.getPrefix() + "' and URI '" + nSpace.getUri() + "' added");
-            }
-        }
-
-        return true;
-    }
-
-    /***************************************************************************
-     * <p>
-     * Creates a METS file group.
-     * </p>
-     * 
-     * @param domDoc
-     * @param theFilegroup
-     * @return
-     **************************************************************************/
-    private Element createFileGroup(Document domDoc, VirtualFileGroup theFilegroup) {
-
-        Element result = createDomElementNS(domDoc, this.metsNamespacePrefix, METS_FILEGRP_STRING);
-        result.setAttribute(METS_FILEGROUPUSE_STRING, theFilegroup.getName());
-
-        // Check fileset availibility.
-        FileSet fs = this.digdoc.getFileSet();
-        if (fs == null) {
-            LOGGER.warn("No fileset available... unable to create FileGroups!");
-            return result;
-        }
-
-        if (fs.getAllFiles() != null) {
-            for (ContentFile file : fs.getAllFiles()) {
-                if (file.getReferencedDocStructs() != null) {
-                    for (DocStruct ds : file.getReferencedDocStructs()) {
-                        if (ds.getTechMds() != null) {
-                            //					System.out.println("Setting " + ds.getTechMds().size() + " techMds for file " + file.getIdentifier());
-                            file.setTechMds(ds.getTechMds());
-                        }
-                    }
-                }
-            }
-        }
-
-        // Check file group pathes, suffixes, and mimetypes, except for
-        // filegroup LOCAL.
-        if (!theFilegroup.getName().equals(METS_FILEGROUP_LOCAL_STRING)) {
-            if (theFilegroup.getPathToFiles().equals("")) {
-                LOGGER.warn("The path for file group " + theFilegroup.getName() + " is not configured yet! Using local path '"
-                        + theFilegroup.getPathToFiles() + "'.");
-            }
-            if (theFilegroup.getMimetype().equals("")) {
-                LOGGER.warn("The mimetype for file group " + theFilegroup.getName() + " is not configured yet! Using local mimetype '"
-                        + theFilegroup.getMimetype() + "'.");
-            }
-            if (theFilegroup.getFileSuffix().equals("")) {
-                LOGGER.warn("The file suffix for file group " + theFilegroup.getName() + " is not configured yet! Using local suffix '"
-                        + theFilegroup.getFileSuffix() + "'.");
-            }
-        }
-
-        // Iterate over all the content files.
-        List<ContentFile> contentFiles = fs.getAllFiles();
-        for (ContentFile cf : contentFiles) {
-            Element file = createDomElementNS(domDoc, this.metsNamespacePrefix, "file");
-
-            // We use the mimetype from Goobi if configured, the local one if
-            // not.
-            String mt = cf.getMimetype();
-            if (theFilegroup.getMimetype().equals("")) {
-                file.setAttribute(METS_MIMETYPE_STRING, mt);
-            } else {
-                file.setAttribute(METS_MIMETYPE_STRING, theFilegroup.getMimetype());
-            }
-
-            // We use the ID suffix from Goobi if configured, the filegroup's
-            // name if not.
-            String idSuffix = theFilegroup.getIdSuffix();
-            if (idSuffix == null || idSuffix.equals("")) {
-                idSuffix = "_" + theFilegroup.getName();
-                theFilegroup.setIdSuffix(idSuffix);
-            }
-
-            // Set content file's identifier (if not existing yet).
-            String id = cf.getIdentifier();
-            if (id == null || id.equals("")) {
-                id = FILE_PREFIX + new DecimalFormat(DECIMAL_FORMAT).format(this.fileidMax);
-                this.fileidMax++;
-                cf.setIdentifier(id);
-            }
-
-            // Use the content file's ID if local filegroup is written, append
-            // the filegroup's name if not.
-            if (!theFilegroup.getName().equals(METS_FILEGROUP_LOCAL_STRING)) {
-                id += "_" + theFilegroup.getName();
-            }
-            file.setAttribute(METS_ID_STRING, id);
-
-            if (cf.isRepresentative()) {
-                file.setAttribute("USE", "banner");
-            }
-
-            // write admid attribute is necessary
-            List<Md> mdList = cf.getTechMds();
-            if (mdList != null) {
-                String admid = "";
-                for (Md md : mdList) {
-                    admid += md.getId();
-                    admid += " ";
-                }
-                if (!admid.isEmpty()) {
-                    file.setAttribute(METS_ADMID_STRING, admid.trim());
-                }
-            }
-
-            // Write location (as URL).
-            Element flocat = createDomElementNS(domDoc, this.metsNamespacePrefix, "FLocat");
-            flocat.setAttribute(METS_LOCTYPE_STRING, "URL");
-
-            // We use the path from Goobi if configured, the local one if not.
-            String lc = cf.getLocation();
-            if (!theFilegroup.getPathToFiles().equals("")) {
-                // Get the filename and replace the filename suffix, if
-                // necessary.
-                String n = new File(lc).getName();
-                n = n.substring(0, n.lastIndexOf('.') + 1) + theFilegroup.getFileSuffix();
-                lc = theFilegroup.getPathToFiles() + n;
-            }
-            createDomAttributeNS(flocat, this.xlinkNamespacePrefix, METS_HREF_STRING, lc);
-
-            file.appendChild(flocat);
-            result.appendChild(file);
-        }
-
-        return result;
-    }
-
-    /***************************************************************************
-     * <p>
-     * Reads the METS FileSec.
-     * </p>
-     * 
-     * @param inMetsElement
-     * @throws ReadException
-     **************************************************************************/
-    private void readFileSec(Mets inMetsElement) throws ReadException {
-
-        LOGGER.info("Reading FileSec...");
-
-        FileSet fileset = this.getDigitalDocument().getFileSet();
-
-        // No fileset given yet, create a new one.
-        if (fileset == null) {
-            LOGGER.info("No FileSet existing, creating new one");
-            fileset = new FileSet();
-            this.digdoc.setFileSet(fileset);
-        }
-
-        // Get the file section and all filegroups (on uppermost level).
-        FileSec fileSection = inMetsElement.getFileSec();
-
-        // No FileSec existing, e.g. because the METS file only contains an
-        // anchor.
-        if (fileSection == null) {
-            return;
-        }
-
-        // Iterate over local filegroup only (that's where the REAL files are
-        // stored).
-        List<FileGrp> filegroups = fileSection.getFileGrpList();
-        for (FileGrp filegroup : filegroups) {
-            if (filegroup.getUSE().equals(METS_FILEGROUP_LOCAL_STRING)) {
-
-                // Read all files from the METS; we are not having subgroups
-                // here.
-                for (FileType file : filegroup.getFileList()) {
-                    // Get location array.
-                    List<FLocat> location = file.getFLocatList();
-
-                    // We are just supporting a single location Element.
-                    if (location.size() != 1) {
-                        String message = "None or too many FLocat elements for <file> element!";
-                        LOGGER.error(message);
-                        throw new ReadException(message);
-                    }
-                    String href = location.get(0).getHref();
-                    if (href == null) {
-                        String message = "FLocat element for <file> element has no href attribute specifying the location of the file!";
-                        LOGGER.error(message);
-                        throw new ReadException(message);
-                    }
-
-                    // Create a new content file.
-                    ContentFile cf = new ContentFile();
-                    cf.setLocation(href);
-
-                    // Set the content file's ID.
-                    if (file.getID() != null) {
-                        cf.setIdentifier(file.getID());
-                    }
-                    // Set the content file's mimetype.
-                    if (file.getMIMETYPE() != null) {
-                        cf.setMimetype(file.getMIMETYPE());
-                    }
-
-                    // set the admIDs
-                    List<?> admIds = file.getADMID();
-                    // System.out.println("Reading admIds");
-                    if (admIds != null) {
-                        for (Object object : admIds) {
-                            if (object instanceof String) {
-                                String id = (String) object;
-                                cf.addTechMd(this.digdoc.getTechMd(id));
-                            }
-                        }
-                    }
-
-                    // Add the file to the fileset.
-                    fileset.addFile(cf);
-
-                    LOGGER.trace("Added file '" + cf.getLocation() + "' (" + cf.getIdentifier() + ") from FileGrp " + METS_FILEGROUP_LOCAL_STRING
-                            + " to FileSet");
-
-                    // Add the file and the file ID to the content file hashmap
-                    // to retrieve the file by using the ID lateron.
-                    if (cf.getIdentifier() != null) {
-                        this.sortedFileMap.put(cf.getIdentifier(), cf);
-                    }
-                }
-            }
-        }
-    }
-
-    /*
-     * (non-Javadoc)
-     * 
-     * @see ugh.fileformats.mets.MetsModsGdz#writePhysDivs(org.w3c.dom.Node, ugh.dl.DocStruct)
-     */
-    protected Element writePhysDivs(Node parentNode, DocStruct inStruct) throws PreferencesException {
-
-        // Write div element.
-        Document domDoc = parentNode.getOwnerDocument();
-        Element div = createDomElementNS(domDoc, this.metsNamespacePrefix, METS_DIV_STRING);
-
-        String idphys = PHYS_PREFIX + new DecimalFormat(DECIMAL_FORMAT).format(this.divphysidMax);
-        this.divphysidMax++;
-
-        inStruct.setIdentifier(idphys);
-        div.setAttribute(METS_ID_STRING, idphys);
-
-        // Always write internal DocStruct type.
-        String type = inStruct.getType().getName();
-        div.setAttribute(METS_DIVTYPE_STRING, type);
-
-        // Add div element as child to parentNode.
-        parentNode.appendChild(div);
-
-        // Write metadata.
-        if (this.metsNode == null) {
-            LOGGER.error("METS node is null... can't write anything!");
-            return null;
-        }
-
-        int dmdid = writePhysDmd(this.metsNode, div, inStruct);
-
-        // If dmdid is != -1 then the appropriate metadata section has been
-        // written, if dmdid == -1, the inStruct has no metadata.
-        String dmdidString = "";
-        if (dmdid != -1) {
-            dmdidString = DMDPHYS_PREFIX + new DecimalFormat(DECIMAL_FORMAT).format(dmdid);
-            div.setAttribute(METS_DMDID_STRING, dmdidString);
-        }
-
-        // Write links to ContentFiles (FPTRs).
-        writeFptrs(inStruct, domDoc, div);
-        // Get all children and write their divs recursive.
-        List<DocStruct> allChildren = inStruct.getAllChildren();
-        if (allChildren != null) {
-            for (DocStruct child : allChildren) {
-                if (writePhysDivs(div, child) == null) {
-                    // Error occured while writing div for child.
-                    return null;
-                }
-            }
-        }
-
-        return div;
-    }
-
-    /**************************************************************************
-     * <p>
-     * Write links to ContentFiles (for this physical docstruct), currently only linking to complete files are supported. The METS <area> element is
-     * NOT supported.
-     * </p>
-     * 
-     * @param theStruct
-     * @param theDocument
-     * @param theDiv
-     **************************************************************************/
-    protected void writeFptrs(DocStruct theStruct, Document theDocument, Element theDiv) {
-
-        // Get a list of referenced ContentFiles.
-        List<ContentFile> contentFiles = theStruct.getAllContentFiles();
-
-        if (contentFiles == null) {
-            // No content files for this physical structure.
-            LOGGER.debug("No content files for DocStruct '" + theStruct.getType().getName() + "'");
-            return;
-        }
-
-        for (ContentFile cf : contentFiles) {
-            // Pass each file group.
-            for (VirtualFileGroup vFileGroup : this.digdoc.getFileSet().getVirtualFileGroups()) {
-                // Write XML elements (METS:fptr).
-                Element fptr = createDomElementNS(theDocument, this.metsNamespacePrefix, METS_FPTR_STRING);
-                String id = cf.getIdentifier();
-                if (!vFileGroup.getName().equals(METS_FILEGROUP_LOCAL_STRING)) {
-                    id += "_" + vFileGroup.getName();
-                }
-
-                fptr.setAttribute(METS_FILEID_STRING, id);
-                theDiv.appendChild(fptr);
-
-                LOGGER.trace("File '" + cf.getLocation() + "' written in file group " + vFileGroup.getName() + " for DocStruct '"
-                        + theStruct.getType().getName() + "'!");
-            }
-        }
-    }
-
-    /***************************************************************************
-     * <p>
-     * Write single logical div METS sections.
-     * </p>
-     * 
-     * @param parentNode
-     * @param inStruct
-     * @param isAnchorFile
-     * @return
-     * @throws WriteException
-     * @throws PreferencesException
-     **************************************************************************/
-    protected Element writeLogDivs(Node parentNode, DocStruct inStruct, boolean isAnchorFile) throws WriteException, PreferencesException {
-
-        // Write div element.
-        Document domDoc = parentNode.getOwnerDocument();
-        Element div = createDomElementNS(domDoc, this.metsNamespacePrefix, METS_DIV_STRING);
-
-        // Add div element as child to parentNode.
-        parentNode.appendChild(div);
-        if (this.firstDivNode == null) {
-            this.firstDivNode = div;
-        }
-
-        String idlog = LOG_PREFIX + new DecimalFormat(DECIMAL_FORMAT).format(this.divlogidMax);
-        div.setAttribute(METS_ID_STRING, idlog);
-        this.divlogidMax++;
-
-        // Always write internal DocStruct type.
-        String type = inStruct.getType().getName();
-        div.setAttribute(METS_DIVTYPE_STRING, type);
-
-        // PLEASE NOTE: We do not set labels for internal storing!
-
-        // Set identifier for this docStruct.
-        inStruct.setIdentifier(idlog);
-
-        // Write metadata.
-        if (this.metsNode == null) {
-            LOGGER.error("METS node is null... can't write anything");
-            return null;
-        }
-
-        // Set the DMDIDs.
-        int dmdid = writeLogDmd(this.metsNode, inStruct, isAnchorFile);
-        if (dmdid >= 0) {
-            // Just set DMDID attribute, if there is a metadata set.
-            String dmdidString = DMDLOG_PREFIX + new DecimalFormat(DECIMAL_FORMAT).format(dmdid);
-            div.setAttribute(METS_DMDID_STRING, dmdidString);
-        }
-
-        // Set the AMDIDs if necessary
-        if (inStruct != null && inStruct.getAmdSec() != null) {
-            String amdid = inStruct.getAmdSec().getId();
-            if (amdid != null && !amdid.isEmpty()) {
-                div.setAttribute(METS_ADMID_STRING, amdid);
-            }
-        }
-
-        // Create mptr element.
-        Element mptr = createDomElementNS(domDoc, this.metsNamespacePrefix, METS_MPTR_STRING);
-        mptr.setAttribute(METS_LOCTYPE_STRING, "URL");
-
-        // Write the MPTR element if a non-anchor file is written AND element is
-        // defined as an anchor in the prefs --> METS pointer in e.g.
-        // "periodical volume".
-        if (!isAnchorFile && inStruct.getType().isAnchor()) {
-            createDomAttributeNS(mptr, this.xlinkNamespacePrefix, METS_HREF_STRING, this.mptrUrl);
-            div.appendChild(mptr);
-        }
-
-        // Write the MPTR element if an anchor file is written AND parent
-        // element is an anchor --> METS pointer in e.g. "periodical".
-        if (isAnchorFile && !inStruct.getType().isAnchor()) {
-            createDomAttributeNS(mptr, this.xlinkNamespacePrefix, METS_HREF_STRING, this.mptrUrlAnchor);
-            // Write mptr element.
-            div.appendChild(mptr);
-        }
-
-        // Get all children and write their divs.
-        List<DocStruct> allChildren = inStruct.getAllChildren();
-        if (allChildren != null) {
-            for (DocStruct child : allChildren) {
-                if (writeLogDivs(div, child, isAnchorFile) == null) {
-                    // Error occured while writing div for child.
-                    return null;
-                }
-            }
-        }
-
-        return div;
-    }
-
-    /***************************************************************************
-     * <p>
-     * Retrieves all Metadata for the current DocStruct which are identifiers and can be used to link to inStruct from its child. This is only used,
-     * if inStruct is an anchor and therefore stored in a separate XML file.
-     * </p>
-     * 
-     * @param inStruct
-     **************************************************************************/
-    private void getIdentifiersForAnchorLink(DocStruct inStruct) {
-
-        // If parent is no anchor; so don't write anything.
-        if (!inStruct.getType().isAnchor()) {
-            return;
-        }
-
-        // Get identifier for parent.
-        this.anchorIdentifiers = inStruct.getAllIdentifierMetadata();
-    }
-
-    /***************************************************************************
-     * <p>
-     * Parses a string and checks, if it contains attribute definitions. These are starting with "@". An attribute definition may contain a value as
-     * well. In this the appropriate attribute is created for inNode and an appropriate value is set. If the attribute definitions has no value, the
-     * attribute is created without a value and returned.
-     * </p>
-     * 
-     * <p>
-     * PLEASE NOTE: There can only be ONE attribute inside this input string! The " " splitting was taken out because (a) no spaces were possible in
-     * the attribute values and (b) nobody seems to have used that!
-     * </p>
-     * 
-     * @param in
-     * @param inNode Tthe parent Node, which needs to be an element.
-     * @param inDoc
-     * @return
-     **************************************************************************/
-    private Node parseAttributeWithoutValue(String in, Node inNode, Document inDoc) {
-
-        Node resultNode = null;
-
-        if (in.startsWith("@")) {
-            // It's an attribute; find its name and value.
-            String attributeFields[] = in.split("=");
-
-            // Delete the leading "@" if available.
-            if (attributeFields[0].startsWith("@")) {
-                attributeFields[0] = attributeFields[0].substring(1, attributeFields[0].length());
-            }
-
-            // Check, if we have a name.
-            Element element = (Element) inNode;
-            // We have a value; the second element is the value delete " and '.
-            if (attributeFields.length > 1) {
-                if ((attributeFields[1].startsWith("'")) || (attributeFields[1].startsWith("\""))) {
-                    attributeFields[1] = attributeFields[1].substring(1, attributeFields[1].length());
-                }
-                if ((attributeFields[1].endsWith("'")) || (attributeFields[1].endsWith("\""))) {
-                    attributeFields[1] = attributeFields[1].substring(0, attributeFields[1].length() - 1);
-                }
-                // Add the attribNode to inNode.
-                element.setAttribute(attributeFields[0], attributeFields[1]);
-            }
-            // No value available.
-            else {
-                Attr attr = inDoc.createAttribute(attributeFields[0]);
-                element.setAttributeNode(attr);
-                resultNode = attr;
-            }
-        }
-
-        return resultNode;
-    }
-
-    /***************************************************************************
-     * <p>
-     * Creates a node according to XPath.
-     * </p>
-     * 
-     * @param query The xpath.
-     * @param startingNode The base node for the xquery.
-     * @param modsDocument
-     * @throws PreferencesException
-     * @return
-     **************************************************************************/
-    protected Node createNode(String query, Node startingNode, Document modsDocument) throws PreferencesException {
-
-        Node newNode = null;
-        Node parentNode = startingNode;
-        Node latestNode = null;
-        String availablePath = "";
-        String currentPath = "";
-        String currentPathNS = "";
-        boolean getout = false;
-        String group = "";
-        String tag = "";
-
-        // Trim the query string.
-        query = query.trim();
-
-        // Check if element contains the "[0-9+]" to enable grouping.
-        //
-        // This is a really dirty hack, I will fix it tomorrow! (hihi)
-        // Check element for MODS grouping brackets.
-        Perl5Util perlUtil = new Perl5Util();
-        if (perlUtil.match("/\\[(\\d)+\\]/", query)) {
-            // Get the index of the "[" and the index of the "]".
-            int bracketStartIndex = perlUtil.beginOffset(0);
-            int bracketEndIndex = perlUtil.endOffset(1);
-            int colonIndex = (query.substring(0, bracketStartIndex)).lastIndexOf(":");
-            // Get the group number and the group tag name.
-            group = query.substring(bracketStartIndex + 1, bracketEndIndex);
-            tag = query.substring(colonIndex + 1, bracketStartIndex);
-            // Store the group and tag in a replacement hash.
-            this.replaceGroupTags.put(tag + group, tag);
-            // Remove the "[]" from the query string.
-            query = query.substring(0, bracketStartIndex) + group + query.substring(bracketEndIndex + 1);
-        }
-        // This is a really dirty hack, I will fix it tomorrow! (hihi)
-
-        LOGGER.debug("XPath expression  >>" + query + "<<");
-
-        // Split query into single elements and check, if some of these elements
-        // are already available.
-        String elementPath[] = splitPath(query);
-
-        // Iterate over all elements from path and check, which part of the path
-        // is already available in the DOM tree.
-        for (String element : elementPath) {
-
-            // Set to true, if we are requesting an element.
-            boolean requestingElement = false;
-
-            // No content in elementPath.
-            if (element.equals("")) {
-                continue;
-            }
-
-            if (element.equals(".")) {
-                currentPath += element;
-                currentPathNS += element;
-                continue;
-            }
-
-            // Check if the path starts (a) with one of the defined namespace
-            // prefixes, (b) with a leading "#" and a following defined
-            // namespace prefix, or (c) with a leading "@".
-            boolean prefixCheck = false;
-            for (Namespace iSpace : this.namespaces.values()) {
-                if (element.startsWith(iSpace.getPrefix() + ":")
-                        || element.startsWith(METS_PREFS_WRITEXPATH_SEPARATOR_STRING + iSpace.getPrefix() + ":")) {
-                    prefixCheck = true;
-                    break;
-                }
-            }
-            if (!element.startsWith("@") && !prefixCheck) {
-                String message =
-                        "Prefix missing in METS XPath  >>" + query + "<<  path element  >>" + element + "<<. One of " + this.namespaces.keySet()
-                                + " or '@' is expected!";
-                LOGGER.error(message);
-                throw new PreferencesException(message);
-            }
-
-            LOGGER.trace("Path  >>" + element + "<<");
-
-            // Check, what we are requesting: a NodeList or a boolean.
-            availablePath = currentPathNS;
-
-            // Check, if the element name starts with a "#", if so, this element
-            // needs to be created anyhow; even if it's new.
-            if (element.startsWith(METS_PREFS_WRITEXPATH_SEPARATOR_STRING)) {
-                // Start with a hash, get out of loop.
-                element = element.substring(1, element.length());
-                break;
-            }
-
-            // We are not requesting a Node or a NodeList, instead we just
-            // check, if something is available with a certain value.
-            if (element.contains("=")) {
-                requestingElement = false;
-                if (currentPath == null) {
-                    // It is the first attribute, so add a "./".
-                    currentPath = "./" + element;
-                } else {
-                    currentPath += "/" + element;
-                }
-            }
-            // We are requesting an element.
-            else {
-                requestingElement = true;
-                // Check, if the element already has a namespace prefix.
-                if (element.contains(":")) {
-                    // It has, so we don't have to add the namespace.
-                    currentPath += "/" + element;
-                } else {
-                    // Add the mods namespace.
-                    currentPath += "/" + this.modsNamespacePrefix + element;
-                }
-            }
-            currentPathNS += "/" + element;
-
-            // Check, if currentPath is already available.
-            XPathFactory factory = XPathFactory.newInstance();
-
-            // Set namespace context.
-            XPath xpath = factory.newXPath();
-            PersonalNamespaceContext pnc = new PersonalNamespaceContext();
-            pnc.setNamespaceHash(this.namespaces);
-            xpath.setNamespaceContext(pnc);
-
-            // Example: Add namespace declaration for XPATH:
-            // declare namespace
-            // mods='http://xmlbeans.apache.org/samples/xquery/employees'
-            // String xpathNSdeclaration="declare namespace
-            // "+modsNamespacePrefix+"='"+mods_namespace_uri+"'";
-
-            try {
-                XPathExpression expr = xpath.compile(currentPath);
-
-                LOGGER.trace("Single part - XPath expression  >>" + currentPath + "<<");
-                LOGGER.trace("Starting node  >>" + startingNode.getNodeName() + "<<");
-
-                // Carry out the query.
-                Object result = null;
-                if (requestingElement) {
-                    result = expr.evaluate(startingNode.getParentNode(), XPathConstants.NODESET);
-                } else {
-                    // We are requesting an attribute.
-                    result = expr.evaluate(startingNode.getParentNode(), XPathConstants.BOOLEAN);
-                }
-
-                // We were requesting an element, now we should have a
-                // nodeset.
-                if (requestingElement) {
-                    if (result != null) {
-                        NodeList nodes = (NodeList) result;
-                        LOGGER.trace(nodes.getLength() + " nodes found");
-                        if (nodes.getLength() == 0) {
-                            // No nodes found.
-                            getout = true;
-                        } else {
-                            // Get the first node.
-                            latestNode = nodes.item(0);
-                        }
-                    } else {
-                        // No nodes found, so this path (currentpath) is not
-                        // available anymore.
-                        getout = true;
-                    }
-                    if (getout) {
-                        // Get out of for loop.
-                        break;
-                    }
-                } else {
-                    // We were requesting an attribute, so check, if it is
-                    // available.
-                    Boolean available = (Boolean) result;
-                    if (available.booleanValue()) {
-                        // After requesting an attribute, we cannot request
-                        // anything else, the attribute cannot have any
-                        // children.
-                        availablePath = availablePath + "/" + element;
-
-                        //get the existing Node with the right attributes
-                        String elementName = getSubPathElementName(availablePath);
-                        HashMap<String, String> attributeMap = getAttributesFromNode(element);
-                        XPathExpression expr2 = xpath.compile(elementName);
-                        result = expr2.evaluate(startingNode.getParentNode(), XPathConstants.NODESET);
-                        if (result != null) {
-                            NodeList nodes = (NodeList) result;
-                            if (nodes.getLength() > 0) {
-                                for (int i = 0; i < nodes.getLength(); i++) {
-                                    Node node = nodes.item(i);
-                                    NamedNodeMap attributes = node.getAttributes();
-                                    int matchingattributes = 0;
-                                    if (attributes != null && attributes.getLength() > 0) {
-                                        for (int j = 0; j < attributes.getLength(); j++) {
-                                            Node attribute = attributes.item(j);
-                                            String testValue = attributeMap.get(attribute.getNodeName());
-                                            if (testValue != null && testValue.contentEquals(attribute.getNodeValue())) {
-                                                matchingattributes++;
-                                            }
-                                        }
-                                    }
-                                    if (matchingattributes > 0 && matchingattributes == attributeMap.size()) {
-                                        latestNode = node;
-                                        break;
-                                    }
-                                }
-                            }
-                        }
-                    } else {
-                        // Attribute is not available, so we need to add it.
-                        break;
-                    }
-                }
-            } catch (XPathExpressionException e) {
-                String message = "Error due to querying XPath expression '" + query + "'!";
-                LOGGER.error(message, e);
-                throw new PreferencesException(message, e);
-            }
-        }
-
-        // Now the availablePath variable should contain the path which is
-        // already available; the latestNode contains the appropriate Node.
-        //
-        // Find the path we need to create.
-        String pathtocreate = substractStrings(query, availablePath);
-
-        // Split the whole path into subpathes.
-        String elementsToCreate[] = splitPath(pathtocreate);
-
-        // Define the node to which the new path should be added.
-        if (latestNode != null) {
-            // The latest node which was found becomes the parentNode for the
-            // creation of a new element or attribute.
-            parentNode = latestNode;
-        } else {
-            // If no node was detected (e.g. in case of a single attribute, the
-            // parentNode is the startingNode.
-            parentNode = startingNode;
-        }
-
-        // Iterate over all elements, which should be added; the element can be
-        // an attribute, if it starts with an "@".
-        for (String elementName : elementsToCreate) {
-
-            if (elementName.equals("") || elementName.equals(".")) {
-                // Get next one; this element name does not contain anything.
-                continue;
-            }
-
-            LOGGER.trace("Subpath to create: " + elementName);
-
-            // Create the appropriate element.
-            //
-            // Check, if there is a leading NOT, e.g. a not(myElement) or
-            // not(myAttribut) must not be created.
-            if (elementName.startsWith("not") || elementName.startsWith("NOT")) {
-                // Ignore this element.
-                continue;
-            }
-
-            // The element is not an element but an attribute.
-            //
-            if (elementName.startsWith("@")) {
-                newNode = parseAttributeWithoutValue(elementName, parentNode, modsDocument);
-                // Get out of loop, an attribute can only be the end of an Xpath
-                // expression, as we cannot connect subelements to the
-                // attribute.
-                break;
-            }
-
-            // It's an element
-            //
-            // Separate the element name from the square brackets.
-            //
-            String elementNameWOAttributes = getSubPathElementName(elementName);
-
-            // No parent available, so create a new element.
-            if (parentNode == null) {
-                // Check, if the new element name contains a "=" in this case,
-                // we need to get the value (everything which is behing the "=")
-                // and set this value as well.
-                newNode = createElementWithOrWithoutValue(elementNameWOAttributes, startingNode);
-
-                LOGGER.trace("Creating node  >>" + elementNameWOAttributes + "<<");
-            }
-
-            // A parent Node is available
-            else {
-                // Check, if the new element name contains a "=" in this case,
-                // we need to get the value (everything which is behind the "=")
-                // and set this value as well.
-                newNode = createElementWithOrWithoutValue(elementNameWOAttributes, parentNode);
-
-                LOGGER.trace("Creating node  >>" + elementNameWOAttributes + "<<");
-            }
-
-            // Get information within the brackets.
-            String bracketcontents[] = getBracketContents(elementName);
-            if (bracketcontents != null) {
-                // Create the appropriate nodes for the bracket contents; notice
-                // that the current parentNode is the new starting Node.
-                for (String content : bracketcontents) {
-
-                    LOGGER.trace("Bracket content  >>" + content + "<<");
-
-                    if (!content.startsWith("not")) {
-                        // Only check (and create) the bracket contents, if it
-                        // does not start with a "not".
-                        createNode("./" + content, newNode, modsDocument);
-                    }
-                }
-            }
-
-            // The new node becomes the parent node.
-            parentNode = newNode;
-        }
-
-        return newNode;
-    }
-
-    /***************************************************************************
-     * <p>
-     * Gets the content of some brackets.
-     * </p>
-     * 
-     * @param in
-     * @return
-     **************************************************************************/
-    private String[] getBracketContents(String in) {
-
-        List<String> resultList = new LinkedList<String>();
-
-        int firstbracketpos = 0;
-        int lastbracketpos = 0;
-
-        // In cases, brackets are nested it gives the depth.
-        int nestingdepth = 0;
-
-        // Iterate over all.
-        for (int i = 0; i < in.length(); i++) {
-            String c = in.substring(i, i + 1);
-            if (c.equals("[")) {
-                if (nestingdepth == 0) {
-                    // Start of first bracket.
-                    firstbracketpos = i;
-                }
-                nestingdepth++;
-            } else if (c.equals("]")) {
-                nestingdepth--;
-                if (nestingdepth == 0) {
-                    // It the last bracket.
-                    lastbracketpos = i;
-                }
-            }
-
-            if ((firstbracketpos != 0) && (lastbracketpos != 0)) {
-                // Add this bracket.
-                resultList.add(in.substring(firstbracketpos + 1, lastbracketpos));
-                firstbracketpos = 0;
-                lastbracketpos = 0;
-            }
-        }
-        String result[] = resultList.toArray(new String[resultList.size()]);
-
-        return result;
-    }
-
-    /***************************************************************************
-     * <p>
-     * Gets the element name of a subpath, and its value if existing. Just takes out all brackets.
-     * </p>
-     * 
-     * @param in
-     * @return
-     **************************************************************************/
-    private String getSubPathElementName(String in) {
-        return in.replaceAll("\\[(.*)\\]", "");
-    }
-
-    /***************************************************************************
-     * <p>
-     * Delete String in2 from String in1, if in2 is not included in in1, then the comlete String n1 is returned.
-     * </p>
-     * 
-     * @param in1
-     * @param in2
-     * @return the result string
-     **************************************************************************/
-    private String substractStrings(String in1, String in2) {
-
-        if (in2.equals("")) {
-            // There is nothing to substract.
-            return in1;
-        }
-
-        for (int i = 0; i < in1.length(); i++) {
-            String char1 = in1.substring(i);
-            // Is there still something to check length of in1-substring is
-            // still longer than in2.
-            if (char1.length() > in2.length()) {
-                String char2 = in1.substring(i, in2.length());
-                if (char2.equals(in2)) {
-                    return in1.substring(i + in2.length(), in1.length());
-                }
-
-                // Get out of loop.
-                break;
-            }
-        }
-
-        return in1;
-    }
-
-    /***************************************************************************
-     * <p>
-     * Splits the Xpath into subpathes. The "'"s also are now beeing ignored.
-     * </p>
-     * 
-     * @param in
-     * @return
-     **************************************************************************/
-    private String[] splitPath(String in) {
-
-        List<String> resultList = new LinkedList<String>();
-
-        int oldsplitpos = -1;
-        // "insubpath" is set to true, if we are within a subpath (in square
-        // brackets).
-        boolean insubpath = false;
-        // "inquotes" is set to true, if we are within a single quote quotation
-        // ('').
-        boolean inquotes = false;
-
-        // Iterate over all characters of the given string.
-        for (int i = 0; i < in.length(); i++) {
-            String c = in.substring(i, i + 1);
-            if (c.equals("[")) {
-                insubpath = true;
-            } else if (c.equals("]")) {
-                insubpath = false;
-            }
-            if (c.equals("'") && !inquotes) {
-                inquotes = true;
-            } else if (c.equals("'") && inquotes) {
-                inquotes = false;
-            }
-            if (c.equals("/") && !insubpath && !inquotes) {
-                String pathpart = in.substring(oldsplitpos + 1, i);
-                resultList.add(pathpart);
-                oldsplitpos = i;
-            }
-        }
-
-        // Add the last part, if the last char wasn't a "/".
-        if (!in.endsWith("/")) {
-            String pathpart = in.substring(oldsplitpos + 1, in.length());
-            resultList.add(pathpart);
-        }
-
-        String result[] = resultList.toArray(new String[resultList.size()]);
-
-        return result;
-    }
-
-    /***************************************************************************
-     * <p>
-     * Creates an element, if the node name contains a "=", the part behind the "=" is regarded as the value of a textNode, which is created. The
-     * value between the "''" is added to the TextNode.
-     * </p>
-     * 
-     * @param in the name of the node
-     * @param inNode the parentNode
-     * @return
-     * @throws PreferencesException
-     **************************************************************************/
-    private Node createElementWithOrWithoutValue(String in, Node inNode) throws PreferencesException {
-
-        Document inDoc = inNode.getOwnerDocument();
-        Node resultNode = null;
-
-        // It's an Element: Check, if "in" contains a "=", whih would mean, that
-        // we have a value as well.
-        String attributeFields[] = in.split("=");
-        if (attributeFields[0].startsWith("@")) {
-            // Delete the leading "@" if available.
-            attributeFields[0] = attributeFields[0].substring(1, attributeFields[0].length());
-        }
-
-        // Create the element first; element name is in attributeFields[0].
-        //
-        //
-        // Create Element and text Node.
-        Node newNode = null;
-        if (attributeFields[0].contains(":")) {
-            // It contains a colon; so the element name has namespace
-            // information.
-            //
-            // First part is namespace prefix.
-            String ns[] = attributeFields[0].split(":");
-            // If the namespace name starts with an "#", delete the first char.
-            if (ns[0].startsWith(METS_PREFS_WRITEXPATH_SEPARATOR_STRING)) {
-                ns[0] = ns[0].substring(1, ns[0].length());
-            }
-            // Get the Namespace instance for the given prefix.
-            Namespace myNamespace = this.namespaces.get(ns[0]);
-
-            if (ns[0] == null || myNamespace == null || myNamespace.getPrefix() == null || myNamespace.getPrefix().equals("")) {
-                String message = "Namespace '" + ns[0] + "' not defined in prefs or empty! One of " + this.namespaces.keySet() + " is expected!";
-                LOGGER.error(message);
-                throw new PreferencesException(message);
-            }
-
-            newNode = createDomElementNS(inDoc, myNamespace.getPrefix(), ns[1]);
-            newNode.setPrefix(myNamespace.getPrefix());
-        } else {
-            // It does not have namespace information, use the current
-            // namespace.
-            if (attributeFields[0].startsWith(METS_PREFS_WRITEXPATH_SEPARATOR_STRING)) {
-                // If the element name starts with an "#", delete the first
-                // char.
-                attributeFields[0] = attributeFields[0].substring(1, attributeFields[0].length());
-            }
-            newNode = inDoc.createElement(attributeFields[0]);
-        }
-
-        // Check, if we have a value as well; in this case, the value is stored
-        // in attributeFields[1]; this is the value of the text node.
-        if (attributeFields.length > 1) {
-            // We have a value; the second element is the value delete " and '.
-            if (attributeFields[1].startsWith("'") || attributeFields[1].startsWith("\"")) {
-                attributeFields[1] = attributeFields[1].substring(1, attributeFields[1].length());
-            }
-            if (attributeFields[1].endsWith("'") || attributeFields[1].endsWith("\"")) {
-                attributeFields[1] = attributeFields[1].substring(0, attributeFields[1].length() - 1);
-            }
-
-            Node newValueNode = inDoc.createTextNode(attributeFields[1]);
-            newNode.appendChild(newValueNode);
-        }
-
-        // Add the newly created node.
-        inNode.appendChild(newNode);
-        resultNode = newNode;
-
-        return resultNode;
-    }
-
-    /***************************************************************************
-     * <p>
-     * Uses XPATH expressions to create new elements.
-     * </p>
-     * 
-     * 
-     * @param parentNode
-     * @param inStruct
-     * @return
-     * @throws PreferencesException
-     * @throws MissingModsMappingException
-     * @throws WriteException
-     **************************************************************************/
-    protected int writeLogDmd(org.w3c.dom.Node parentNode, DocStruct inStruct, boolean isAnchorFile) throws PreferencesException, WriteException {
-
-        Document domDoc = parentNode.getOwnerDocument();
-
-        // Do throw a WriteException, if the child of anchor DocStruct has no
-        // MODS metadata! We have then no identifier!
-        if (!isAnchorFile && !inStruct.getType().isAnchor() && inStruct.getParent() != null && inStruct.getParent().getType().isAnchor()
-                && inStruct.getAllMetadata() == null) {
-            String message =
-                    "DocStruct '" + inStruct.getParent().getType().getName()
-                            + "' is an anchor DocStruct, but NO anchor identifier is existing for child DocStruct '" + inStruct.getType().getName()
-                            + "'!";
-            LOGGER.error(message);
-            throw new WriteException(message);
-        }
-
-        // Do NOT create a DIV element, if (a) a non-anchor file is written AND
-        // element is defined as an anchor in the prefs OR if (b) an anchor
-        // file is written AND parent element is an anchor.
-        if ((!isAnchorFile && inStruct.getType().isAnchor()) || (isAnchorFile && !inStruct.getType().isAnchor())) {
-            return -1;
-        }
-
-        // Check, if the inStruct has metadata or persons; otherwise we can
-        // return.
-        if ((inStruct.getAllMetadata() == null || inStruct.getAllMetadata().size() == 0)
-                && (inStruct.getAllPersons() == null || inStruct.getAllPersons().size() == 0)) {
-            // No metadata or persons available.
-            return -1;
-        }
-
-        // If inStruct is an anchor DocStruct, get the identifier for the
-        // anchor.
-        if (inStruct.getType().isAnchor()) {
-            this.getIdentifiersForAnchorLink(inStruct);
-        }
-
-        // Get new ID for metadata.
-        int dmdid = this.dmdidMax;
-        this.dmdidMax++;
-
-        // Write metadata header.
-        Element dmdsec = createDomElementNS(domDoc, this.metsNamespacePrefix, METS_DMDSEC_STRING);
-        Element dommodsnode = createModsMetadataHeader(DMDLOG_PREFIX, dmdid, dmdsec, domDoc);
-
-        // Write metadata MODS section.
-        writeLogModsSection(inStruct, dommodsnode, domDoc);
-
-        // Only add the dmdsec to the node, if the MODS section is not empty.
-        if (dommodsnode.getChildNodes().getLength() > 0) {
-            parentNode.appendChild(dmdsec);
-            return dmdid;
-        }
-
-        return -1;
-    }
-
-    /***************************************************************************
-     * <p>
-     * Creates the MODS metadata header.
-     * </p>
-     * 
-     * @param thePrefix
-     * @param theDmdid
-     * @param theDmdsec
-     * @param theDocument
-     * @return
-     **************************************************************************/
-    private Element createModsMetadataHeader(String thePrefix, int theDmdid, Element theDmdsec, Document theDocument) {
-
-        LOGGER.trace("DMDID: " + thePrefix + new DecimalFormat(DECIMAL_FORMAT).format(theDmdid));
-
-        theDmdsec.setAttribute(METS_ID_STRING, thePrefix + new DecimalFormat(DECIMAL_FORMAT).format(theDmdid));
-
-        Element mdWrap = createDomElementNS(theDocument, this.metsNamespacePrefix, METS_MDWRAP_STRING);
-        theDmdsec.appendChild(mdWrap);
-        mdWrap.setAttribute(METS_MDTYPE_STRING, "MODS");
-        Element xmlData = createDomElementNS(theDocument, this.metsNamespacePrefix, METS_XMLDATA_STRING);
-        mdWrap.appendChild(xmlData);
-
-        // Create MODS element.
-        Element dommodsnode = createDomElementNS(theDocument, this.modsNamespacePrefix, "mods");
-
-        // Append the MODS document.
-        xmlData.appendChild(dommodsnode);
-
-        return dommodsnode;
-    }
-
-    /***************************************************************************
-     * <p>
-     * The logical MODS section for internal METS storing.
-     * </p>
-     * 
-     * @param inStruct
-     * @param dommodsnode
-     * @param domDoc
-     * @throws PreferencesException
-     **************************************************************************/
-    protected void writeLogModsSection(DocStruct inStruct, Node dommodsnode, Document domDoc) throws PreferencesException, WriteException {
-
-        boolean gotAnchorIdentifierType = false;
-
-        // Get parent DocStruct.
-        DocStruct parentStruct = inStruct.getParent();
-
-        // Go through all the current metadata and write them to
-        // <mods:extension><goobi:goobi><goobi:metadata>.
-
-        if (inStruct.getAllMetadata() != null) {
-            for (Metadata m : inStruct.getAllMetadata()) {
-
-                // Always write non-anchorIdentifier metadata!
-                if (m.getValue() != null && !m.getValue().equals("")) {
-                    String xquery =
-                            "./" + this.modsNamespacePrefix + ":mods/" + this.modsNamespacePrefix + ":extension/" + this.goobiNamespacePrefix
-                                    + ":goobi/#" + this.goobiNamespacePrefix + ":metadata[@name='" + m.getType().getName() + "']";
-                    writeSingleModsMetadata(xquery, m, dommodsnode, domDoc);
-                }
-
-                // Create a reference only, if parentStruct exists, and
-                // parentStruct is an anchor DocStruct, and the MMO's internal
-                // name is mentioned in the prefs.
-                if (parentStruct != null && parentStruct.getType().isAnchor()
-                        && m.getType().getName().equalsIgnoreCase(this.anchorIdentifierMetadataType)) {
-
-                    // Check if anchor identifier type is existing in the prefs.
-                    MetadataType identifierType = this.myPreferences.getMetadataTypeByName(this.anchorIdentifierMetadataType);
-                    if (identifierType == null) {
-                        PreferencesException pe =
-                                new PreferencesException("Unable to write MODS section! No metadata of type '" + this.anchorIdentifierMetadataType
-                                        + "' found in prefs to create anchor MODS record");
-                        throw pe;
-                    }
-
-                    // Go throught all the identifier metadata of the
-                    // parent struct and look for the XPath anchor
-                    // reference.
-                    List<? extends Metadata> identifierMetadataList = parentStruct.getAllMetadataByType(identifierType);
-
-                    // Can only be one!
-                    if (identifierMetadataList.isEmpty()) {
-                        WriteException we =
-                                new WriteException("Unable to write MODS section! No metadata of type '" + this.anchorIdentifierMetadataType
-                                        + "' existing for parent DocStruct '" + parentStruct.getType().getName() + "'");
-                        throw we;
-                    }
-
-                    Metadata identifierMetadata = identifierMetadataList.get(0);
-
-                    // Add identifier metadata.
-                    String xquery =
-                            "./" + this.modsNamespacePrefix + ":mods/" + this.modsNamespacePrefix + ":extension/" + this.goobiNamespacePrefix
-                                    + ":goobi/" + this.goobiNamespacePrefix + ":metadata[@name='" + this.anchorIdentifierMetadataType
-                                    + "'][@anchorId='true']";
-                    Node createdNode = createNode(xquery, dommodsnode, domDoc);
-
-                    if (createdNode != null) {
-                        // Node was created successfully, now add
-                        // value to it.
-                        Node valueNode = domDoc.createTextNode(identifierMetadata.getValue());
-                        createdNode.appendChild(valueNode);
-
-                        // Set check flag TRUE.
-                        gotAnchorIdentifierType = true;
-                    }
-                }
-            }
-
-            // Check if an anchorIdentifier metadata type was written, if
-            // inStruct was a anchor.
-            if (parentStruct != null && parentStruct.getType().isAnchor() && !gotAnchorIdentifierType) {
-                WriteException we =
-                        new WriteException("Unable to write MODS section! No metadata of type '" + this.anchorIdentifierMetadataType
-                                + "' existing for parent DocStruct '" + parentStruct.getType().getName() + "'");
-                throw we;
-            }
-        }
-
-        if (inStruct.getAllMetadataGroups() != null) {
-            for (MetadataGroup m : inStruct.getAllMetadataGroups()) {
-                // check if group has values
-                boolean isEmpty = true;
-                for (Metadata md : m.getMetadataList()) {
-                    if (md.getValue() != null && md.getValue().length() > 0) {
-                        isEmpty = false;
-                        break;
-                    }
-                }
-                // only write groups with values
-
-                if (!isEmpty) {
-                    String xquery =
-                            "./" + this.modsNamespacePrefix + ":mods/" + this.modsNamespacePrefix + ":extension/" + this.goobiNamespacePrefix
-                                    + ":goobi/#" + this.goobiNamespacePrefix + ":metadata[@type='group'][@name='" + m.getType().getName() + "']";
-                    writeSingleModsGroup(xquery, m, dommodsnode, domDoc);
-                }
-
-            }
-
-        }
-
-        // Write all persons.
-        writeDmdPersons(inStruct, dommodsnode, domDoc);
-    }
-
-    /***************************************************************************
-     * <p>
-     * Creates a single Goobi internal metadata element.
-     * </p>
-     * 
-     * @param theXQuery
-     * @param theMetadata
-     * @param theStartingNode
-     * @param theDocument
-     * @throws PreferencesException
-     **************************************************************************/
-    protected void writeSingleModsMetadata(String theXQuery, Metadata theMetadata, Node theStartingNode, Document theDocument)
-            throws PreferencesException {
-
-        Node createdNode = createNode(theXQuery, theStartingNode, theDocument);
-
-        if (createdNode == null) {
-            String message = "DOM Node could not be created for metadata '" + theMetadata.getType().getName() + "'! XQuery was '" + theXQuery + "'";
-            LOGGER.error(message);
-            throw new PreferencesException(message);
-        }
-
-        // Add value to node.
-        Node valueNode = theDocument.createTextNode(theMetadata.getValue());
-        createdNode.appendChild(valueNode);
-
-        if (theMetadata.getAuthorityID() != null && theMetadata.getAuthorityURI() != null && theMetadata.getAuthorityValue() != null) {
-            ((Element) createdNode).setAttribute("authority", theMetadata.getAuthorityID());
-            ((Element) createdNode).setAttribute("authorityURI", theMetadata.getAuthorityURI());
-            ((Element) createdNode).setAttribute("valueURI", theMetadata.getAuthorityValue());
-        }
-
-        LOGGER.trace("Value '" + theMetadata.getValue() + "' (" + theMetadata.getType().getName() + ") added to node >>" + createdNode.getNodeName()
-                + "<<");
-    }
-
-    /***************************************************************************
-     * <p>
-     * Creates a single Goobi internal person element.
-     * </p>>
-     * 
-     * @param theXQuery
-     * @param thePerson
-     * @param theStartingNode
-     * @param theDocument
-     * @throws PreferencesException
-     **************************************************************************/
-    protected void writeSingleModsPerson(String theXQuery, Person thePerson, Node theStartingNode, Document theDocument) throws PreferencesException {
-
-        Node createdNode = createNode(theXQuery, theStartingNode, theDocument);
-
-        // Set the displayname of the current person, use
-        // "lastname, name" as we were told in the MODS
-        // profile, only if the displayName is not yet set.
-        if ((thePerson.getLastname() != null && !thePerson.getLastname().equals(""))
-                || (thePerson.getFirstname() != null && !thePerson.getFirstname().equals(""))) {
-            if (thePerson.getLastname() != null && !thePerson.getLastname().equals("") && thePerson.getFirstname() != null
-                    && !thePerson.getFirstname().equals("")) {
-                thePerson.setDisplayname(thePerson.getLastname() + ", " + thePerson.getFirstname());
-            } else if (thePerson.getFirstname() == null || thePerson.getFirstname().equals("")) {
-                thePerson.setDisplayname(thePerson.getLastname());
-            } else {
-                thePerson.setDisplayname(thePerson.getFirstname());
-            }
-        }
-
-        // Create the subnodes.
-        if (thePerson.getLastname() != null && !thePerson.getLastname().equals("")) {
-            theXQuery = "./" + this.goobiNamespacePrefix + ":" + GOOBI_PERSON_LASTNAME_STRING;
-            Node lastnameNode = createNode(theXQuery, createdNode, theDocument);
-            Node lastnamevalueNode = theDocument.createTextNode(thePerson.getLastname());
-            lastnameNode.appendChild(lastnamevalueNode);
-            createdNode.appendChild(lastnameNode);
-        }
-        if (thePerson.getFirstname() != null && !thePerson.getFirstname().equals("")) {
-            theXQuery = "./" + this.goobiNamespacePrefix + ":" + GOOBI_PERSON_FIRSTNAME_STRING;
-            Node firstnameNode = createNode(theXQuery, createdNode, theDocument);
-            Node firstnamevalueNode = theDocument.createTextNode(thePerson.getFirstname());
-            firstnameNode.appendChild(firstnamevalueNode);
-            createdNode.appendChild(firstnameNode);
-        }
-        if (thePerson.getAffiliation() != null && !thePerson.getAffiliation().equals("")) {
-            theXQuery = "./" + this.goobiNamespacePrefix + ":" + GOOBI_PERSON_AFFILIATION_STRING;
-            Node affiliationNode = createNode(theXQuery, createdNode, theDocument);
-            Node affiliationvalueNode = theDocument.createTextNode(thePerson.getAffiliation());
-            affiliationNode.appendChild(affiliationvalueNode);
-            createdNode.appendChild(affiliationNode);
-        }
-       
-        if (thePerson.getAuthorityID() != null && !thePerson.getAuthorityID().equals("")) {
-            theXQuery = "./" + this.goobiNamespacePrefix + ":" + GOOBI_PERSON_AUTHORITYID_STRING;
-            Node authorityfileidNode = createNode(theXQuery, createdNode, theDocument);
-            Node authorityfileidvalueNode = theDocument.createTextNode(thePerson.getAuthorityID());
-            authorityfileidNode.appendChild(authorityfileidvalueNode);
-            createdNode.appendChild(authorityfileidNode);
-        }
-        if (thePerson.getAuthorityURI() != null && !thePerson.getAuthorityURI().equals("")) {
-            theXQuery = "./" + this.goobiNamespacePrefix + ":" + GOOBI_PERSON_AUTHORITYURI_STRING;
-            Node authorityfileidNode = createNode(theXQuery, createdNode, theDocument);
-            Node authorityfileidvalueNode = theDocument.createTextNode(thePerson.getAuthorityURI());
-            authorityfileidNode.appendChild(authorityfileidvalueNode);
-            createdNode.appendChild(authorityfileidNode);
-        }
-        if (thePerson.getAuthorityValue() != null && !thePerson.getAuthorityValue().equals("")) {
-            theXQuery = "./" + this.goobiNamespacePrefix + ":" + GOOBI_PERSON_AUTHORITYVALUE_STRING;
-            Node authorityfileidNode = createNode(theXQuery, createdNode, theDocument);
-            Node authorityfileidvalueNode = theDocument.createTextNode(thePerson.getAuthorityValue());
-            authorityfileidNode.appendChild(authorityfileidvalueNode);
-            createdNode.appendChild(authorityfileidNode);
-        }
-        
-        
-        if (thePerson.getDisplayname() != null && !thePerson.getDisplayname().equals("")) {
-            theXQuery = "./" + this.goobiNamespacePrefix + ":" + GOOBI_PERSON_DISPLAYNAME_STRING;
-            Node displaynameNode = createNode(theXQuery, createdNode, theDocument);
-            Node displaynamevalueNode = theDocument.createTextNode(thePerson.getDisplayname());
-            displaynameNode.appendChild(displaynamevalueNode);
-            createdNode.appendChild(displaynameNode);
-        }
-        if (thePerson.getPersontype() != null && !thePerson.getPersontype().equals("")) {
-            theXQuery = "./" + this.goobiNamespacePrefix + ":" + GOOBI_PERSON_PERSONTYPE_STRING;
-            Node persontypeNode = createNode(theXQuery, createdNode, theDocument);
-            Node persontypevalueNode = theDocument.createTextNode(thePerson.getPersontype());
-            persontypeNode.appendChild(persontypevalueNode);
-            createdNode.appendChild(persontypeNode);
-        }
-    }
-
-    protected void writeSingleModsGroup(String theXQuery, MetadataGroup theGroup, Node theStartingNode, Document theDocument)
-            throws PreferencesException {
-
-        Node createdNode = createNode(theXQuery, theStartingNode, theDocument);
-
-        for (Metadata md : theGroup.getMetadataList()) {
-            if (!md.getType().getIsPerson()) {
-                String xquery = "./#" + this.goobiNamespacePrefix + ":metadata[@name='" + md.getType().getName() + "']";
-                writeSingleModsMetadata(xquery, md, createdNode, theDocument);
-
-            }
-        }
-        for (Person p : theGroup.getPersonList()) {
-            if (p != null && p.getRole() != null && !p.getRole().equals("")
-                    && (p.getFirstname() != null || p.getLastname() != null || p.getDisplayname() != null)) {
-                String xquery = "./#" + this.goobiNamespacePrefix + ":metadata[@type='person'][@name='" + p.getRole() + "']";
-                writeSingleModsPerson(xquery, p, createdNode, theDocument);
-            }
-        }
-    }
-
-    /***************************************************************************
-     * <p>
-     * Write a single <code>smLink</code> element in DOM tree; If logical and/or physical DocStruct instances don't have an identifier, a new one is
-     * created.
-     * </p>
-     * 
-     * @param parentNode Node in DOM tree
-     * @param currentLogStruct DocStruct element of current logical structure entity
-     * @return true, if write statement was successful
-     **************************************************************************/
-    private boolean writeSingleSMLink(org.w3c.dom.Node parentNode, DocStruct currentLogStruct) {
-
-        // Identifier of physical struct.
-        String idphys = null;
-
-        Document domDoc = parentNode.getOwnerDocument();
-
-        // Get all references from currentStruct to other Structs.
-        List<Reference> refs = currentLogStruct.getAllReferences(METS_TO_STRING);
-
-        // Get all children and write their divs.
-        List<DocStruct> allChildren = currentLogStruct.getAllChildren();
-
-        // Iterate over all references and set to- and from- links.
-        for (Reference ref : refs) {
-            Element smlink = createDomElementNS(domDoc, this.metsNamespacePrefix, METS_SMLINK_STRING);
-            parentNode.appendChild(smlink);
-
-            String idlog = currentLogStruct.getIdentifier();
-            if (idlog == null) {
-                // No identifier available for the logical struct.
-                idlog = LOG_PREFIX + Integer.toString(this.divlogidMax);
-                this.divlogidMax++;
-                currentLogStruct.setIdentifier(idlog);
-            }
-            createDomAttributeNS(smlink, this.xlinkNamespacePrefix, METS_FROM_STRING, idlog);
-            String refType = ref.getType();
-
-            if (refType.equals(LOGICAL_PHYSICAL_MAPPING_TYPE_STRING)) {
-                // It's a reference to a physical structure entity.
-                DocStruct dsphys = ref.getTarget();
-                if (dsphys.getIdentifier() == null) {
-                    // No identifier available, we have to create one.
-                    idphys = "phys" + Integer.toString(this.divphysidMax);
-                    dsphys.setIdentifier(idphys);
-                    this.divphysidMax++;
-                } else {
-                    idphys = dsphys.getIdentifier();
-                }
-                createDomAttributeNS(smlink, this.xlinkNamespacePrefix, METS_TO_STRING, idphys);
-            } else {
-                LOGGER.warn("Unknown reference type '" + refType + "'");
-                return false;
-            }
-        }
-
-        // Handle all children of this logical docStruct.
-        //
-        if (allChildren != null) {
-            for (DocStruct child : allChildren) {
-                if (!writeSingleSMLink(parentNode, child)) {
-                    // Error occured while writing div for child.
-                    return false;
-                }
-            }
-        }
-
-        return true;
-    }
-
-    /***************************************************************************
-     * <p>
-     * Writes the <code>structLink</code> section.
-     * </p>
-     * 
-     * @param parentNode Node in DOM tree
-     * @return DOM-Element representing &lt;structLink>
-     **************************************************************************/
-    private Element writeSMLinks(org.w3c.dom.Node parentNode) {
-
-        Document domDoc = parentNode.getOwnerDocument();
-        Element structLink = createDomElementNS(domDoc, this.metsNamespacePrefix, METS_STRUCTLINK_STRING);
-
-        // Get digitalDocument and the logical and physical structure.
-        DocStruct logStruct = this.digdoc.getLogicalDocStruct();
-
-        if (logStruct == null) {
-            LOGGER.warn("DigitalDocument has no logical document structure");
-            return null;
-        }
-
-        // PLEASE NOTE: It would suffice here, to only link from the overall
-        // logical structure to the overall physical structure, IF all
-        // references were checked! For simplicity we are referencing each
-        // single link!
-
-        // Write a single smLink element, if no links and no children are
-        // existing, just to get a valid METS document.
-        List<Reference> refs = logStruct.getAllReferences(METS_TO_STRING);
-        List<DocStruct> allChildren = logStruct.getAllChildren();
-        if ((refs == null || refs.size() == 0) && (allChildren == null || allChildren.size() == 0)) {
-            Element smlink = createDomElementNS(domDoc, this.metsNamespacePrefix, METS_SMLINK_STRING);
-            structLink.appendChild(smlink);
-
-            createDomAttributeNS(smlink, this.xlinkNamespacePrefix, METS_FROM_STRING, "");
-            createDomAttributeNS(smlink, this.xlinkNamespacePrefix, METS_TO_STRING, "");
-
-            LOGGER.debug("No refs existing in DigitalDocument, added empty smLink to get a valid METS document");
-        } else {
-            writeSingleSMLink(structLink, logStruct);
-        }
-
-        return structLink;
-    }
-
-    /***************************************************************************
-     * <p>
-     * Write the descriptive metadata for physical structure entities.
-     * </p>
-     * 
-     * @param parentNode
-     * @param divElement
-     * @param inStruct
-     * @return The internal number of the descriptive metadata section.
-     * @throws PreferencesException
-     **************************************************************************/
-    protected int writePhysDmd(org.w3c.dom.Node parentNode, Element divElement, DocStruct inStruct) throws PreferencesException {
-
-        Document domDoc = parentNode.getOwnerDocument();
-
-        // Check, if there is something to write.
-        List<Metadata> allMDs = inStruct.getAllMetadata();
-        if ((allMDs == null) || (allMDs.size() == 0)) {
-            // Nothing to write.
-            return -1;
-        }
-
-        // Get new ID for metadata.
-        int dmdid = this.dmdidPhysMax;
-        this.dmdidPhysMax++;
-
-        // Write metadata header.
-        Element dmdsec = createDomElementNS(domDoc, this.metsNamespacePrefix, METS_DMDSEC_STRING);
-        Element dommodsnode = createModsMetadataHeader(DMDPHYS_PREFIX, dmdid, dmdsec, domDoc);
-
-        // Write metadata MODS section.
-        writePhysModsSection(inStruct, dommodsnode, domDoc, divElement);
-
-        // Add dmdsec node before the parentNode, but only if metadata had
-        // been written.
-        if (dommodsnode.getChildNodes().getLength() > 0) {
-            parentNode.insertBefore(dmdsec, this.firstDivNode);
-            return dmdid;
-        }
-
-        return -1;
-    }
-
-    /***************************************************************************
-     * <p>
-     * The physical MODS section for internal METS storing.
-     * </p>
-     * 
-     * @param inStruct
-     * @param dommodsnode
-     * @param domDoc
-     * @param divElement
-     * @throws PreferencesException
-     **************************************************************************/
-    protected void writePhysModsSection(DocStruct inStruct, Node dommodsnode, Document domDoc, Element divElement) throws PreferencesException {
-
-        // Go through all the current metadata and write them to
-        // <mods:extension><goobi:goobi><goobi:metadata>.
-        if (inStruct.getAllMetadata() != null) {
-            for (Metadata m : inStruct.getAllMetadata()) {
-                if (m.getValue() != null && !m.getValue().equals("")) {
-
-                    // Write physical page number into div.
-                    if (m.getType().getName().equals(METADATA_PHYSICAL_PAGE_NUMBER)) {
-                        divElement.setAttribute(METS_ORDER_STRING, m.getValue());
-                    }
-                    // Write logical page number into div.
-                    else if (m.getType().getName().equals(METADATA_LOGICAL_PAGE_NUMBER)) {
-                        divElement.setAttribute(METS_ORDERLABEL_STRING, m.getValue());
-                    }
-                    // Write other metadata into MODS the section.
-                    else {
-                        String xquery =
-                                "./" + this.modsNamespacePrefix + ":mods/" + this.modsNamespacePrefix + ":extension/" + this.goobiNamespacePrefix
-                                        + ":goobi/#" + this.goobiNamespacePrefix + ":metadata[@name='" + m.getType().getName() + "']";
-                        writeSingleModsMetadata(xquery, m, dommodsnode, domDoc);
-                    }
-                }
-            }
-        }
-
-        if (inStruct.getAllMetadataGroups() != null) {
-            for (MetadataGroup m : inStruct.getAllMetadataGroups()) {
-                // check if group has values
-                boolean isEmpty = true;
-                for (Metadata md : m.getMetadataList()) {
-                    if (md.getValue() != null && md.getValue().length() > 0) {
-                        isEmpty = false;
-                        break;
-                    }
-                }
-                // only write groups with values
-
-                if (!isEmpty) {
-                    String xquery =
-                            "./" + this.modsNamespacePrefix + ":mods/" + this.modsNamespacePrefix + ":extension/" + this.goobiNamespacePrefix
-                                    + ":goobi/#" + this.goobiNamespacePrefix + ":metadata[@type='group'][@name='" + m.getType().getName() + "']";
-                    writeSingleModsGroup(xquery, m, dommodsnode, domDoc);
-                }
-
-            }
-
-        }
-        // Write all persons.
-        writeDmdPersons(inStruct, dommodsnode, domDoc);
-    }
-
-    /**************************************************************************
-     * <p>
-     * Go through all the current persons and write them to <mods:extension><goobi:goobi><goobi:persons>.
-     * 
-     * NOTE Write a person only if a role is existing and firstname OR lastname is not null.
-     * </p>
-     * 
-     * @param inStruct
-     * @param domModsNode
-     * @param domDoc
-     * @throws PreferencesException
-     **************************************************************************/
-    private void writeDmdPersons(DocStruct inStruct, Node domModsNode, Document domDoc) throws PreferencesException {
-
-        if (inStruct.getAllPersons() != null) {
-            for (Person p : inStruct.getAllPersons()) {
-                if (p != null && p.getRole() != null && !p.getRole().equals("")
-                        && (p.getFirstname() != null || p.getLastname() != null || p.getDisplayname() != null)) {
-                    String xquery =
-                            "./" + this.modsNamespacePrefix + ":mods/" + this.modsNamespacePrefix + ":extension/" + this.goobiNamespacePrefix
-                                    + ":goobi/#" + this.goobiNamespacePrefix + ":metadata[@type='person'][@name='" + p.getRole() + "']";
-                    writeSingleModsPerson(xquery, p, domModsNode, domDoc);
-                }
-            }
-        }
-    }
-
-    /***************************************************************************
-     * <p>
-     * Writes the AMD section.
-     * </p>
-     * 
-     * @param theDomDoc
-     * @param isAnchorFile
-     **************************************************************************/
-    protected void writeAmdSec(Document theDomDoc, boolean isAnchorFile) {
-        List<Md> techMdList = this.digdoc.getTechMds();
-        Element amdSec = createDomElementNS(theDomDoc, this.metsNamespacePrefix, METS_AMDSEC_STRING);
-        AmdSec amd = this.digdoc.getAmdSec();
-        if (amd != null) {
-            amdSec.setAttribute(METS_ID_STRING, amd.getId());
-        } else {
-            amdSec.setAttribute(METS_ID_STRING, AMD_PREFIX);
-        }
-        if (techMdList != null && techMdList.size() > 0) {
-            for (Md md : techMdList) {
-                this.techidMax++;
-                Node theNode = theDomDoc.importNode(md.getContent(), true);
-                Node child = theNode.getFirstChild();
-                Element techMd = createDomElementNS(theDomDoc, this.metsNamespacePrefix, md.getType());
-                techMd.setAttribute(METS_ID_STRING, md.getId());
-                Element techNode = createDomElementNS(theDomDoc, this.metsNamespacePrefix, METS_MDWRAP_STRING);
-                for (int i = 0; i < theNode.getAttributes().getLength(); i++) {
-                    Node attribute = theNode.getAttributes().item(i);
-                    techNode.setAttribute(attribute.getNodeName(), attribute.getNodeValue());
-                    // System.out.println("mdWrap attribute " + attribute.getNodeName() + ": " + attribute.getNodeValue());
-                }
-                // techNode.setAttribute(METS_MDTYPE_STRING, "PREMIS:OBJECT");
-                // String idlog = TECHMD_PREFIX + "_" + new DecimalFormat(DECIMAL_FORMAT).format(this.techidMax);
-                // techMd.setAttribute(METS_ID_STRING, idlog);
-                techNode.appendChild(child);
-                techMd.appendChild(techNode);
-                amdSec.appendChild(techMd);
-            }
-            String element;
-            if (isAnchorFile) {
-                element = this.metsNamespacePrefix + ":" + METS_STRUCTMAP_STRING;
-            } else {
-                element = this.metsNamespacePrefix + ":" + METS_FILESEC_STRING;
-            }
-            NodeList dmdList = this.metsNode.getElementsByTagName(element);
-            Node refChild = dmdList.item(0);
-            if (refChild != null) {
-                this.metsNode.insertBefore(amdSec, refChild);
-            } else {
-                this.metsNode.appendChild(amdSec);
-            }
-        }
-    }
-
-    /***************************************************************************
-     * <p>
-     * Reads the internal METS metadata prefs.
-     * </p>
-     * 
-     * @param childnode
-     * @throws PreferencesException
-     **************************************************************************/
-    protected void readMetadataPrefs(Node childnode) throws PreferencesException {
-        // No metadataPrefs to read here in the internal METS file.
-    }
-
-    protected void readMetadataGroupPrefs(Node inNode) throws PreferencesException {
-        // No metadataPrefs to read here in the internal METS file.
-    }
-
-    /***************************************************************************
-     * <p>
-     * Reads the DocStruct settings from the preferences fie.
-     * </p>
-     * 
-     * @param inNode
-     * @throws PreferencesException
-     **************************************************************************/
-    protected void readDocStructPrefs(Node inNode) throws PreferencesException {
-        // No docStructPrefs to read here in the internal METS file.
-    }
-
-    /***************************************************************************
-     * <p>
-     * Serializes the METS DOM document.
-     * </p>
-     * 
-     * @param domDoc
-     * @param xmlFile
-     * @throws IOException
-     **************************************************************************/
-    protected void serializeMets(Document domDoc, FileOutputStream xmlFile) throws IOException {
-
-        MetsDocument metsBean = null;
-        XmlOptions opts = new XmlOptions();
-
-        // Escape all closing ">"s to &gt;.
-        XmlOptionCharEscapeMap charEsc = new XmlOptionCharEscapeMap();
-        try {
-            charEsc.addMapping('>', XmlOptionCharEscapeMap.PREDEF_ENTITY);
-            // charEsc.addMapping('<', XmlOptionCharEscapeMap.PREDEF_ENTITY);
-            charEsc.addMapping('"', XmlOptionCharEscapeMap.PREDEF_ENTITY);
-        } catch (XmlException e) {
-            // No error should occur, unless the above code is correct!
-            e.printStackTrace();
-        }
-        opts.setSaveSubstituteCharacters(charEsc);
-
-        try {
-            metsBean = MetsDocument.Factory.parse(domDoc, opts);
-        } catch (XmlException e) {
-            String message = "METS file could not be parsed for storing!";
-            LOGGER.error(message, e);
-            throw new IOException(message + "! System message: " + e.getMessage());
-        }
-
-        // Save the METS bean synchronized (one write per class instance) to
-        // avoid concurrent writes!
-        synchronized (xmlFile) {
-            metsBean.save(xmlFile, opts);
-        }
-
-        // Close METS file.
-        xmlFile.close();
-    }
-
-    /***************************************************************************
-     * <p>
-     * Creates a DOM element and sets its prefix.
-     * </p>
-     * 
-     * @param theDocument
-     * @param thePrefix
-     * @param theElement
-     * @return
-     **************************************************************************/
-    protected Element createDomElementNS(Document theDocument, String thePrefix, String theElement) {
-
-        Element result;
-
-        // Create the needed element.
-        result = theDocument.createElementNS(this.namespaces.get(thePrefix).getUri(), theElement);
-        // Set the element's namespace prefix.
-        result.setPrefix(thePrefix);
-
-        return result;
-    }
-
-    /***************************************************************************
-     * <p>
-     * Creates a DOM attribute and sets its prefix.
-     * </p>
-     * 
-     * @param theElement
-     * @param thePrefix
-     * @param theName
-     * @param theValue
-     **************************************************************************/
-    protected void createDomAttributeNS(Element theElement, String thePrefix, String theName, String theValue) {
-
-        // Create the needed attribute.
-        theElement.setAttributeNS(this.namespaces.get(thePrefix).getUri(), theName, theValue);
-        // Set the attribute's namespace prefix.
-        theElement.getAttributeNode(theName).setPrefix(thePrefix);
-    }
-
-    /***************************************************************************
-     * <p>
-     * Set namespaces: METS, MODS, XLINK, XSI, GOOBI and DFG-VIEWER namespaces set by default here. Only change the prefixes in the prefs.
-     * </p>
-     **************************************************************************/
-    protected void setNamespaces() {
-        // METS namespace.
-        Namespace mets = new Namespace();
-        mets.setPrefix(DEFAULT_METS_PREFIX);
-        mets.setUri(DEFAULT_METS_URI);
-        mets.setSchemalocation(DEFAULT_METS_SCHEMA_LOCATION);
-        this.namespaces.put(mets.getPrefix(), mets);
-        this.metsNamespacePrefix = mets.getPrefix();
-
-        // MODS namespcae.
-        Namespace mods = new Namespace();
-        mods.setPrefix(DEFAULT_MODS_PREFIX);
-        mods.setUri(DEFAULT_MODS_URI);
-        mods.setSchemalocation(DEFAULT_SCHEMA_LOCATION);
-        this.namespaces.put(mods.getPrefix(), mods);
-        this.modsNamespacePrefix = mods.getPrefix();
-        // Handle namespace declarations.
-        this.namespaceDeclarations.put(mods.getPrefix(), "declare namespace " + mods.getPrefix() + "='" + mods.getUri() + "';");
-
-        // MIX namespace
-        Namespace mix = new Namespace();
-        mix.setPrefix(DEFAULT_MIX_PREFIX);
-        mix.setUri(DEFAULT_MIX_URI);
-        mix.setSchemalocation(DEFAULT_MIX_SCHEMA_LOCATION);
-        this.namespaces.put(mix.getPrefix(), mix);
-        this.mixNamespacePrefix = mix.getPrefix();
-        this.namespaceDeclarations.put(mix.getPrefix(), "declare namespace " + mix.getPrefix() + "='" + mix.getUri() + "';");
-
-        // premis namespace
-        Namespace premis = new Namespace();
-        premis.setPrefix(DEFAULT_PREMIS_PREFIX);
-        premis.setUri(DEFAULT_PREMIS_URI);
-        premis.setSchemalocation(DEFAULT_PREMIS_SCHEMA_LOCATION);
-        this.namespaces.put(premis.getPrefix(), premis);
-        this.mixNamespacePrefix = premis.getPrefix();
-        this.namespaceDeclarations.put(premis.getPrefix(), "declare namespace " + premis.getPrefix() + "='" + premis.getUri() + "';");
-
-        // Goobi namespace.
-        Namespace goobi = new Namespace();
-        goobi.setPrefix(DEFAULT_GOOBI_PREFIX);
-        goobi.setUri(DEFAULT_GOOBI_URI);
-        if (!DEFAULT_GOOBI_SCHEMA_LOCATION.equals("")) {
-            goobi.setSchemalocation(DEFAULT_GOOBI_SCHEMA_LOCATION);
-        }
-        this.namespaces.put(goobi.getPrefix(), goobi);
-        this.goobiNamespacePrefix = goobi.getPrefix();
-        // Handle namespace declarations.
-        this.namespaceDeclarations.put(goobi.getPrefix(), "declare namespace " + goobi.getPrefix() + "='" + goobi.getUri() + "';");
-
-        // DFG-Viewer namespace.
-        Namespace dv = new Namespace();
-        dv.setPrefix(DEFAULT_DV_PREFIX);
-        dv.setUri(DEFAULT_DV_URI);
-        if (!DEFAULT_DV_SCHEMA_LOCATION.equals("")) {
-            dv.setSchemalocation(DEFAULT_DV_SCHEMA_LOCATION);
-        }
-        this.namespaces.put(dv.getPrefix(), dv);
-        this.dvNamespacePrefix = dv.getPrefix();
-
-        // XLink namespace.
-        Namespace xlink = new Namespace();
-        xlink.setPrefix(DEFAULT_XLINK_PREFIX);
-        xlink.setUri(DEFAULT_XLINK_URI);
-        if (!DEFAULT_XLINK_SCHEMA_LOCATION.equals("")) {
-            xlink.setSchemalocation(DEFAULT_XLINK_SCHEMA_LOCATION);
-        }
-        this.namespaces.put(xlink.getPrefix(), xlink);
-        this.xlinkNamespacePrefix = xlink.getPrefix();
-
-        // XSI namespace.
-        Namespace xsi = new Namespace();
-        xsi.setPrefix(DEFAULT_XSI_PREFIX);
-        xsi.setUri(DEFAULT_XSI_URI);
-        if (!DEFAULT_XSI_SCHEMA_LOCATION.equals("")) {
-            xsi.setSchemalocation(DEFAULT_XSI_SCHEMA_LOCATION);
-        }
-        this.namespaces.put(xsi.getPrefix(), xsi);
-        this.xsiNamespacePrefix = xsi.getPrefix();
-    }
-
-    /**
-     * Gets a map of all attributes of this node, with their respective values. attributes are expected to follow the pattern [@attribute='value']
-     * 
-     * @param nodeName
-     * @return
-     */
-    HashMap<String, String> getAttributesFromNode(String nodeName) {
-
-        HashMap<String, String> attributes = new HashMap<String, String>();
-
-        Pattern p = Pattern.compile("\\[[^\\]]+\\]");
-        Matcher m = p.matcher(nodeName);
-        while (m.find()) {
-            String group = m.group();
-            int indexAt = group.indexOf("@");
-            int indexEq = group.indexOf("=");
-            if (indexAt == -1 || indexEq == -1 || indexAt > indexEq) {
-                //pattern does not match an attribute pattern
-                continue;
-            }
-            String atrName = group.substring(indexAt + 1, indexEq);
-            String atrValue = group.substring(indexEq + 1, group.length() - 1).replaceAll("'", "");
-            attributes.put(atrName, atrValue);
-        }
-        return attributes;
-    }
-
-    /***************************************************************************
-     * GETTERS AND SETTERS
-     **************************************************************************/
-
-    /***************************************************************************
-     * @return
-     **************************************************************************/
-    public String getMptrUrl() {
-        return this.mptrUrl;
-    }
-
-    /***************************************************************************
-     * @param mptrUrl
-     **************************************************************************/
-    public void setMptrUrl(String mptrUrl) {
-        this.mptrUrl = mptrUrl;
-    }
-
-    /***************************************************************************
-     * @return
-     **************************************************************************/
-    public String getMptrAnchorUrl() {
-        return this.mptrUrlAnchor;
-    }
-
-    /***************************************************************************
-     * @param mptrUrl
-     **************************************************************************/
-    public void setMptrAnchorUrl(String mptrAnchorUrl) {
-        this.mptrUrlAnchor = mptrAnchorUrl;
-    }
-
-    /***************************************************************************
-     * @return
-     **************************************************************************/
-    public static String getVersion() {
-        return VERSION;
-    }
-
-    public void setWriteLocal(boolean writeLocal) {
-        this.writeLocalFilegroup = writeLocal;
-    }
-=======
-	/***************************************************************************
-	 * VERSION STRING
-	 **************************************************************************/
-
-	private static String VERSION = "1.9-20100505";
-
-	/***************************************************************************
-	 * STATIC FINALS
-	 **************************************************************************/
-
-	// The logger.
-	protected static final Logger LOGGER = Logger.getLogger(ugh.dl.DigitalDocument.class);
-
-	// The line.
-	protected static final String LINE = "--------------------" + "--------------------" + "--------------------" + "--------------------";
-
-	// Default namespace things.
-	private static final String DEFAULT_METS_PREFIX = "mets";
-	private static final String DEFAULT_METS_URI = "http://www.loc.gov/METS/";
-	private static final String DEFAULT_METS_SCHEMA_LOCATION = "http://www.loc.gov/standards/mets/version17/mets.v1-7.xsd";
-	private static final String DEFAULT_MODS_PREFIX = "mods";
-	private static final String DEFAULT_MODS_URI = "http://www.loc.gov/mods/v3";
-	private static final String DEFAULT_SCHEMA_LOCATION = "http://www.loc.gov/standards/mods/v3/mods-3-3.xsd";
-	private static final String DEFAULT_GOOBI_PREFIX = "goobi";
-	private static final String DEFAULT_GOOBI_URI = "http://meta.goobi.org/v1.5.1/";
-	private static final String DEFAULT_GOOBI_SCHEMA_LOCATION = "";
-	private static final String DEFAULT_DV_PREFIX = "dv";
-	private static final String DEFAULT_DV_URI = "http://dfg-viewer.de/";
-	private static final String DEFAULT_DV_SCHEMA_LOCATION = "";
-	private static final String DEFAULT_XLINK_PREFIX = "xlink";
-	private static final String DEFAULT_XLINK_URI = "http://www.w3.org/1999/xlink";
-	private static final String DEFAULT_XLINK_SCHEMA_LOCATION = "";
-	private static final String DEFAULT_XSI_PREFIX = "xsi";
-	private static final String DEFAULT_XSI_URI = "http://www.w3.org/2001/XMLSchema-instance";
-	private static final String DEFAULT_XSI_SCHEMA_LOCATION = "";
-
-	private static final String DEFAULT_MIX_PREFIX = "mix";
-	private static final String DEFAULT_MIX_URI = "http://www.loc.gov/standards/mix/";
-	private static final String DEFAULT_MIX_SCHEMA_LOCATION = "http://www.loc.gov/standards/mix/mix.xsd";
-
-	private static final String DEFAULT_PREMIS_PREFIX = "premis";
-	private static final String DEFAULT_PREMIS_URI = "http://www.loc.gov/standards/premis/";
-	private static final String DEFAULT_PREMIS_SCHEMA_LOCATION = "http://www.loc.gov/standards/premis/v2/premis-v2-0.xsd";
-
-	// Validation and anchor finals.
-	protected static final boolean DO_VALIDATE = true;
-	protected static final boolean DO_NOT_VALIDATE = false;
-	protected static final boolean IS_ANCHOR = true;
-	protected static final boolean IS_NOT_ANCHOR = false;
-
-	// Type names for METS generation (from the prefs).
-	protected static final String METS_PREFS_NODE_NAME_STRING = "METS";
-	protected static final String METS_PREFS_INTERNALNAME_STRING = "InternalName";
-	protected static final String METS_PREFS_METSTYPE_STRING = "MetsType";
-	protected static final String METS_PREFS_WRITEXPATH_SEPARATOR_STRING = "#";
-
-	// Store persons in mods:extension.goobi:person.
-	protected static final String GOOBI_PERSON_LASTNAME_STRING = "lastName";
-	protected static final String GOOBI_PERSON_FIRSTNAME_STRING = "firstName";
-	protected static final String GOOBI_PERSON_IDENTIFIER_STRING = "identifier";
-	protected static final String GOOBI_PERSON_IDENTIFIERTYPE_STRING = "identifierType";
-	protected static final String GOOBI_PERSON_AFFILIATION_STRING = "affiliation";
-	protected static final String GOOBI_PERSON_AUTHORITYFILEID_STRING = "authorityFileID";
-	protected static final String GOOBI_PERSON_DISPLAYNAME_STRING = "displayName";
-	protected static final String GOOBI_PERSON_PERSONTYPE_STRING = "personType";
-
-	// Store normdata in mods:extension
-	protected static final String GOOBI_NORMDATA_IDENTIFIER = "identifier";
-	protected static final String GOOBI_NORMDATA_SOURCE = "source";
-
-	// The Goobi internal metadata XPath.
-	protected static final String GOOBI_INTERNAL_METADATA_XPATH = "/mods:mods/mods:extension/goobi:goobi/goobi:metadata";
-
-	// This is the metadata the StructMap LOGICAL labels are creared from.
-	protected static final String METS_PREFS_LABEL_METADATA_STRING = "TitleDocMain";
-
-	// Some METS string finals.
-	protected static final String METS_METS_STRING = "mets";
-	protected static final String METS_STRUCTMAP_TYPE_LOGICAL_STRING = "LOGICAL";
-	protected static final String METS_STRUCTMAP_TYPE_PHYSICAL_STRING = "PHYSICAL";
-	protected static final String METS_MPTR_URL_STRING = "mptrUrl";
-	protected static final String METS_MPTR_URL_ANCHOR_STRING = "mptrUrlAnchor";
-	protected static final String METS_FILESEC_STRING = "fileSec";
-	protected static final String METS_STRUCTMAP_STRING = "structMap";
-	protected static final String METS_STRUCTMAPTYPE_STRING = "TYPE";
-	protected static final String METS_FILEGROUP_LOCAL_STRING = "LOCAL";
-	protected static final String METS_AMDSEC_STRING = "amdSec";
-	protected static final String METS_DMDSEC_STRING = "dmdSec";
-	protected static final String METS_RIGHTSMD_STRING = "rightsMD";
-	protected static final String METS_MDWRAP_STRING = "mdWrap";
-	protected static final String METS_MIMETYPE_STRING = "MIMETYPE";
-	protected static final String METS_MDTYPE_STRING = "MDTYPE";
-	protected static final String METS_OTHERMDTYPE_STRING = "OTHERMDTYPE";
-	protected static final String METS_ID_STRING = "ID";
-	protected static final String METS_XMLDATA_STRING = "xmlData";
-	protected static final String METS_FILEGRP_STRING = "fileGrp";
-	protected static final String METS_FILEGROUPUSE_STRING = "USE";
-	protected static final String METS_LOCTYPE_STRING = "LOCTYPE";
-	protected static final String METS_DIV_STRING = "div";
-	protected static final String METS_FPTR_STRING = "fptr";
-	protected static final String METS_MPTR_STRING = "mptr";
-	protected static final String METS_SMLINK_STRING = "smLink";
-	protected static final String METS_STRUCTLINK_STRING = "structLink";
-	protected static final String METS_DIVTYPE_STRING = "TYPE";
-	protected static final String METS_CONTENTIDS_STRING = "CONTENTIDS";
-	protected static final String METS_FILEID_STRING = "FILEID";
-	protected static final String METS_LABEL_STRING = "LABEL";
-	protected static final String METS_DMDID_STRING = "DMDID";
-	protected static final String METS_ADMID_STRING = "ADMID";
-	protected static final String METS_ORDER_STRING = "ORDER";
-	protected static final String METS_ORDERLABEL_STRING = "ORDERLABEL";
-	protected static final String METS_HREF_STRING = "href";
-	protected static final String METS_TO_STRING = "to";
-	protected static final String METS_FROM_STRING = "from";
-	protected static final String METS_XMLNS_STRING = "xmlns";
-	protected static final String METS_SCHEMALOCATION_STRING = "schemaLocation";
-	protected static final String METS_URN_NAME = "_urn";
-	protected static final String RULESET_ORDER_NAME = "CurrentNoSorting";
-
-	// Type names for preferences parsing.
-	protected static final String PREFS_METADATA_STRING = "Metadata";
-	protected static final String PREFS_DOCSTRUCT_STRING = "DocStruct";
-	protected static final String PREFS_NAMESPACEDEFINITION_STRING = "NamespaceDefinition";
-	protected static final String PREFS_XPATHANCHORQUERY_STRING = "XPathAnchorQuery";
-	protected static final String PREFS_ANCHORIDENTIFIERMETADATATYPE_STRING = "AnchorIdentifierMetadataType";
-	protected static final String PREFS_ANCHORIDENTIFIERVALUEREGEXP_STRING = "ValueRegExp";
-	protected static final String PREFS_NAMESPACE_URI_STRING = "URI";
-	protected static final String PREFS_NAMESPACE_PREFIX_STRING = "prefix";
-	protected static final String PREFS_NAMESPACE_SCHEMALOCATION = "schemaLocation";
-
-	// Type names for metadata handling.
-	protected static final String METADATA_LOGICAL_PAGE_NUMBER = "logicalPageNumber";
-	protected static final String METADATA_PHYSICAL_PAGE_NUMBER = "physPageNumber";
-	protected static final String METADATA_PAGE_UNCOUNTED_VALUE = "uncounted";
-	protected static final String METADATA_PHYSICAL_BOUNDBOOK_STRING = "BoundBook";
-	protected static final String METADATA_PHYSICAL_PAGE_STRING = "page";
-
-	// Reference type name for logical <> physical references.
-	protected static final String LOGICAL_PHYSICAL_MAPPING_TYPE_STRING = "logical_physical";
-
-	// Some XPath processor finals.
-	public static final short ELEMENT_NODE = 1;
-	public static final short ATTRIBUTE_NODE = 2;
-	public static final short TEXT_NODE = 3;
-
-	// Some general pre- and suffixes.
-	protected static final String DECIMAL_FORMAT = "0000";
-	protected static final String AMD_PREFIX = "AMD";
-	protected static final String TECHMD_PREFIX = "techMD";
-	protected static final String FILE_PREFIX = "FILE_";
-	protected static final String LOG_PREFIX = "LOG_";
-	protected static final String DMDLOG_PREFIX = "DMDLOG_";
-	protected static final String PHYS_PREFIX = "PHYS_";
-	protected static final String DMDPHYS_PREFIX = "DMDPHYS_";
-	protected static final String ANCHOR_XML_FILE_SUFFIX_STRING = "_anchor";
-	private boolean writeLocalFilegroup = true;
-
-	/***************************************************************************
-	 * FINALS
-	 **************************************************************************/
-
-	// Set class functionality flags.
-	protected final boolean exportable = true;
-	protected final boolean importable = false;
-	protected final boolean updateable = false;
-
-	/***************************************************************************
-	 * INSTANCE VARIABLES
-	 **************************************************************************/
-
-	// Contains key/value pairs of namespace prefix/namespace and namespace
-	// prefix/namespaceDeclaration.
-	protected HashMap<String, Namespace> namespaces = new HashMap<String, Namespace>();
-	protected HashMap<String, String> namespaceDeclarations = new HashMap<String, String>();
-
-	// SortedMap for mapping file IDs to content files (default sorting order is
-	// the key (String).
-	protected SortedMap<String, ContentFile> sortedFileMap = new TreeMap<String, ContentFile>();
-
-	// Set mptr things.
-	protected String mptrUrl = "";
-	protected String mptrUrlAnchor = "";
-
-	// TODO Where is THAT imageSet used??
-	protected FileSet myImageset;
-
-	protected Prefs myPreferences;
-
-	protected DigitalDocument digdoc = null;
-	protected int dmdidMax = 0;
-	protected int dmdidPhysMax = 0;
-	protected int amdidMax = 0;
-	protected int divlogidMax = 0;
-	protected int techidMax = 0;
-	protected int divphysidMax = 0;
-	protected int fileidMax = 0;
-
-	// Contains MetadataMatchingObjects for mapping MODS to internal
-	// MetadataType elements and vice versa.
-	protected List<MatchingMetadataObject> modsNamesMD = new LinkedList<MatchingMetadataObject>();
-	protected List<MatchingDocStructObject> modsNamesDS = new LinkedList<MatchingDocStructObject>();
-
-	protected Element metsNode = null;
-	protected Node firstDivNode = null;
-
-	// A METS Helper.
-	private Helper metsHelper;
-
-	// List to store all identifiers of the anchor (Metadata objects are
-	// contained in here).
-	@SuppressWarnings("unused")
-	private List<Metadata> anchorIdentifiers = null;
-	// Contains the xpath to reference the anchor.
-	protected String xPathAnchorReference = null;
-	// Contains the valueRegExp for the reference the anchor.
-	protected String valueRegExpAnchorReference = null;
-
-	// Default namespace URIs for some namespaces and namespace declarations.
-	protected String metsNamespacePrefix;
-	protected String modsNamespacePrefix;
-	protected String goobiNamespacePrefix;
-	protected String mixNamespacePrefix;
-	protected String premisNamespacePrefix;
-	protected String dvNamespacePrefix;
-	protected String xsiNamespacePrefix;
-	protected String xlinkNamespacePrefix;
-
-	// Stores the xpath expression to extract the identifier of the anchor.
-	protected String xpathForLinkToAnchor = null;
-	protected String anchorIdentifierMetadataType = null;
-
-	// A hash to store some tag grouping things.
-	// This is a really dirty hack, I will fix it tomorrow! (hihi)
-	protected HashMap<String, String> replaceGroupTags = new HashMap<String, String>();
-
-	/***************************************************************************
-	 * CONSTRUCTORS
-	 **************************************************************************/
-
-	/***************************************************************************
-	 * @param inPrefs
-	 * @throws PreferencesException
-	 **************************************************************************/
-	public MetsMods(Prefs inPrefs) throws PreferencesException {
-
-		setNamespaces();
-		this.myPreferences = inPrefs;
-
-		LOGGER.info(this.getClass().getName() + " " + getVersion());
-
-		// Read preferences.
-		Node prefsMetsNode = inPrefs.getPreferenceNode(METS_PREFS_NODE_NAME_STRING);
-		if (prefsMetsNode == null) {
-			String message = "Can't read preferences for METS fileformat!";
-			PreferencesException pe = new PreferencesException("Node '" + METS_PREFS_NODE_NAME_STRING + "' in preferences file not found!");
-			LOGGER.error(message, pe);
-			throw pe;
-		}
-
-		readPrefs(prefsMetsNode);
-	}
-
-	/***************************************************************************
-	 * WHAT THE OBJECT DOES
-	 **************************************************************************/
-
-	/*
-	 * (non-Javadoc)
-	 * 
-	 * @see ugh.dl.Fileformat#GetDigitalDocument()
-	 */
-	@Override
-	public DigitalDocument getDigitalDocument() {
-		return this.digdoc;
-	}
-
-	/*
-	 * (non-Javadoc)
-	 * 
-	 * @see ugh.dl.Fileformat#Update(java.lang.String)
-	 */
-	@Override
-	public boolean update(String filename) {
-		return false;
-	}
-
-	/*
-	 * (non-Javadoc)
-	 * 
-	 * @see ugh.dl.Fileformat#SetDigitalDocument(ugh.dl.DigitalDocument)
-	 */
-	@Override
-	public boolean setDigitalDocument(DigitalDocument inDoc) {
-		this.digdoc = inDoc;
-		return true;
-	}
-
-	/*
-	 * (non-Javadoc)
-	 * 
-	 * @see ugh.dl.Fileformat#read(java.lang.String)
-	 */
-	@Override
-	public boolean read(String theFilename) throws ReadException {
-
-		LOGGER.info("Reading METS file...");
-
-		MetsDocument mets = null;
-		Mets metsElement = null;
-
-		File f = new File(theFilename);
-		try {
-			XmlOptions opts = new XmlOptions();
-			opts.setLoadStripWhitespace();
-			mets = MetsDocument.Factory.parse(f, opts);
-		} catch (XmlException e) {
-			String message = "Error parsing METS file '" + f.getAbsolutePath() + "'!";
-			LOGGER.error(message, e);
-			throw new ReadException(message, e);
-		} catch (IOException e) {
-			String message = "Error accessing METS file '" + f.getAbsolutePath() + "'!";
-			LOGGER.error(message, e);
-			throw new ReadException(message, e);
-		}
-
-		metsElement = mets.getMets();
-		this.metsHelper = new Helper(metsElement);
-
-		// metsElement.getStructMapArray(0).getTYPE();
-
-		// No digital document available yet, create one.
-		if (this.getDigitalDocument() == null) {
-			LOGGER.info("No DigitalDocument existing yet, creating new one");
-			this.setDigitalDocument(new DigitalDocument());
-		}
-
-		// readAmdSec now to provide references for fileSec and LogDocStruct
-		readAmdSec(metsElement);
-
-		// Get FileSec to read all files.
-		readFileSec(metsElement);
-
-		// Get PhysicalStructMap and create the appropriate links to the file.
-		readPhysDocStruct(metsElement);
-
-		// Get logical StructMap.
-		try {
-			readLogDocStruct(metsElement, theFilename);
-		} catch (ClassNotFoundException e) {
-			String message = "Class could not be found!";
-			LOGGER.error(message, e);
-			throw new ReadException(message, e);
-		} catch (InstantiationException e) {
-			String message = "Class could not be instanciated!";
-			LOGGER.error(message, e);
-			throw new ReadException(message, e);
-		} catch (IllegalAccessException e) {
-			String message = "Class was illegal accessed!";
-			LOGGER.error(message, e);
-			throw new ReadException(message, e);
-		} catch (XPathExpressionException e) {
-			String message = "Wrong XPath expression!";
-			LOGGER.error(message, e);
-			throw new ReadException(message, e);
-		}
-
-		// Map logical and physical Document Structures.
-		mapLogAndPhysDocStruct(metsElement);
-
-		// Now check, if files were loaded, else add content files according to
-		// the "pathimagefiles" metadata.
-		// TODO Do we still need that??
-		// if (this.digdoc.getFileSet().getAllFiles() == null
-		// || this.digdoc.getFileSet().getAllFiles().isEmpty()) {
-		// this.digdoc.addAllContentFiles();
-		// }
-		// readAmdSec(metsElement);
-		// Sort metadata in all DocStructs according to the prefs.
-		this.digdoc.sortMetadataRecursively(this.myPreferences);
-
-		return true;
-	}
-
-	private void readAmdSec(Mets metsElement) {
-		List<AmdSecType> list = metsElement.getAmdSecList();
-		// for (AmdSecType ast : list) {
-		if (list != null && !list.isEmpty()) {
-			AmdSecType ast = list.get(0); // allow only one amdSec
-			this.digdoc.setAmdSec(ast.getID());
-
-			List<MdSecType> mst = ast.getTechMDList();
-			for (MdSecType tech : mst) {
-				MdWrap wrap = tech.getMdWrap();
-				Node premis = wrap.getDomNode();
-				Md techMd = new Md(premis);
-				techMd.setId(tech.getID());
-				techMd.setType("techMD");
-				// System.out.println("Reading techMd " + tech.getID());
-				this.digdoc.addTechMd(techMd);
-			}
-
-			mst = ast.getRightsMDList();
-			for (MdSecType tech : mst) {
-				MdWrap wrap = tech.getMdWrap();
-				Node premis = wrap.getDomNode();
-				Md techMd = new Md(premis);
-				techMd.setId(tech.getID());
-				techMd.setType("rightsMD");
-				// System.out.println("Reading techMd " + tech.getID());
-				this.digdoc.addTechMd(techMd);
-			}
-
-			mst = ast.getDigiprovMDList();
-			for (MdSecType tech : mst) {
-				MdWrap wrap = tech.getMdWrap();
-				Node premis = wrap.getDomNode();
-				Md techMd = new Md(premis);
-				techMd.setId(tech.getID());
-				techMd.setType("digiprovMD");
-				// System.out.println("Reading techMd " + tech.getID());
-				this.digdoc.addTechMd(techMd);
-			}
-
-			mst = ast.getSourceMDList();
-			for (MdSecType tech : mst) {
-				MdWrap wrap = tech.getMdWrap();
-				Node premis = wrap.getDomNode();
-				Md techMd = new Md(premis);
-				techMd.setId(tech.getID());
-				techMd.setType("sourceMD");
-				// System.out.println("Reading techMd " + tech.getID());
-				this.digdoc.addTechMd(techMd);
-			}
-
-		}
-	}
-
-	/*
-	 * (non-Javadoc)
-	 * 
-	 * @see ugh.fileformats.mets.MetsModsGdz#write(java.lang.String)
-	 */
-	@Override
-	public boolean write(String filename) throws WriteException, PreferencesException {
-
-		LOGGER.info("Writing METS ....");
-
-		// Digital Document for the anchor.
-		DigitalDocument anchorDocument = null;
-		DigitalDocument topDocument = null;
-		DigitalDocument myDigDoc = this.digdoc;
-
-		// Get the uppermost logical DocStruct and check if it's an
-		// anchor.
-		if (this.getDigitalDocument() == null) {
-			String message = "Can't obtain DigitalDocument! Maybe wrong preferences file?";
-			LOGGER.error(message);
-			throw new PreferencesException(message);
-		}
-		DocStruct uppermostStruct = this.getDigitalDocument().getLogicalDocStruct();
-		DocStructType uppermostType = uppermostStruct.getType();
-
-		if (uppermostType.isAnchor()) {
-			// The uppermost structure is an anchor; so we need to split the
-			// document and create two different METS/MODS files: One for
-			// the anchor and one for the rest.
-			anchorDocument = new DigitalDocument();
-
-			// Copy metadata, but not the children.
-			DocStruct newStruct = uppermostStruct.copy(true, false);
-
-			// Copy here the children from the next level only for MPTRs
-			// from zvdd-dfgviewer-v2 without metadata.
-			if (uppermostStruct.getAllChildren() == null) {
-				String message = "Top DocStruct '" + uppermostType.getName() + "' is anchor struct, bus has no children!";
-				LOGGER.error(message);
-				throw new PreferencesException(message);
-			}
-
-			for (DocStruct d : uppermostStruct.getAllChildren()) {
-				DocStruct c = null;
-				try {
-					c = d.copy(true, false);
-					// Add the child to the new DocStruct.
-					newStruct.addChild(c);
-				} catch (TypeNotAllowedAsChildException e) {
-					String message = "DocStruct '" + c.getType().getName() + "' is not allowed as child of DocStruct '" + d.getType().getName() + "'";
-					LOGGER.error(message, e);
-					throw new PreferencesException(message, e);
-				}
-			}
-
-			// New struct is top document.
-			anchorDocument.setLogicalDocStruct(newStruct);
-
-			// Get child of top document; there should only be a single child.
-			List<DocStruct> children = uppermostStruct.getAllChildren();
-
-			if (children != null && children.size() > 1) {
-				// Error; there must only be a single top-document under the
-				// anchor.
-				this.digdoc = myDigDoc;
-				throw new WriteException("More than one structure entity available; only one expected as child of an anchor!");
-			}
-
-			// There is a child, so delete only the anchor's metadata from
-			// the Digital Document.
-			if (children != null) {
-
-				topDocument = this.digdoc;
-				// ArrayList<Metadata> anchorMdList = new ArrayList<Metadata>();
-				// for (Metadata m : this.digdoc.getLogicalDocStruct().getAllMetadata()) {
-				// anchorMdList.add(m);
-				// }
-				// for (Metadata metadata : anchorMdList) {
-				// topDocument.getLogicalDocStruct().removeMetadata(metadata);
-				// }
-
-				// topDocument = copyDigitalDocument();
-				// for (Metadata m : this.digdoc.getLogicalDocStruct().getAllMetadata()) {
-				// topDocument.getLogicalDocStruct().removeMetadata(m);
-				// }
-
-				// for (Metadata md : topDocument.getLogicalDocStruct().getAllMetadata()) {
-				// if (md.getType().getName().contentEquals("CatalogIDDigital")) {
-				// System.out.println("DigitalIDDigital of anchor after split = " + md.getValue());
-				// }
-				// }
-			}
-		} else {
-			// Simply write the normal DigitalDocument.
-			topDocument = this.digdoc;
-		}
-
-		if (anchorDocument != null) {
-			// First write the anchor.
-			this.digdoc = anchorDocument;
-			String anchorfilename = buildAnchorFilename(filename);
-
-			LOGGER.info("Writing anchor file '" + anchorfilename + "' from DocStruct '" + this.digdoc.getLogicalDocStruct().getType().getName() + "'");
-
-			writeMetsMods(anchorfilename, DO_NOT_VALIDATE, IS_ANCHOR);
-
-			LOGGER.info("Anchor file written");
-		}
-
-		if (topDocument != null) {
-			this.digdoc = topDocument;
-
-			LOGGER.info("Writing regular file '" + filename + "' from DocStruct '" + this.digdoc.getLogicalDocStruct().getType().getName() + "'");
-
-			writeMetsMods(filename, DO_NOT_VALIDATE, IS_NOT_ANCHOR);
-		}
-
-		this.digdoc = myDigDoc;
-
-		LOGGER.info("Writing METS complete");
-
-		return true;
-	}
-
-	/***************************************************************************
-	 * <p>
-	 * All methods to read METS file specific preferences are read here.
-	 * </p>
-	 * 
-	 * @param inNode
-	 * @return true, if preferences were read succesfully, false otherwise.
-	 **************************************************************************/
-	public void readPrefs(Node inNode) throws PreferencesException {
-
-		String nn = inNode.getNodeName();
-
-		if (inNode.getNodeType() == ELEMENT_NODE && nn.equals(METS_PREFS_NODE_NAME_STRING)) {
-
-			// Read information about a single metadata matching.
-			NodeList childnodes = inNode.getChildNodes();
-
-			for (int x = 0; x < childnodes.getLength(); x++) {
-				Node childnode = childnodes.item(x);
-
-				if (childnode.getNodeType() == ELEMENT_NODE) {
-					// Read Metadata prefs from deferred method.
-					if (childnode.getNodeName().equalsIgnoreCase(PREFS_METADATA_STRING)) {
-						try {
-							readMetadataPrefs(childnode);
-						} catch (PreferencesException pe) {
-							String message = "Could not parse the prefs' metadata section!";
-							LOGGER.error(message, pe);
-							throw pe;
-						}
-					}
-					// Read DocStruct prefs from deferred method.
-					if (childnode.getNodeName().equalsIgnoreCase(PREFS_DOCSTRUCT_STRING)) {
-						try {
-							readDocStructPrefs(childnode);
-						} catch (PreferencesException pe) {
-							String message = "Could not parse the prefs' DocStruct section!";
-							LOGGER.error(message, pe);
-							throw pe;
-						}
-					}
-					// Read namespace information
-					if (childnode.getNodeName().equalsIgnoreCase(PREFS_NAMESPACEDEFINITION_STRING)) {
-						if (!readNamespacePrefs(childnode)) {
-							String message = "Can't read prefs for METS module: Namespace declaration not complete; the namespace URI and its prefix must be declared!";
-							LOGGER.error(message);
-							throw new PreferencesException(message);
-						}
-					}
-					// Read some anchor identifier information.
-					if (childnode.getNodeName().equalsIgnoreCase(PREFS_ANCHORIDENTIFIERMETADATATYPE_STRING)) {
-						String anchorIdentifierTypeName = getTextNodeValue(childnode).trim();
-						if (anchorIdentifierTypeName == null) {
-							String message = "<" + PREFS_ANCHORIDENTIFIERMETADATATYPE_STRING + "> is existing in " + METS_PREFS_NODE_NAME_STRING
-									+ " mapping, but has no value!";
-							LOGGER.error(message);
-							throw new PreferencesException(message);
-						}
-						this.anchorIdentifierMetadataType = anchorIdentifierTypeName;
-					}
-					// Read XPath information.
-					if (childnode.getNodeName().equalsIgnoreCase(PREFS_XPATHANCHORQUERY_STRING)) {
-						this.xPathAnchorReference = getTextNodeValue(childnode).trim();
-					}
-					// Read ValueRegExp information.
-					if (childnode.getNodeName().equalsIgnoreCase(PREFS_ANCHORIDENTIFIERVALUEREGEXP_STRING)) {
-						this.valueRegExpAnchorReference = getTextNodeValue(childnode).trim();
-					}
-				}
-
-				// Check some values, e.g. if metadata types are available etc.
-				if (this.anchorIdentifierMetadataType != null) {
-					MetadataType identifierType = this.myPreferences.getMetadataTypeByName(this.anchorIdentifierMetadataType);
-					if (identifierType == null) {
-						String message = "MetadataType for anchor (identifier) not found: " + this.anchorIdentifierMetadataType;
-						LOGGER.error(message);
-						throw new PreferencesException(message);
-					}
-				}
-			}
-		}
-
-		// Log namespaces.
-		for (Entry<String, Namespace> e : this.namespaces.entrySet()) {
-			LOGGER.debug("Namespace prefix: " + e.getKey() + ", URI: " + e.getValue().getUri());
-		}
-	}
-
-	/***************************************************************************
-	 * PRIVATE (AND PROTECTED) METHODS
-	 **************************************************************************/
-
-	/***************************************************************************
-	 * <p>
-	 * Gets a DocStruct by div ID.
-	 * </p>
-	 * 
-	 * @param id
-	 * @param inStruct
-	 * @return
-	 **************************************************************************/
-	private DocStruct getDocStructByDivID(String id, DocStruct inStruct) {
-
-		if (inStruct == null) {
-			return null;
-		}
-
-		// Get the related METS div object.
-		Object o = inStruct.getOrigObject();
-		if (o != null) {
-			// Convert object to div.
-			DivType div = (DivType) o;
-			if (div.getID() != null) {
-				if (div.getID().equals(id)) {
-					return inStruct;
-				}
-			}
-		}
-
-		// Iterate over all children.
-		List<DocStruct> children = inStruct.getAllChildren();
-		if (children != null) {
-			for (DocStruct child : children) {
-				DocStruct foundStruct = getDocStructByDivID(id, child);
-				if (foundStruct != null) {
-					return foundStruct;
-				}
-			}
-		}
-
-		return null;
-	}
-
-	/***************************************************************************
-	 * <p>
-	 * Maps logical and physical DocStructs.
-	 * </p>
-	 * 
-	 * @param inMetsElement
-	 * @throws ReadException
-	 **************************************************************************/
-	private void mapLogAndPhysDocStruct(Mets inMetsElement) throws ReadException {
-
-		LOGGER.info("Mapping Physical and Logical DocStruct...");
-
-		// Get the only StructLink section and iterate over all smLink elements.
-		StructLink sl = inMetsElement.getStructLink();
-
-		// If no structLink element available (could happen, if file is an
-		// anchor) OR if we have only one smLink element and to and from
-		// attribute are empty, just return (We do that at METS writing to
-		// always get a valid METS file).
-
-		if (sl == null || sl.getSmLinkList().isEmpty()) {
-			return;
-		}
-
-		boolean getFromNotExisting = sl.getSmLinkList().get(0).getFrom() == null || sl.getSmLinkList().get(0).getFrom().equals("");
-		boolean getToNotExisting = sl.getSmLinkList().get(0).getTo() == null || sl.getSmLinkList().get(0).getTo().equals("");
-		if (sl.getSmLinkList().size() == 1 && getFromNotExisting && getToNotExisting) {
-			return;
-		}
-
-		// Iterate over all smLinks.
-		for (SmLink singleLink : sl.getSmLinkList()) {
-			String linkFrom = singleLink.getFrom();
-			String linkTo = singleLink.getTo();
-
-			// Throw exception if smLink elements are incomplete.
-			if ((linkFrom == null) || (linkTo == null)) {
-				String message = "smLink section contains incomplete smLink elements, 'to' or 'from' attribute is missing!";
-				LOGGER.error(message);
-				throw new ReadException(message);
-			}
-
-			LOGGER.trace("Processing smLink FROM = " + linkFrom + " and TO = " + linkTo);
-
-			// Get the StructMap type name from the div ID.
-			DivType linkFromDivType = this.metsHelper.getStructMapDiv(linkFrom);
-
-			// If the type name is not existing, throw an exception.
-			if (linkFromDivType == null) {
-				String message = "No logical DocStruct available with div ID = '" + linkFrom + "'!";
-				LOGGER.error(message);
-				throw new ReadException(message);
-			}
-
-			// Only if the given DocStruct type is NOT an anchor, set references
-			// from the current smLink.
-			if (!this.myPreferences.getDocStrctTypeByName(linkFromDivType.getTYPE()).isAnchor()) {
-
-				// Get the appropriate logical DocStruct 'from' reference.
-				DocStruct foundLogicalStruct = getDocStructByDivID(linkFrom, this.digdoc.getLogicalDocStruct());
-				if (foundLogicalStruct == null) {
-					String message = "Linked div in logical structMap with ID '" + linkFrom + "' not available";
-					LOGGER.error(message);
-					throw new ReadException(message);
-				}
-
-				// Get the appropriate physical DocStruct 'to' reference.
-				DocStruct foundPhysicalStruct = getDocStructByDivID(linkTo, this.digdoc.getPhysicalDocStruct());
-				if (foundPhysicalStruct == null) {
-					String message = "Linked div in physical structMap with ID '" + linkTo + "' not available";
-					LOGGER.error(message);
-					throw new ReadException(message);
-				}
-
-				// Create relationship between logical and physical DocStruct.
-				foundLogicalStruct.addReferenceTo(foundPhysicalStruct, LOGICAL_PHYSICAL_MAPPING_TYPE_STRING);
-
-				LOGGER.trace("Added reference: " + foundLogicalStruct.getType().getName() + " (" + linkFrom + ") > "
-						+ foundPhysicalStruct.getType().getName() + " (" + linkTo + ")");
-
-			}
-		}
-	}
-
-	/***************************************************************************
-	 * <p>
-	 * Adds something to a list.
-	 * </p>
-	 * 
-	 * @param result
-	 * @param inStruct
-	 **************************************************************************/
-	private void addToList(LinkedList<DocStruct> result, DocStruct inStruct) {
-
-		DivType currentDiv = (DivType) inStruct.getOrigObject();
-		BigInteger currentOrder = currentDiv.getORDER();
-
-		if (currentOrder == null) {
-			// Add it as the last one.
-			result.addLast(inStruct);
-			return;
-		}
-
-		// Iterate over all DocStruct elements in the list.
-		int position = 0;
-		for (DocStruct ds : result) {
-			DivType div = (DivType) ds.getOrigObject();
-			BigInteger order = div.getORDER();
-			if (order == null) {
-				// Next from list as this one has no order label.
-				continue;
-			}
-
-			// Order is bigger than currentOrder add it at the current position.
-			if (order.compareTo(currentOrder) == 1) {
-				// Get out of loop.
-				break;
-			}
-			position++;
-		}
-
-		// Position contains the position where to add shift all entry to the
-		// back (to the right).
-		result.add(position, inStruct);
-	}
-
-	/***************************************************************************
-	 * <p>
-	 * Read all sub <div> elements of the current one.
-	 * </p>
-	 * 
-	 * @param inDiv
-	 * @return LinkedList containing DocStruct instances
-	 * @throws ReadException
-	 **************************************************************************/
-	private LinkedList<DocStruct> readDivChildren(DivType inDiv) throws ReadException {
-
-		MetadataType logpagetype = this.myPreferences.getMetadataTypeByName(METADATA_LOGICAL_PAGE_NUMBER);
-		MetadataType physpagetype = this.myPreferences.getMetadataTypeByName(METADATA_PHYSICAL_PAGE_NUMBER);
-
-		// List containing DocStruct objects of the children.
-		LinkedList<DocStruct> result = new LinkedList<DocStruct>();
-
-		// Get all sub <div> elements.
-		List<DivType> children = inDiv.getDivList();
-
-		if (children.isEmpty()) {
-			// No children available, so there is nothing to read.
-			return null;
-		}
-
-		for (DivType dt : children) {
-			String type = dt.getTYPE();
-			String id = dt.getID();
-			BigInteger order = dt.getORDER();
-			String orderlabel = dt.getORDERLABEL();
-
-			// Get the DocStructType from the prefs.
-			DocStructType myType = this.myPreferences.getDocStrctTypeByName(type);
-
-			// Can't find the appropriate type.
-			if (myType == null) {
-				String message = "No internal DocStructType with the name '" + type + "'";
-				LOGGER.error(message);
-				throw new ReadException(message);
-			}
-
-			// Create DocStruct.
-			DocStruct newDocStruct = null;
-			try {
-				newDocStruct = this.getDigitalDocument().createDocStruct(myType);
-			} catch (TypeNotAllowedForParentException e) {
-				String message = "Can't create this DocStruct of type '" + type + "' at the current position in tree";
-				LOGGER.error(message, e);
-				throw new ReadException(message, e);
-			}
-
-			// get the corresponding amdSec
-			List admList = dt.getADMID();
-			if (admList != null) {
-				for (Object object : admList) {
-					String admid = (String) object;
-					AmdSec amdSec = digdoc.getAmdSec(admid);
-					if (amdSec != null) {
-						newDocStruct.setAmdSec(amdSec);
-					}
-				}
-			}
-
-			// If order and orderlabel are stored here; than we should create
-			// the appropriate metadata.
-			try {
-				if (order != null) {
-					Metadata md = new Metadata(physpagetype);
-					md.setValue(order.toString());
-				}
-			} catch (MetadataTypeNotAllowedException e) {
-				String message = "Can't create metadata with expected type '" + METADATA_PHYSICAL_PAGE_NUMBER + "'! Type must not be null!";
-				LOGGER.error(message, e);
-				throw new ReadException(message, e);
-			}
-
-			try {
-				if (orderlabel != null) {
-					if (orderlabel.equals("uncounted")) {
-						orderlabel = " - ";
-					}
-					Metadata md = new Metadata(logpagetype);
-					md.setValue(orderlabel);
-
-				}
-			} catch (MetadataTypeNotAllowedException e) {
-				String message = "Can't create metadata with expected type '" + METADATA_LOGICAL_PAGE_NUMBER + "'! Type must not be null!";
-				LOGGER.error(message, e);
-				throw new ReadException(message, e);
-			}
-
-			// Add the <div> element as the original object.
-			newDocStruct.setOrigObject(dt);
-			newDocStruct.setIdentifier(id);
-
-			// Add the digdoc to the list according to its ORDER attribute
-			// value.
-			addToList(result, newDocStruct);
-		}
-
-		// No children available, return.
-		if (result.isEmpty()) {
-			return null;
-		}
-
-		// Iterate over all DocStructs and see, if the appropriate DivType
-		// object has child objects.
-		for (DocStruct ds : result) {
-			// Get the original div.
-			DivType div = (DivType) ds.getOrigObject();
-			// No div element.
-			if (div == null) {
-				continue;
-			}
-
-			// Get all children.
-			LinkedList<DocStruct> childlist = readDivChildren(div);
-
-			// We got a list with all children (DocStruct objects), add children
-			// from list to docstruct.
-			if (childlist != null) {
-				for (DocStruct child : childlist) {
-					try {
-						ds.addChild(child);
-					} catch (TypeNotAllowedAsChildException e) {
-						String message = "Child '" + child.getType().getName() + "' nod allowed for DocStructType '" + ds.getType().getName() + "'";
-						LOGGER.error(message, e);
-						throw new ReadException(message, e);
-					}
-				}
-			}
-		}
-
-		return result;
-	}
-
-	/***************************************************************************
-	 * <p>
-	 * Reads the logical doc struct.
-	 * </p>
-	 * 
-	 * @param inMetsElement
-	 * @param theFilename
-	 * @throws ReadException
-	 * @throws IllegalAccessException
-	 * @throws InstantiationException
-	 * @throws ClassNotFoundException
-	 * @throws XPathExpressionException
-	 **************************************************************************/
-	private void readLogDocStruct(Mets inMetsElement, String theFilename) throws ReadException, ClassNotFoundException, InstantiationException,
-			IllegalAccessException, XPathExpressionException {
-
-		LOGGER.info("Reading Logical DocStruct...");
-
-		List<?> logmaplist = this.metsHelper.getStructMapByType(METS_STRUCTMAP_TYPE_LOGICAL_STRING);
-		if (logmaplist == null) {
-			String message = "No <structMap> element of type LOGICAL available!";
-			LOGGER.error(message);
-			throw new ReadException(message);
-		}
-		if (logmaplist.size() > 1) {
-			String message = "Too many <structMap> elements of type LOGICAL!";
-			LOGGER.error(message);
-			throw new ReadException(message);
-		}
-
-		LOGGER.info("Parsing the one and only StructMap logical");
-
-		// Get topmost <div>.
-		if (logmaplist.size() == 1) {
-			// Get the first one.
-			StructMapType logstructmap = (StructMapType) logmaplist.get(0);
-			// There can only be a single topmost div.
-			DivType topmostdiv = logstructmap.getDiv();
-
-			// Create DocStruct instance for the topmost <div>
-			//
-			// (A) Create the DocStructType.
-			String type = topmostdiv.getTYPE();
-			String id = topmostdiv.getID();
-
-			if (type == null) {
-				String message = "No type attribute set for topmost <div> in physical structMap";
-				LOGGER.error(message);
-				throw new ReadException(message);
-			}
-
-			// Get the DocStructType from the prefs.
-			DocStructType myType = this.myPreferences.getDocStrctTypeByName(type);
-			// Can't find the appropriate DocStructType object.
-			if (myType == null) {
-				String message = "No internal DocStructType with name '" + type + "'";
-				LOGGER.error(message);
-				throw new ReadException(message);
-			}
-
-			// (B) Create DocStruct for the topmost <div>.
-			DocStruct newDocStruct = null;
-			try {
-				newDocStruct = this.getDigitalDocument().createDocStruct(myType);
-				newDocStruct.setIdentifier(id);
-				newDocStruct.setOrigObject(topmostdiv);
-
-				// get the corresponding amdSec
-				List admList = topmostdiv.getADMID();
-				if (admList != null) {
-					for (Object object : admList) {
-						String admid = (String) object;
-						AmdSec amdSec = digdoc.getAmdSec(admid);
-						if (amdSec != null) {
-							newDocStruct.setAmdSec(amdSec);
-						}
-					}
-				}
-
-			} catch (TypeNotAllowedForParentException e) {
-				String message = "Can't create this DocStruct of type '" + type + "' at the current position in tree (logical tree)";
-				LOGGER.error(message, e);
-				throw new ReadException(message, e);
-			}
-
-			LOGGER.info("DocStruct of type '" + type + "' created");
-
-			// Handle children for the topmost <div>
-			//
-			// Parse the child divs and create appropriate DocStruct elements
-			// for them. Do this also if the topStruct is an anchor, because we
-			// included the anchor structs because of the <mptr> tag.
-			//
-			// Get all children.
-			LinkedList<DocStruct> toplist = readDivChildren(topmostdiv);
-			if (toplist != null) {
-				for (DocStruct child : toplist) {
-					try {
-						newDocStruct.addChild(child);
-					} catch (TypeNotAllowedAsChildException e) {
-						String message = "Can't add DocStruct of type '" + child.getType().getName() + "', it is not allowed for parent DocStruct '"
-								+ newDocStruct.getType().getName() + "'";
-						LOGGER.error(message, e);
-						throw new ReadException(message, e);
-					}
-				}
-			}
-
-			LOGGER.info("Parsed and created all child DocStructs");
-
-			// Set the topmost div's DocStruct object as the topmost physical
-			// DocStruct.
-			this.getDigitalDocument().setLogicalDocStruct(newDocStruct);
-
-			// Get metadata for this digdoc (and all its child docs).
-			parseMetadataForLogicalDocStruct(newDocStruct, true);
-
-			// If the top DocStruct is an anchor, get its child's MODS section.
-			if (newDocStruct.getType().isAnchor()) {
-				String modsdata = getMODSSection(newDocStruct.getAllChildren().get(0));
-
-				// If a MODS section is existing, look for anchor references. A
-				// reference to an anchor is done via the <XPathAnchorQuery>
-				// element from the prefs, get the DocStruct for the anchor from
-				// another XML-file.
-				if (modsdata != null) {
-					DocStruct newanchor = checkForAnchorReference(modsdata, theFilename);
-
-					// If an anchor reference is existing, take the newly
-					// created DocStruct and change it with the current
-					// TopStruct.
-					if (newanchor != null) {
-						// Check if the two DocStructs are from the same type!
-						if (!newanchor.getType().equals(newDocStruct.getType())) {
-							String message = "Top DocStructs from METS file '" + newanchor.getType().getName() + "' and METS anchor file '"
-									+ newDocStruct.getType().getName() + "' are not from the same type!";
-							LOGGER.error(message);
-							throw new ReadException(message);
-						}
-						try {
-							newDocStruct = newDocStruct.getAllChildren().get(0);
-							newanchor.addChild(newDocStruct);
-						} catch (TypeNotAllowedAsChildException e) {
-							String message = "Can't add anchor as parent of type '" + newanchor.getType().getName() + "' to the current DocStruct '"
-									+ newDocStruct.getType().getName() + "'";
-							LOGGER.error(message, e);
-							throw new ReadException(message, e);
-						}
-
-						this.getDigitalDocument().setLogicalDocStruct(newanchor);
-					}
-				}
-
-				// If no MODS section is existing, AND the current file is NOT
-				// the anchor file, throw an exception. The reference to the
-				// anchor is missing then!
-				else {
-					// TODO Adapt this check for MetsModsImportExport!
-					if (!theFilename.contains(ANCHOR_XML_FILE_SUFFIX_STRING)) {
-						String message = "DocStruct '" + newDocStruct.getType().getName()
-								+ "' is an anchor DocStruct, but NO anchor identifier is existing for child DocStruct '"
-								+ newDocStruct.getAllChildren().get(0).getType().getName() + "' in file '" + theFilename + "'!";
-						LOGGER.error(message);
-						throw new ReadException(message);
-					}
-				}
-			}
-		} else {
-			// No logical structMap available. Error - there must be at least a
-			// single uppermost div containing basic bibliographic metadata e.g.
-			// a persistent Identifier.
-			String message = "There is no StructMap 'LOGICAL' in the METS file";
-			LOGGER.error(message);
-			throw new ReadException(message);
-		}
-	}
-
-	/***************************************************************************
-	 * <p>
-	 * Builds the anchor filename.
-	 * </p>
-	 * 
-	 * @param xmlfileName
-	 * @return
-	 **************************************************************************/
-	protected String buildAnchorFilename(String xmlFilename) {
-
-		if (!xmlFilename.endsWith(".xml")) {
-			xmlFilename += ".xml";
-		}
-
-		return xmlFilename.substring(0, xmlFilename.lastIndexOf('.')) + ANCHOR_XML_FILE_SUFFIX_STRING
-				+ xmlFilename.substring(xmlFilename.lastIndexOf('.'), xmlFilename.length());
-	}
-
-	/***************************************************************************
-	 * <p>
-	 * Checks, if there is a reference to another METS file using the <code>&lt;XPathAnchorQuery></code> element from the prefs.
-	 * </p>
-	 * 
-	 * TODO Generalize with class from MetsModsImportExport!
-	 * 
-	 * @param inMods
-	 * @param filename
-	 * @return
-	 * @throws ReadException
-	 **************************************************************************/
-	protected DocStruct checkForAnchorReference(String inMods, String filename) throws ReadException {
-
-		ModsDocument modsDocument;
-		DocStruct anchorDocStruct = null;
-		String anchorFilename = "";
-		String identifierOfAnchor = "";
-
-		// Check for MODS validity.
-		try {
-			modsDocument = ModsDocument.Factory.parse(inMods);
-		} catch (XmlException e) {
-			String message = "MODS section doesn't seem to contain valid MODS";
-			LOGGER.error(message, e);
-			throw new ImportException("Doesn't seem to contain valid MODS", e);
-		}
-
-		// Do query. Query syntax is like in the following example:
-		// String queryExpression = "declare namespace
-		// xq='http://xmlbeans.apache.org/samples/xquery/employees';" +
-		// "$this/xq:employees/xq:employee/xq:phone[contains(., '(206)')]";
-		this.xPathAnchorReference = this.namespaceDeclarations.get(this.modsNamespacePrefix)
-				+ this.namespaceDeclarations.get(this.goobiNamespacePrefix) + " $this/" + "." + GOOBI_INTERNAL_METADATA_XPATH
-				+ "[@anchorId='true'][@name='" + this.anchorIdentifierMetadataType + "']";
-
-		LOGGER.debug("XQuery path for anchor ID: " + this.xPathAnchorReference);
-
-		XmlOptions xo = new XmlOptions();
-		xo.setUseDefaultNamespace();
-		XmlObject[] objects = modsDocument.selectPath(this.xPathAnchorReference, xo);
-
-		// Iterate over all objects; objects can be available more than once.
-		for (XmlObject xmlobject : objects) {
-			// Get DOM Node.
-			Node node = xmlobject.getDomNode();
-
-			// Get child nodes to find the text node.
-			NodeList nodelist = node.getChildNodes();
-
-			// Read anchor from separate file, if existing.
-			anchorFilename = buildAnchorFilename(filename);
-			if (!new File(anchorFilename).exists()) {
-				String message = "Anchor file '" + anchorFilename + "' expected due to existing anchor referenece, none found";
-				LOGGER.error(message);
-				throw new ReadException(message);
-			}
-
-			// Iterate over all the given results.
-			for (int x = 0; x < nodelist.getLength(); x++) {
-				Node subnode = nodelist.item(x);
-				if (subnode.getNodeType() == TEXT_NODE) {
-					identifierOfAnchor = subnode.getNodeValue();
-
-					LOGGER.debug("Anchor's identifier: " + identifierOfAnchor + " (" + subnode.getNodeName() + ")");
-
-					// Found the reference to the anchor.
-					MetsMods anchorMets = null;
-					try {
-						anchorMets = new MetsMods(this.myPreferences);
-					} catch (PreferencesException e) {
-						String message = "Can't read Preferences for METS while reading the anchor file";
-						LOGGER.error(message, e);
-						throw new ReadException(message, e);
-					}
-
-					try {
-						anchorMets.read(anchorFilename);
-					} catch (ReadException e) {
-						String message = "Can't read anchor file, which must be in METS format as well";
-						LOGGER.error(message, e);
-						throw new ReadException(message, e);
-					}
-
-					// Get Digital Document and first logical DocStruct (which
-					// should be the only one).
-					DigitalDocument anchorDocument = anchorMets.getDigitalDocument();
-					DocStruct anchorStruct = anchorDocument.getLogicalDocStruct();
-					List<Metadata> allMetadata = anchorStruct.getAllMetadata();
-
-					// Iterate over all metadata and find an identifier with the
-					// value of identifierOfAnchor.
-					if (allMetadata != null) {
-						for (Metadata md : allMetadata) {
-							if (md.getValue() != null && md.getValue().equals(identifierOfAnchor)) {
-								if (md.getType().isIdentifier()) {
-									// That's the anchor!
-									anchorDocStruct = anchorStruct;
-								} else {
-									// Log an error, maybe only the metadata is
-									// not set as identifier.
-									LOGGER.warn("Identifier '" + md.getType().getName()
-											+ "' found, but its type is NOT set to 'identifier' in the prefs!");
-								}
-							}
-						}
-					}
-				}
-			}
-
-			// Check if anchor exists.
-			if (anchorDocStruct == null) {
-				String message = "Referenced identifier for anchor '" + identifierOfAnchor + "' not found in anchor struct '" + anchorFilename + "'";
-				LOGGER.error(message);
-				throw new ReadException(message);
-			}
-		}
-
-		// If the anchorDocStruct is null, the anchor identifier type is not
-		// existing.
-		if (anchorDocStruct == null) {
-			String message = "The anchor identifier metadata type '" + this.anchorIdentifierMetadataType
-					+ "' is not existing in the MODS metadata section of the METS file";
-			LOGGER.error(message);
-			throw new ReadException(message);
-		}
-
-		// Copy the anchor DocStruct, so it can be added as a parent: copy all
-		// metadata, but not it's children.
-		DocStruct newanchor = anchorDocStruct.copy(true, false);
-
-		return newanchor;
-	}
-
-	/***************************************************************************
-	 * <p>
-	 * Gets the descriptive metadata section of the type "MODS" for the given DocStruct. The appropriavte DivType element must be stored in the
-	 * DocStructs.getOrigObject() method. After reading the DocStruct it is stored there.
-	 * </p>
-	 * 
-	 * @param inStruct
-	 * @return String which contains the mods data
-	 **************************************************************************/
-	@SuppressWarnings("unchecked")
-	private String getMODSSection(DocStruct inStruct) {
-
-		// Contains the whole MODS metadata section as a string.
-		String modsstring = null;
-
-		DivType div = (DivType) inStruct.getOrigObject();
-		if (div == null) {
-			LOGGER.warn("Can't get div object for DocStruct to find appropriate metadata sections!");
-			return null;
-		}
-
-		// Get all referenced Descriptive Metadata Sections.
-		List<String> ids = div.getDMDID();
-		if (ids == null) {
-			// No IDs found in DMDID section; probably these <div> don't have
-			// any metadata attached.
-			LOGGER.debug("DMDID attribute for div TYPE '" + div.getTYPE() + "' does not contain any IDs");
-			return null;
-		}
-
-		for (String xid : ids) {
-			// Get descriptive metadata section with the given ID xid.
-			MdSecType mdsection = this.metsHelper.getDmdSecByID(xid);
-			// Get wrap, we don't support referenced metadata sections.
-			MdWrap mdw = mdsection.getMdWrap();
-			if (mdw.getMDTYPE() == MdSecType.MdWrap.MDTYPE.MODS) {
-				// It's MODS.
-				XmlData xmldata = mdw.getXmlData();
-				modsstring = xmldata.xmlText();
-				// Get out of loop as we have found the MODS section.
-				break;
-			}
-			// No MODS, check next one in list.
-		}
-
-		return modsstring;
-	}
-
-	/***************************************************************************
-	 * <p>
-	 * Returns the first Element NODE within the &lt;xmlData> element.
-	 * </p>
-	 * 
-	 * @param inStruct
-	 * @return
-	 **************************************************************************/
-	@SuppressWarnings("unchecked")
-	private Node getDOMforMODSSection(DocStruct inStruct) {
-
-		// Contains the whole MODS metadata section as a string.
-		Node modsnode = null;
-
-		DivType div = (DivType) inStruct.getOrigObject();
-		if (div == null) {
-			LOGGER.warn("Can't get DIV object for DocStruct to find appropriate metadata sections");
-			return null;
-		}
-
-		// Get all referenced Descriptive Metadata Sections.
-		List<String> ids = div.getDMDID();
-		if (ids == null) {
-			// No IDs found in DMDID section; probably these <div> don't have
-			// any metadata attached.
-			LOGGER.info("DMDID attribute for div TYPE '" + div.getTYPE() + "' does not contain any IDs");
-			return null;
-		}
-
-		for (String xid : ids) {
-			// Get descriptive metadata section with the given ID xid.
-			MdSecType mdsection = this.metsHelper.getDmdSecByID(xid);
-
-			// Get wrap, we don't support referenced metadata sections.
-			MdWrap mdw = mdsection.getMdWrap();
-			if (mdw.getMDTYPE() == MdSecType.MdWrap.MDTYPE.MODS) {
-				// It's MODS.
-				XmlData xmldata = mdw.getXmlData();
-				Node xmldatanode = xmldata.getDomNode();
-				NodeList nl = xmldatanode.getChildNodes();
-				for (int i = 0; i < nl.getLength(); i++) {
-					modsnode = nl.item(i);
-					if (modsnode.getNodeType() == ELEMENT_NODE) {
-						// This is the mods node.
-						return modsnode;
-					}
-				}
-				// Get out of loop as we have found the MODS section.
-				break;
-			}
-			// No MODS, check next one in list.
-		}
-
-		return modsnode;
-	}
-
-	/***************************************************************************
-	 * <p>
-	 * Parses the MODS metadata section for the given DocStruct Element. The DocStruct element must have an appropriate DivType object (&lt;div>
-	 * element) attached to it. The metadata is stored and added to the DocStruct.
-	 * </p>
-	 * 
-	 * @param inStruct
-	 * @param recursive
-	 * @throws ReadException
-	 * @throws ClassNotFoundException
-	 * @throws InstantiationException
-	 * @throws IllegalAccessException
-	 * @throws XPathExpressionException
-	 **************************************************************************/
-	private void parseMetadataForLogicalDocStruct(DocStruct inStruct, boolean recursive) throws ReadException, ClassNotFoundException,
-			InstantiationException, IllegalAccessException, XPathExpressionException {
-
-		// Get the appropriate MODS-section for inStruct.
-		Node modsnode = getDOMforMODSSection(inStruct);
-
-		// Parse the MODS section, if not NULL; metadata are added to inStruct.
-		if (modsnode != null) {
-			parseMODS(modsnode, inStruct);
-
-			// DocStruct has no parent, so this might have an anchor reference.
-			if (inStruct.getParent() == null && this.xPathAnchorReference != null) {
-				String anchorreference = getAnchorIdentifierFromMODSDOM(modsnode, inStruct);
-				inStruct.setReferenceToAnchor(anchorreference);
-			}
-		}
-
-		// If recursive is set to TRUE, parse the child's metadata, too.
-		List<DocStruct> children = inStruct.getAllChildren();
-		if (recursive && children != null) {
-			for (DocStruct child : children) {
-				parseMetadataForLogicalDocStruct(child, recursive);
-			}
-		}
-	}
-
-	/***************************************************************************
-	 * <p>
-	 * Gets the anchor identifier from the MODS DOM.
-	 * </p>
-	 * 
-	 * @param inMods
-	 * @param inStruct
-	 * @return
-	 * @throws ReadException
-	 **************************************************************************/
-	protected String getAnchorIdentifierFromMODSDOM(Node inMods, DocStruct inStruct) throws ReadException {
-
-		String anchoridentifier = null;
-		// Result from XPath expression.
-		NodeList resultlist = null;
-
-		// Create an XPath Query to get the anchor identifier. Check, if
-		// currentPath is already available.
-		XPathFactory factory = XPathFactory.newInstance();
-
-		// New namespace context.
-		PersonalNamespaceContext pnc = new PersonalNamespaceContext();
-		pnc.setNamespaceHash(this.namespaces);
-		XPath xpath = factory.newXPath();
-		xpath.setNamespaceContext(pnc);
-
-		String queryExpression = "." + GOOBI_INTERNAL_METADATA_XPATH + "[@name]";
-		try {
-			XPathExpression expr = xpath.compile(queryExpression);
-
-			// No anchor reference found in file.
-			if (inMods == null) {
-				String message = "No anchor identifier '" + this.anchorIdentifierMetadataType + "' is existing as defined in the prefs!";
-				LOGGER.error(message);
-				throw new ReadException(message);
-			}
-
-			// Carry out the query.
-			Object list = expr.evaluate(inMods, XPathConstants.NODESET);
-			resultlist = (NodeList) list;
-
-			// Iterate over results.
-			if (resultlist.getLength() > 1) {
-				String message = "XPath expression '" + queryExpression + "' for reference to the anchor is ambigious!";
-				LOGGER.error(message);
-				throw new ReadException(message);
-			}
-
-			for (int i = 0; i < resultlist.getLength(); i++) {
-				Node node = resultlist.item(i);
-				// Get child Nodes to find the TextNode.
-				NodeList nodelist = node.getChildNodes();
-				for (int j = 0; j < nodelist.getLength(); j++) {
-					Node subnode = nodelist.item(j);
-					if (subnode.getNodeType() == TEXT_NODE) {
-						anchoridentifier = subnode.getNodeValue();
-						break;
-					}
-				}
-			}
-		} catch (XPathExpressionException e) {
-			String message = "XPath expression '" + queryExpression + "' seems not to be correct!";
-			LOGGER.error(message, e);
-			throw new ReadException(message, e);
-		}
-
-		return anchoridentifier;
-	}
-
-	/***************************************************************************
-	 * <p>
-	 * Retrieves the subnodes of inNode using the queryExpression and gets the element's value. The element's value is actually the value of the text
-	 * node found under the element node selected by the XPath As more than one node can be returned by the xquery expression the result of this
-	 * method is an array containing the values of all textnodes.
-	 * </p>
-	 * 
-	 * @param inNode
-	 * @param queryExpression
-	 * @return
-	 **************************************************************************/
-	protected String[] getValueForUnambigiousXQuery(Node inNode, String queryExpression) throws ReadException {
-
-		List<String> resultList = new LinkedList<String>();
-
-		// Check, if currentPath is already available.
-		XPathFactory factory = XPathFactory.newInstance();
-
-		// New namespace context.
-		PersonalNamespaceContext pnc = new PersonalNamespaceContext();
-		pnc.setNamespaceHash(this.namespaces);
-		XPath xpath = factory.newXPath();
-		xpath.setNamespaceContext(pnc);
-
-		try {
-			XPathExpression expr = xpath.compile(queryExpression);
-			// Carry out the query.
-			Object objectresult = null;
-			objectresult = expr.evaluate(inNode, XPathConstants.NODESET);
-
-			// Iterate over the result nodes - though there should just be a
-			// single one.
-			//
-			// If there are several Nodes, iterate over nodes.
-			if (objectresult == null) {
-				// No nodes had been selected.
-				return null;
-			}
-			NodeList nodes = (NodeList) objectresult;
-			for (int i = 0; i < nodes.getLength(); i++) {
-				// Iterate over all found nodes.
-				Node node = nodes.item(i);
-				// Get text node for this element node.
-				//
-				// Get child Nodes to find the TextNode.
-				NodeList nodelist = node.getChildNodes();
-				for (int x = 0; x < nodelist.getLength(); x++) {
-					Node subnode = nodelist.item(x);
-					if (subnode.getNodeType() == TEXT_NODE) {
-						String value = subnode.getNodeValue();
-						// Add the value to the result.
-						resultList.add(value);
-						// Get out of for loop - we just get the first text
-						// node.
-						break;
-					}
-				}
-			}
-		} catch (XPathExpressionException e) {
-			String message = "XPath expression '" + queryExpression + "' seems not to be correct!";
-			LOGGER.error(message, e);
-			throw new ReadException(message, e);
-		}
-		if (resultList.isEmpty()) {
-			return null;
-		}
-
-		// Convert List content's to array.
-		String result[] = resultList.toArray(new String[resultList.size()]);
-
-		return result;
-	}
-
-	/***************************************************************************
-	 * <p>
-	 * DOMImplementationLS was possibly used by Mr Enders to be able to use XPath on the MODS XML fragments, that is configurable in the prefs.
-	 * </p>
-	 * 
-	 * TODO Use XML-Beans here in the future! That may simplify all the XML processing!
-	 * 
-	 * @param inMods
-	 * @param inStruct
-	 * @throws ReadException
-	 * @throws ClassNotFoundException
-	 * @throws InstantiationException
-	 * @throws IllegalAccessException
-	 * @throws XPathExpressionException
-	 **************************************************************************/
-	protected void parseMODS(Node inMods, DocStruct inStruct) throws ReadException, ClassNotFoundException, InstantiationException,
-			IllegalAccessException, XPathExpressionException {
-
-		// Document in DOM tree which represents the MODS.
-		Document modsDocument = null;
-
-		DOMImplementationRegistry registry = null;
-		registry = DOMImplementationRegistry.newInstance();
-
-		DOMImplementationLS impl = (DOMImplementationLS) registry.getDOMImplementation("LS");
-
-		// Test, if the needed DOMImplementation (DOM 3!) is available, else
-		// throw Exception. We are using Xerxes here!
-		if (impl == null) {
-			String message = "There is NO implementation of DOM3 in your ClassPath! We are using Xerxes here, I have no idea why that's not available!";
-			LOGGER.error(message);
-			throw new UnsupportedOperationException(message);
-		}
-		LSSerializer writer = impl.createLSSerializer();
-
-		// Get string for MODS.
-		String modsstr = writer.writeToString(inMods);
-
-		// Parse MODS section; create a DOM tree just for the MODS from the
-		// string new document builder instance.
-		DocumentBuilderFactory factory = DocumentBuilderFactory.newInstance();
-
-		// Do not validate xml file (for we want to store unfinished files, too)
-		factory.setValidating(false);
-		// Namespace does not matter.
-		factory.setNamespaceAware(true);
-
-		Reader r = new StringReader(modsstr);
-
-		// Read file and parse it.
-		try {
-			DocumentBuilder builder = factory.newDocumentBuilder();
-			InputSource is = new InputSource();
-			is.setCharacterStream(r);
-
-			modsDocument = builder.parse(is);
-		} catch (SAXParseException e) {
-			// Error generated by the parser.
-			String message = "Parse error on line: " + e.getLineNumber() + ", uri: " + e.getSystemId();
-			LOGGER.error(message, e);
-			throw new ReadException(message, e);
-		} catch (SAXException e) {
-			// Error generated during parsing.
-			String message = "Exception while parsing METS file! Can't create DOM tree!";
-			LOGGER.error(message, e);
-			throw new ReadException(message, e);
-		} catch (ParserConfigurationException e) {
-			// Parser with specified options can't be built.
-			String message = "XML parser not configured correctly!";
-			LOGGER.error(message, e);
-			throw new ReadException(message, e);
-		} catch (IOException e) {
-			String message = "Exception while parsing METS file! Can't create DOM tree!";
-			LOGGER.error(message, e);
-			throw new ReadException(message, e);
-		}
-
-		LOGGER.trace("\n" + LINE + "\nMODS\n" + LINE + "\n" + modsstr + "\n" + LINE);
-
-		// Result of XQuery.
-		Object xqueryresult = null;
-
-		// Create XQuery.
-		XPathFactory xpathfactory = XPathFactory.newInstance();
-
-		// New namespace context.
-		PersonalNamespaceContext pnc = new PersonalNamespaceContext();
-		pnc.setNamespaceHash(this.namespaces);
-		XPath xpath = xpathfactory.newXPath();
-		xpath.setNamespaceContext(pnc);
-
-		// Get the first element; this is where we start with out XPATH.
-		Node startingNode = null;
-		NodeList nl = modsDocument.getChildNodes();
-		if (nl.getLength() > 0) {
-			for (int i = 0; i < nl.getLength(); i++) {
-				Node n = nl.item(i);
-				if (n.getNodeType() == ELEMENT_NODE) {
-					startingNode = n;
-				}
-			}
-		}
-
-		//
-		// Only look for Goobi internal MODS metadata extensions in the MODS
-		// data here, used for internal METS file reading.
-		//
-		XPathExpression expr = xpath.compile(GOOBI_INTERNAL_METADATA_XPATH);
-		xqueryresult = expr.evaluate(startingNode, XPathConstants.NODESET);
-		LOGGER.debug("Query expression: " + GOOBI_INTERNAL_METADATA_XPATH);
-
-		// Get metadata node and handle Goobi extension metadata (and persons).
-		NodeList metadataAndPersonNodes = (NodeList) xqueryresult;
-		if (metadataAndPersonNodes != null) {
-			for (int i = 0; i < metadataAndPersonNodes.getLength(); i++) {
-
-				// We have a metadata node here and NOT the anchorId metadata!
-				// TODO Check here, if a CatalogIDDigital (or another metadata
-				// type == "identifier" from the Prefs) is existing here!!
-				Node metabagu = metadataAndPersonNodes.item(i);
-				if (metabagu.getNodeType() == ELEMENT_NODE && metabagu.getAttributes().getNamedItem("anchorId") == null
-						&& metabagu.getAttributes().getNamedItem("type") == null) {
-					String name = metabagu.getAttributes().getNamedItem("name").getNodeValue();
-					String value = metabagu.getTextContent();
-
-					LOGGER.debug("Metadata '" + name + "' with value '" + value + "' found in Goobi's MODS extension");
-
-					// Check if metadata exists in prefs.
-					MetadataType mdt = this.myPreferences.getMetadataTypeByName(name);
-					if (mdt == null) {
-						// No valid metadata type found.
-						String message = "Can't find internal Metadata with name '" + name + "' for DocStruct '" + inStruct.getType().getName()
-								+ "' in prefs";
-						LOGGER.error(message);
-						throw new ImportException(message);
-					}
-
-					// Create and add metadata.
-					try {
-						Metadata md = new Metadata(mdt);
-						md.setValue(value);
-
-						inStruct.addMetadata(md);
-
-						LOGGER.debug("Added metadata '" + mdt.getName() + "' to DocStruct '" + inStruct.getType().getName() + "' with value '"
-								+ value + "'");
-					} catch (DocStructHasNoTypeException e) {
-						String message = "DocumentStructure for which metadata should be added, has no type!";
-						LOGGER.error(message, e);
-						throw new ImportException(message, e);
-					} catch (MetadataTypeNotAllowedException e) {
-						String message = "Metadata '" + mdt.getName() + "' (" + value + ") is not allowed as a child for '"
-								+ inStruct.getType().getName() + "' during MODS import!";
-						LOGGER.error(message, e);
-						throw new ImportException(message, e);
-					}
-				}
-
-				// We have a person node here!
-				if (metabagu.getNodeType() == ELEMENT_NODE && metabagu.getAttributes().getNamedItem("anchorId") == null
-						&& metabagu.getAttributes().getNamedItem("type") != null
-						&& metabagu.getAttributes().getNamedItem("type").getTextContent().equals("person")) {
-					String role = metabagu.getAttributes().item(0).getTextContent();
-
-					LOGGER.debug("Person metadata '" + role + "' found in Goobi's MODS extension");
-
-					// Ccheck if person does exist in prefs.
-					MetadataType mdt = this.myPreferences.getMetadataTypeByName(role);
-					if (mdt == null) {
-						// No valid metadata type found.
-						String message = "Can't find person with name '" + role + "' in prefs";
-						LOGGER.error(message);
-						throw new ImportException(message);
-					}
-
-					// Create and add person.
-					if (mdt.getIsPerson()) {
-						Person ps;
-						try {
-							ps = new Person(mdt);
-						} catch (MetadataTypeNotAllowedException e) {
-							String message = "Can't add person! MetadataType must not be null!";
-							LOGGER.error(message, e);
-							throw new ReadException(message, e);
-						}
-						ps.setRole(mdt.getName());
-
-						// Iterate over every person's data.
-						NodeList personNodelist = metabagu.getChildNodes();
-						for (int j = 0; j < personNodelist.getLength(); j++) {
-
-							Node personbagu = personNodelist.item(j);
-							if (personbagu.getNodeType() == ELEMENT_NODE) {
-								String name = personbagu.getLocalName();
-								String value = personbagu.getTextContent();
-
-								// Get and set values.
-								if (name.equals(GOOBI_PERSON_FIRSTNAME_STRING)) {
-									ps.setFirstname(value);
-								}
-								if (name.equals(GOOBI_PERSON_LASTNAME_STRING)) {
-									ps.setLastname(value);
-								}
-								if (name.equals(GOOBI_PERSON_AFFILIATION_STRING)) {
-									ps.setAffiliation(value);
-								}
-								if (name.equals(GOOBI_PERSON_AUTHORITYFILEID_STRING)) {
-									ps.setAutorityFileID(value);
-								}
-								if (name.equals(GOOBI_PERSON_IDENTIFIER_STRING)) {
-									ps.setIdentifier(value);
-								}
-								if (name.equals(GOOBI_PERSON_IDENTIFIERTYPE_STRING)) {
-									ps.setIdentifierType(value);
-								}
-								if (name.equals(GOOBI_PERSON_PERSONTYPE_STRING)) {
-									ps.setPersontype(value);
-								}
-								if (name.equals(GOOBI_PERSON_DISPLAYNAME_STRING)) {
-									ps.setDisplayname(value);
-								}
-							}
-						}
-						try {
-							inStruct.addPerson(ps);
-
-							LOGGER.debug("Added person '" + mdt.getName() + "' to DocStruct '" + inStruct.getType().getName() + "'");
-						} catch (DocStructHasNoTypeException e) {
-							String message = "DocumentStructure for which metadata should be added has no type!";
-							LOGGER.error(message, e);
-							throw new ImportException(message, e);
-						} catch (MetadataTypeNotAllowedException e) {
-							String message = "Person '" + mdt.getName() + "' " + ps.getDisplayname() + ") is not allowed as a child for '"
-									+ inStruct.getType().getName() + "' during MODS import!";
-							LOGGER.error(message, e);
-							throw new ImportException(message);
-						}
-					}
-					if (mdt.getIsNormdata()) {
-						NormMetadata nmd;
-						try {
-							nmd = new NormMetadata(mdt);
-						} catch (MetadataTypeNotAllowedException e) {
-							String message = "Can't add normmetadata! MetadataType must not be null!";
-							LOGGER.error(message, e);
-							throw new ReadException(message, e);
-						}
-
-						NodeList normNodelist = metabagu.getChildNodes();
-						for (int j = 0; j < normNodelist.getLength(); j++) {
-
-							Node normbagu = normNodelist.item(j);
-							if (normbagu.getNodeType() == ELEMENT_NODE) {
-								String name = normbagu.getLocalName();
-								String value = normbagu.getTextContent();
-
-								// Get and set values.
-								if (name.equals(GOOBI_NORMDATA_IDENTIFIER)) {
-									nmd.setIdentifier(value);
-								}
-								if (name.equals(GOOBI_NORMDATA_SOURCE)) {
-									nmd.setDataBase(value);
-								}
-							}
-						}
-						try {
-							inStruct.addNormMetadata(nmd);
-						} catch (MetadataTypeNotAllowedException e) {
-							String message = "DocumentStructure for which metadata should be added has no type!";
-							LOGGER.error(message, e);
-							throw new ImportException(message, e);
-						} catch (IncompletePersonObjectException e) {
-							String message = "DocumentStructure for which metadata should be added has no type!";
-							LOGGER.error(message, e);
-							throw new ImportException(message, e);
-						}
-
-					}
-				}
-			}
-		}
-	}
-
-	/***************************************************************************
-	 * <p>
-	 * Checks for missing, but needed settings.
-	 * </p>
-	 * 
-	 * @return
-	 **************************************************************************/
-	protected List<String> checkMissingSettings() {
-		return new LinkedList<String>();
-	}
-
-	/***************************************************************************
-	 * <p>
-	 * Reads the physical structMap (&lt;structMap type="PHYSICAL">) and creates the appropriate physical DocStruct objects. The topmost physical
-	 * structure entity for the DigitalDocument is set as well.
-	 * </p>
-	 * 
-	 * <p>
-	 * We expext here only to be an amount of children of the top DocStruct, no grandchildren or greatgreatgrandchildren or something else!
-	 * </p>
-	 * 
-	 * @param inMetsElement
-	 * @throws ReadException
-	 **************************************************************************/
-	private void readPhysDocStruct(Mets inMetsElement) throws ReadException {
-
-		LOGGER.info("Reading Physical DocStruct...");
-
-		List<StructMapType> physmaplist = this.metsHelper.getStructMapByType(METS_STRUCTMAP_TYPE_PHYSICAL_STRING);
-
-		// No physical map available.
-		if (physmaplist == null) {
-			LOGGER.info("No Physical StructMap available");
-			return;
-		}
-
-		// That's what we need: only ONE structmap of type PHYSICAL!
-		if (physmaplist.size() == 1) {
-			// Get topmost <div>, we take the first one in the list.
-			StructMapType physstructmap = physmaplist.get(0);
-			// There can only be a single topmost div.
-			DivType topmostdiv = physstructmap.getDiv();
-
-			// Create DocStruct instance for the topmost <div>.
-			String type = topmostdiv.getTYPE();
-			String id = topmostdiv.getID();
-			if (type == null) {
-				String message = "No type attribute set for topmost div in physical structMap!";
-				LOGGER.error(message);
-				throw new ReadException(message);
-			}
-
-			// Get the DocStructType from the prefs.
-			DocStructType myType = this.myPreferences.getDocStrctTypeByName(type);
-			if (myType == null) {
-				// Can't find the appropriate type, return without creating a
-				// physical structmap.
-				String message = "No internal DocStructType with the name '" + type + "' available in prefs!";
-				LOGGER.error(message);
-				throw new ReadException(message);
-			}
-
-			// Create DocStruct for the topmost <div>.
-			DocStruct newDocStruct = null;
-			try {
-				newDocStruct = this.getDigitalDocument().createDocStruct(myType);
-				newDocStruct.setIdentifier(id);
-				newDocStruct.setOrigObject(topmostdiv);
-			} catch (TypeNotAllowedForParentException e) {
-				String message = "Can't create this DocStruct of type '" + type + "' at the current tree position (physical structMap)!";
-				LOGGER.error(message);
-				throw new ReadException(message);
-			}
-
-			// Handle children for the topmost <div>. Parse the child divs and
-			// create appropriate DocStruct elements for them.
-			List<DocStruct> toplist = readDivChildren(topmostdiv);
-			if (toplist != null) {
-				// Create an iterator over the sorted fileMap keyset.
-				// sortedFileMap should be not null, because we check this when
-				// reading the FileGroup LOCAL.
-				Iterator<String> fileMapIterator = this.sortedFileMap.keySet().iterator();
-
-				for (DocStruct child : toplist) {
-					try {
-						// Get the fileList from the DivType object.
-						List<Fptr> fileList = ((DivType) child.getOrigObject()).getFptrList();
-
-						// Get file pointer list from current div and add all
-						// content files to the current DocStruct, if any FPTRs
-						// are existing.
-						if (fileList != null && !fileList.isEmpty()) {
-							for (Fptr fptr : fileList) {
-								if (fptr != null) {
-									ContentFile cf = this.sortedFileMap.get(fptr.getFILEID());
-
-									if (cf != null) {
-										child.addContentFile(cf);
-										child.setTechMds(cf.getTechMds());
-
-										LOGGER.trace("Added content file with ID '" + cf.getIdentifier() + "' to DocStruct '"
-												+ child.getType().getName() + "'");
-									} else {
-										LOGGER.warn("No content file added to DocStruct '" + child.getType().getName() + "'");
-									}
-								}
-							}
-						}
-						// Just in case the files were not already stored in the
-						// METS' file pointers, add the files in order of
-						// appearance in the fileMap to the current DocStruct.
-						else {
-							if (fileMapIterator.hasNext()) {
-								ContentFile cf = this.sortedFileMap.get(fileMapIterator.next());
-								child.addContentFile(cf);
-
-								LOGGER.warn("File pointer list for DocStruct '" + child.getType().getName() + "' is empty! Using file '"
-										+ cf.getIdentifier() + "' from FileGroup " + METS_FILEGROUP_LOCAL_STRING);
-							}
-						}
-
-						// Add the child.
-						newDocStruct.addChild(child);
-
-						LOGGER.trace("Added DocStruct '" + child.getType().getName() + "' to DocStruct '" + newDocStruct.getType().getName() + "'");
-
-					} catch (TypeNotAllowedAsChildException e) {
-						String message = "Can't create this DocStruct of type '" + type + "' at the current position in tree (physical tree)!";
-						LOGGER.error(message, e);
-						throw new ReadException(message, e);
-					}
-				}
-			}
-
-			// Set the topmost div's DocStruct object as the topmost physical
-			// DocStruct.
-			this.getDigitalDocument().setPhysicalDocStruct(newDocStruct);
-
-			// Get metadata for this digdoc (and all its child docs, in this
-			// case pages only!).
-			try {
-				parseMetadataForPhysicalDocStruct(newDocStruct, true);
-			} catch (MetadataTypeNotAllowedException e) {
-				String message = "Can't create DocStruct! MetadataType must not be null!";
-				LOGGER.error(message, e);
-				throw new ReadException(message, e);
-			}
-
-			// If the fileSet is still empty, iterate over all DocStructs "page"
-			// with metadata "physPageNumber" and add a content file each.
-			List<DocStruct> pages = newDocStruct.getAllChildrenByTypeAndMetadataType(METADATA_PHYSICAL_PAGE_STRING, METADATA_PHYSICAL_PAGE_NUMBER);
-			if (this.digdoc.getFileSet().getAllFiles().isEmpty() && pages != null) {
-				for (DocStruct ds : pages) {
-					// Get the content file and add it to the DocStruct.
-					this.digdoc.addContentFileFromPhysicalPage(ds);
-				}
-			}
-		}
-		// More than one physical map.
-		else if (physmaplist.size() > 1) {
-			String message = "Too many <structMap> elements of type PHYSICAL!";
-			LOGGER.error(message);
-			throw new ReadException(message);
-		}
-		// No physical structMap available.
-		else {
-			LOGGER.debug("No physical structMap available");
-		}
-	}
-
-	/***************************************************************************
-	 * <p>
-	 * Parses the Metadata for the physical DocStruct.
-	 * </p>
-	 * 
-	 * @param inStruct
-	 * @param recursive
-	 * @throws ReadException
-	 * @throws MetadataTypeNotAllowedException
-	 **************************************************************************/
-	private void parseMetadataForPhysicalDocStruct(DocStruct inStruct, boolean recursive) throws ReadException, MetadataTypeNotAllowedException {
-
-		Node modsnode = getDOMforMODSSection(inStruct);
-
-		// Parse the MODS section, if not NULL; metadata are added to inStruct.
-		if (modsnode != null) {
-			try {
-				parseMODS(modsnode, inStruct);
-			} catch (ClassNotFoundException e) {
-				String message = "Unable to get MODS Section for DocStruct '" + inStruct.getType().getName() + "'!";
-				LOGGER.error(message, e);
-				throw new ReadException(message, e);
-			} catch (InstantiationException e) {
-				String message = "Unable to get MODS Section for DocStruct '" + inStruct.getType().getName() + "'!";
-				LOGGER.error(message, e);
-				throw new ReadException(message, e);
-			} catch (IllegalAccessException e) {
-				String message = "Unable to get MODS Section for DocStruct '" + inStruct.getType().getName() + "'!";
-				LOGGER.error(message, e);
-				throw new ReadException(message, e);
-			} catch (XPathExpressionException e) {
-				String message = "Unable to get MODS Section for DocStruct '" + inStruct.getType().getName() + "'!";
-				LOGGER.error(message, e);
-				throw new ReadException(message, e);
-			}
-		}
-		DivType div = (DivType) inStruct.getOrigObject();
-		if (div == null) {
-			LOGGER.warn("Can't get div object for DocStruct to find appropriate metadata sections!");
-			return;
-		}
-
-		// Check, if ORDER and ORDERLABEL are set; if so, they contain metadata
-		// for logical and physical page number.
-		// Get metadataTypes for logical and physical page numbers.
-		MetadataType logpageType = this.myPreferences.getMetadataTypeByName(METADATA_LOGICAL_PAGE_NUMBER);
-		MetadataType physpageType = this.myPreferences.getMetadataTypeByName(METADATA_PHYSICAL_PAGE_NUMBER);
-
-		// If type="page", check if logical and physical page numbers are set.
-		// If not, add them and set them both to "1".
-		if (inStruct.getType().getName().equals(METADATA_PHYSICAL_PAGE_STRING)) {
-
-			DivType pagediv = (DivType) inStruct.getOrigObject();
-			if (pagediv != null) {
-				// DivType object available, get and set ORDER and ORDERLABEL.
-				//
-				// Logical page number.
-				String logpageString = pagediv.getORDERLABEL();
-				if (logpageString == null) {
-				    logpageString = METADATA_PAGE_UNCOUNTED_VALUE;
-				}
-				if (logpageString.equals("uncounted")) {
-					logpageString = METADATA_PAGE_UNCOUNTED_VALUE;
-				}
-
-				// If no value is given, it is an uncounted page.
-				if (logpageString == null || logpageString.equals("")) {
-					logpageString = METADATA_PAGE_UNCOUNTED_VALUE;
-				}
-
-				// Add logical page metadata.
-				if (inStruct.getAllMetadataByType(logpageType).isEmpty()) {
-					Metadata logmd = new Metadata(logpageType);
-					logmd.setValue(logpageString);
-					try {
-						inStruct.addMetadata(logmd);
-					} catch (DocStructHasNoTypeException e) {
-						String message = "Error while adding logical page number!";
-						LOGGER.error(message, e);
-						throw new ReadException(message, e);
-					} catch (MetadataTypeNotAllowedException e) {
-						String message = "Metadata '" + METADATA_LOGICAL_PAGE_NUMBER + "' is not allowed for DocStruct '"
-								+ inStruct.getType().getName() + "'!";
-						LOGGER.error(message, e);
-						throw new ReadException(message, e);
-					}
-				}
-
-				// Physical page number.
-				String physpageString = null;
-				if (pagediv.getORDER() != null) {
-					physpageString = pagediv.getORDER().toString();
-				} else {
-					String message = "Div with type '" + pagediv.getTYPE() + "' contains no ORDER element!";
-					LOGGER.error(message);
-					throw new ReadException(message);
-				}
-
-				if (inStruct.getAllMetadataByType(physpageType).isEmpty()) {
-					Metadata physmd = new Metadata(physpageType);
-					physmd.setValue(physpageString);
-
-					// Add the metadata to the DocStruct.
-					try {
-						inStruct.addMetadata(physmd);
-					} catch (DocStructHasNoTypeException e) {
-						String message = "'DocStruct has no type' while adding physical page number!";
-						LOGGER.error(message, e);
-						throw new ReadException(message, e);
-					} catch (MetadataTypeNotAllowedException e) {
-						String message = "Metadata '" + METADATA_PHYSICAL_PAGE_NUMBER + "' is not allowed for DocStruct!";
-						LOGGER.error(message, e);
-						throw new ReadException(message, e);
-					}
-				}
-
-			}
-		}
-
-		// Add metadata for DocStructType "BoundBook".
-		// if (inStruct.getType().getName().equals(
-		// METADATA_PHYSICAL_BOUNDBOOK_STRING)) {
-		// // Get the appropriate MODS-section for inStruct.
-		// Node modsnode = getDOMforMODSSection(inStruct);
-		//
-		// // Parse the MODS section; metadata are added to inStruct.
-		// if (modsnode != null) {
-		// try {
-		// parseMODS(modsnode, inStruct);
-		// } catch (ClassNotFoundException e) {
-		// String message = "Unable to get MODS Section for DocStruct '"
-		// + inStruct.getType().getName() + "'!";
-		// LOGGER.error(message, e);
-		// throw new ReadException(message, e);
-		// } catch (InstantiationException e) {
-		// String message = "Unable to get MODS Section for DocStruct '"
-		// + inStruct.getType().getName() + "'!";
-		// LOGGER.error(message, e);
-		// throw new ReadException(message, e);
-		// } catch (IllegalAccessException e) {
-		// String message = "Unable to get MODS Section for DocStruct '"
-		// + inStruct.getType().getName() + "'!";
-		// LOGGER.error(message, e);
-		// throw new ReadException(message, e);
-		// } catch (XPathExpressionException e) {
-		// String message = "Unable to get MODS Section for DocStruct '"
-		// + inStruct.getType().getName() + "'!";
-		// LOGGER.error(message, e);
-		// throw new ReadException(message, e);
-		// }
-		// }
-		//
-		// // Set modsstring back to null.
-		modsnode = null;
-		// }
-
-		// If recursive = true.
-		List<DocStruct> children = inStruct.getAllChildren();
-
-		if (recursive && children != null) {
-			for (DocStruct child : children) {
-				parseMetadataForPhysicalDocStruct(child, recursive);
-			}
-		}
-	}
-
-	/***************************************************************************
-	 * <p>
-	 * Gets a DOM text node value.
-	 * </p>
-	 * 
-	 * @param inNode
-	 * @return
-	 **************************************************************************/
-	protected String getTextNodeValue(Node inNode) {
-
-		String result = null;
-		NodeList textnodes = inNode.getChildNodes();
-		if (textnodes != null) {
-			Node textnode = textnodes.item(0);
-			if (textnode == null || textnode.getNodeType() != Node.TEXT_NODE) {
-				// No text node available.
-				return null;
-			}
-			result = textnode.getNodeValue();
-		}
-
-		return result;
-	}
-
-	/***************************************************************************
-	 * <p>
-	 * Creates a deep copy of the DigitalDocument.
-	 * </p>
-	 * 
-	 * @return the new DigitalDocument instance
-	 **************************************************************************/
-	private DigitalDocument copyDigitalDocument() throws WriteException {
-
-		DigitalDocument newDigDoc = null;
-
-		try {
-
-			// remove techMd list for serialization
-			ArrayList<Md> tempList = new ArrayList<Md>(this.digdoc.getTechMds());
-			this.digdoc.getTechMds().clear();
-
-			// Write the object out to a byte array.
-			ByteArrayOutputStream bos = new ByteArrayOutputStream();
-			ObjectOutputStream out = new ObjectOutputStream(bos);
-			out.writeObject(this.digdoc);
-			out.flush();
-			out.close();
-
-			// Make an input stream from the byte array and read
-			// a copy of the object back in.
-			ObjectInputStream in = new ObjectInputStream(new ByteArrayInputStream(bos.toByteArray()));
-			newDigDoc = (DigitalDocument) in.readObject();
-
-			// reattach techMd list
-			for (Md md : tempList) {
-				newDigDoc.addTechMd(md);
-			}
-
-		} catch (IOException e) {
-			String message = "Couldn't obtain OutputStream!";
-			LOGGER.error(message, e);
-			throw new WriteException(message, e);
-		} catch (ClassNotFoundException e) {
-			String message = "Could not find some class!";
-			LOGGER.error(message, e);
-			throw new WriteException(message, e);
-		}
-
-		return newDigDoc;
-	}
-
-	/***************************************************************************
-	 * <p>
-	 * Write the METS/MODS object.
-	 * </p>
-	 * 
-	 * @param filename
-	 * @param validate
-	 * @param isAnchorFile
-	 * @return
-	 * @throws WriteException
-	 * @throws PreferencesException
-	 * @throws MissingModsMappingException
-	 **************************************************************************/
-	private boolean writeMetsMods(String filename, boolean validate, boolean isAnchorFile) throws WriteException, PreferencesException {
-
-		// Check if all necesarry things are set from outside.
-		// TODO Only is needed from MetsModsInternalExternal()!
-		List<String> missingSettings = checkMissingSettings();
-		if (!missingSettings.isEmpty()) {
-			LOGGER.warn("The following settings have not been initialised: " + missingSettings);
-		}
-
-		// Get output stream.
-		FileOutputStream xmlFile = null;
-		try {
-			xmlFile = new FileOutputStream(filename);
-		} catch (FileNotFoundException e) {
-			String message = "Can't write file '" + filename + "'!";
-			LOGGER.error(message, e);
-			throw new WriteException(message, e);
-		}
-
-		try {
-			// Find the implementation.
-			DocumentBuilderFactory factory = DocumentBuilderFactory.newInstance();
-			factory.setNamespaceAware(true);
-
-			// TODO The following two setters do NOT work as expected... leave
-			// it out for now... make this whitespace elimination configurable!!
-			//
-			// factory.setIgnoringElementContentWhitespace(true);
-			// TODO Implement an extra validation method? Maybe those two issues
-			// are solved is we are using METSBeans here!
-			//
-			// factory.setValidating(validate);
-
-			DocumentBuilder builder = factory.newDocumentBuilder();
-			Document domDoc = builder.newDocument();
-
-			// Create the document, set METS and xlink namespaces.
-			this.metsNode = createDomElementNS(domDoc, this.metsNamespacePrefix, METS_METS_STRING);
-
-			// Iterate over all namespace prefixes, and collect the namespaces'
-			// URIs and schema locations, if a schema location is existing.
-			StringBuffer schemaLocations = new StringBuffer();
-			for (Entry<String, Namespace> e : this.namespaces.entrySet()) {
-				if (e.getValue().getSchemalocation() != null) {
-					schemaLocations.append(e.getValue().getUri() + " " + e.getValue().getSchemalocation() + " ");
-				}
-			}
-
-			// Write schema locations.
-			if (schemaLocations.length() > 0) {
-				createDomAttributeNS(this.metsNode, this.xsiNamespacePrefix, METS_SCHEMALOCATION_STRING, schemaLocations.toString().trim());
-			}
-
-			// Append the METS node.
-			domDoc.appendChild(this.metsNode);
-
-			Element metsHdr = createDomElementNS(domDoc, this.metsNamespacePrefix, "metsHdr");
-			// createDomAttributeNS(metsHdr, this.metsNamespacePrefix, "CREATEDATE", generateDate());
-			metsHdr.setAttribute("CREATEDATE", generateDate());
-			Element agent = createDomElementNS(domDoc, this.metsNamespacePrefix, "agent");
-			agent.setAttribute("ROLE", "CREATOR");
-			// createDomAttributeNS(agent, this.metsNamespacePrefix, "ROLE", "CREATOR");
-			agent.setAttribute("TYPE", "OTHER");
-			// createDomAttributeNS(agent, this.metsNamespacePrefix, "TYPE", "OTHER");
-			agent.setAttribute("OTHERTYPE", "SOFTWARE");
-			// createDomAttributeNS(agent, this.metsNamespacePrefix, "OTHERTYPE", "SOFTWARE");
-			Element name = createDomElementNS(domDoc, this.metsNamespacePrefix, "name");
-			name.setTextContent(ugh.Version.PROGRAMNAME + " - " + ugh.Version.BUILDVERSION + " - " + ugh.Version.BUILDDATE);
-			agent.appendChild(name);
-			Element note = createDomElementNS(domDoc, this.metsNamespacePrefix, "note");
-			note.setTextContent(ugh.Version.PROGRAMNAME);
-			agent.appendChild(note);
-			metsHdr.appendChild(agent);
-
-			this.metsNode.appendChild(metsHdr);
-
-			// Get topmost divs.
-			DocStruct toplogdiv = this.digdoc.getLogicalDocStruct();
-			if (toplogdiv == null && validate) {
-				LOGGER.error("DigitalDocument has no logical structure");
-				return false;
-			}
-
-			// Check, if content files and physical DocStruct is available.
-			if ((this.digdoc.getFileSet() != null && validate) && (this.digdoc.getPhysicalDocStruct() == null)) {
-				String message = "FileSet is available, but no physical Structure!";
-				LOGGER.error(message);
-				throw new WriteException(message);
-			}
-
-			if ((this.digdoc.getFileSet() == null && validate) && (this.digdoc.getPhysicalDocStruct() != null)) {
-				String message = "ContentFiles (FileSec) must be available for physical structure!";
-				LOGGER.error(message);
-				throw new WriteException(message);
-			}
-
-			// Write logical divs. They must be available in any case (even if
-			// the DocStruct is an anchor).
-			LOGGER.info("Writing logical divs");
-			Element logdiv = writeLogDivs(this.metsNode, toplogdiv, isAnchorFile);
-
-			// Write fileSec.
-			LOGGER.info("Writing fileSec");
-			Element fileSecElement = null;
-			if (this.digdoc.getFileSet() != null) {
-				fileSecElement = createDomElementNS(domDoc, this.metsNamespacePrefix, METS_FILESEC_STRING);
-
-				// Write all fileGroupPathes.
-				boolean localFilegroupInGoobi = false;
-
-				if (!this.digdoc.getFileSet().getVirtualFileGroups().isEmpty()) {
-					for (VirtualFileGroup vFileGroup : this.digdoc.getFileSet().getVirtualFileGroups()) {
-						if (vFileGroup.getName().equals(METS_FILEGROUP_LOCAL_STRING)) {
-							localFilegroupInGoobi = true;
-							if (this.writeLocalFilegroup) {
-								fileSecElement.appendChild(createFileGroup(domDoc, vFileGroup));
-							}
-						} else {
-							fileSecElement.appendChild(createFileGroup(domDoc, vFileGroup));
-						}
-					}
-				}
-
-				// Only write local file group, if no file group "LOCAL" is
-				// defined.
-				if (!localFilegroupInGoobi && this.writeLocalFilegroup) {
-					VirtualFileGroup vFileGroup = new VirtualFileGroup();
-					vFileGroup.setName(METS_FILEGROUP_LOCAL_STRING);
-					this.digdoc.getFileSet().addVirtualFileGroup(vFileGroup);
-					fileSecElement.appendChild(createFileGroup(domDoc, vFileGroup));
-				}
-			}
-
-			// Create structMap type logical.
-			LOGGER.info("Creating structMap logical");
-			Element structMapLog = createDomElementNS(domDoc, this.metsNamespacePrefix, METS_STRUCTMAP_STRING);
-			this.metsNode.appendChild(structMapLog);
-			structMapLog.setAttribute(METS_STRUCTMAPTYPE_STRING, METS_STRUCTMAP_TYPE_LOGICAL_STRING);
-			this.firstDivNode = structMapLog;
-			structMapLog.appendChild(logdiv);
-
-			// Create structMap type physical.
-			DocStruct topphysdiv = this.digdoc.getPhysicalDocStruct();
-			if (topphysdiv != null) {
-				LOGGER.info("Creating structMap physical");
-
-				Element structMapPhys = createDomElementNS(domDoc, this.metsNamespacePrefix, METS_STRUCTMAP_STRING);
-				this.metsNode.appendChild(structMapPhys);
-				structMapPhys.setAttribute(METS_STRUCTMAPTYPE_STRING, METS_STRUCTMAP_TYPE_PHYSICAL_STRING);
-				Element physdiv = writePhysDivs(this.metsNode, topphysdiv);
-				structMapPhys.appendChild(physdiv);
-
-				// Write smLinks.
-				LOGGER.info("Creating structLink element");
-				Element structLinkElement = writeSMLinks(this.metsNode);
-
-				// Order all XML-Elements according to METS schema.
-				LOGGER.info("Writing structMaps and structLink element");
-				// NOTE Changed the "&" into an "&&", most possibly a typo.
-				if (fileSecElement != null & structMapLog != null) {
-					this.metsNode.insertBefore(fileSecElement, structMapLog);
-				} else {
-					LOGGER.debug("No FileSec or StructMap LOGICAL existing yet");
-				}
-				if (structMapPhys != null) {
-					this.metsNode.appendChild(structMapPhys);
-				} else {
-					LOGGER.warn("Please create a structMap physical first (pagination)");
-				}
-				this.metsNode.appendChild(structLinkElement);
-			}
-
-			
-			 // Write amdSec, if needed.
-			 LOGGER.info("Writing amdSec");
-			 writeAmdSec(domDoc, isAnchorFile);
-
-			// Serialize the document.
-			LOGGER.info("Serializing METS document to file");
-			serializeMets(domDoc, xmlFile);
-
-		} catch (FactoryConfigurationError e) {
-			String message = "JAXP can't be found!";
-			LOGGER.error(message, e.getException());
-			throw new WriteException(message, e.getException());
-		} catch (ParserConfigurationException e) {
-			String message = "XML parser couldn't be loaded!";
-			LOGGER.error(message, e);
-			throw new WriteException(message, e);
-		} catch (IOException e) {
-			String message = "File '" + filename + "' could not be written!";
-			LOGGER.error(message, e);
-			throw new WriteException(message, e);
-		} catch (DOMException e) {
-			String message = "Exception building DOM tree!";
-			LOGGER.error(message, e);
-			throw new WriteException(message, e);
-		}
-
-		return true;
-	}
-
-	private String generateDate() {
-		Date d = new Date();
-		SimpleDateFormat format = new SimpleDateFormat("yyyy-MM-dd");// ;YYYY-MM-DDThh:mm:ssZ
-		SimpleDateFormat hours = new SimpleDateFormat("HH:mm:ss");
-		format.setTimeZone(TimeZone.getTimeZone("GMT"));
-		hours.setTimeZone(TimeZone.getTimeZone("GMT"));
-		String yearMonthDay = format.format(d);
-		String hourMinuteSecond = hours.format(d);
-
-		return yearMonthDay + "T" + hourMinuteSecond;
-	}
-
-	/***************************************************************************
-	 * <p>
-	 * Reads namespace information from the configuration file, and change namespace prefixes.
-	 * </p>
-	 * 
-	 * @param inNode
-	 * @return
-	 **************************************************************************/
-	private boolean readNamespacePrefs(Node inNode) {
-
-		Namespace nSpace = new Namespace();
-
-		// Check child nodes.
-		NodeList childlist = inNode.getChildNodes();
-		for (int i = 0; i < childlist.getLength(); i++) {
-			// Get single node.
-			Node currentNode = childlist.item(i);
-			String nodename = currentNode.getNodeName();
-
-			if (nodename != null) {
-				if ((currentNode.getNodeType() == ELEMENT_NODE) && (nodename.equalsIgnoreCase(PREFS_NAMESPACE_URI_STRING))) {
-					nSpace.setUri(getTextNodeValue(currentNode));
-				}
-				if ((currentNode.getNodeType() == ELEMENT_NODE) && (nodename.equalsIgnoreCase(PREFS_NAMESPACE_PREFIX_STRING))) {
-					nSpace.setPrefix(getTextNodeValue(currentNode));
-				}
-				if ((currentNode.getNodeType() == ELEMENT_NODE) && (nodename.equalsIgnoreCase(PREFS_NAMESPACE_SCHEMALOCATION))) {
-					nSpace.setSchemalocation(getTextNodeValue(currentNode));
-				}
-			}
-		}
-
-		// Check values.
-		if ((nSpace.getUri() == null) || (nSpace.getPrefix() == null)) {
-			return false;
-		}
-
-		// Iterate over the namespace entryset and check if the namespace URI
-		// already is existing.
-		boolean newNamespace = true;
-		for (Entry<String, Namespace> e : this.namespaces.entrySet()) {
-			if (e.getValue().getUri().equals(nSpace.getUri())) {
-
-				LOGGER.warn("Namespace URI '" + nSpace.getUri() + "' maps existing (pre-definded) namespace! New values assigned!");
-
-				// Change the existing namespace content with the one from the
-				// prefs, if not null.
-				if (!nSpace.getPrefix().equals("")) {
-					e.getValue().setPrefix(nSpace.getPrefix());
-				}
-				if (nSpace.getSchemalocation() != null && !nSpace.getSchemalocation().equals("")) {
-					e.getValue().setSchemalocation(nSpace.getSchemalocation());
-				}
-				newNamespace = false;
-			}
-		}
-
-		// Otherwise, put the new namespace into the hashmap.
-		if (newNamespace) {
-			Namespace n = this.namespaces.put(nSpace.prefix, nSpace);
-			if (n == null) {
-				LOGGER.info("New namespace added with prefix '" + nSpace.getPrefix() + "' and URI '" + nSpace.getUri() + "' added");
-			}
-		}
-
-		return true;
-	}
-
-	/***************************************************************************
-	 * <p>
-	 * Creates a METS file group.
-	 * </p>
-	 * 
-	 * @param domDoc
-	 * @param theFilegroup
-	 * @return
-	 **************************************************************************/
-	private Element createFileGroup(Document domDoc, VirtualFileGroup theFilegroup) {
-
-		Element result = createDomElementNS(domDoc, this.metsNamespacePrefix, METS_FILEGRP_STRING);
-		result.setAttribute(METS_FILEGROUPUSE_STRING, theFilegroup.getName());
-
-		// Check fileset availibility.
-		FileSet fs = this.digdoc.getFileSet();
-		if (fs == null) {
-			LOGGER.warn("No fileset available... unable to create FileGroups!");
-			return result;
-		}
-		
-		if(fs.getAllFiles() != null) {
-		for (ContentFile file : fs.getAllFiles()) {
-			if(file.getReferencedDocStructs() != null) {
-				for (DocStruct ds : file.getReferencedDocStructs()) {
-					if(ds.getTechMds() != null) {
-//					System.out.println("Setting " + ds.getTechMds().size() + " techMds for file " + file.getIdentifier());
-					file.setTechMds(ds.getTechMds());
-					}
-				}
-			}
-		}
-		}
-
-		// Check file group pathes, suffixes, and mimetypes, except for
-		// filegroup LOCAL.
-		if (!theFilegroup.getName().equals(METS_FILEGROUP_LOCAL_STRING)) {
-			if (theFilegroup.getPathToFiles().equals("")) {
-				LOGGER.warn("The path for file group " + theFilegroup.getName() + " is not configured yet! Using local path '"
-						+ theFilegroup.getPathToFiles() + "'.");
-			}
-			if (theFilegroup.getMimetype().equals("")) {
-				LOGGER.warn("The mimetype for file group " + theFilegroup.getName() + " is not configured yet! Using local mimetype '"
-						+ theFilegroup.getMimetype() + "'.");
-			}
-			if (theFilegroup.getFileSuffix().equals("")) {
-				LOGGER.warn("The file suffix for file group " + theFilegroup.getName() + " is not configured yet! Using local suffix '"
-						+ theFilegroup.getFileSuffix() + "'.");
-			}
-		}
-
-		// Iterate over all the content files.
-		List<ContentFile> contentFiles = fs.getAllFiles();
-		for (ContentFile cf : contentFiles) {
-			Element file = createDomElementNS(domDoc, this.metsNamespacePrefix, "file");
-
-			// We use the mimetype from Goobi if configured, the local one if
-			// not.
-			String mt = cf.getMimetype();
-			if (theFilegroup.getMimetype().equals("")) {
-				file.setAttribute(METS_MIMETYPE_STRING, mt);
-			} else {
-				file.setAttribute(METS_MIMETYPE_STRING, theFilegroup.getMimetype());
-			}
-
-			// We use the ID suffix from Goobi if configured, the filegroup's
-			// name if not.
-			String idSuffix = theFilegroup.getIdSuffix();
-			if (idSuffix == null || idSuffix.equals("")) {
-				idSuffix = "_" + theFilegroup.getName();
-				theFilegroup.setIdSuffix(idSuffix);
-			}
-
-			// Set content file's identifier (if not existing yet).
-			String id = cf.getIdentifier();
-			if (id == null || id.equals("")) {
-				id = FILE_PREFIX + new DecimalFormat(DECIMAL_FORMAT).format(++fileidMax);
-				cf.setIdentifier(id);
-			} else {
-			    if (id.contains(FILE_PREFIX)) {
-			        String numberPart = id.replace(FILE_PREFIX, "");
-			        try {
-			            int number = Integer.parseInt(numberPart);
-			            fileidMax = number;
-			        } catch (NumberFormatException e) {
-			            // do nothing
-			        }
-			        
-			    }
-			    
-			}
-			
-
-			// Use the content file's ID if local filegroup is written, append
-			// the filegroup's name if not.
-			if (!theFilegroup.getName().equals(METS_FILEGROUP_LOCAL_STRING)) {
-				id += "_" + theFilegroup.getName();
-			}
-			file.setAttribute(METS_ID_STRING, id);
-
-			
-			if (cf.isRepresentative()) {
-			    file.setAttribute("USE", "banner");
-			}
-			
-			// write admid attribute is necessary
-			List<Md> mdList = cf.getTechMds();
-			if (mdList != null) {
-				String admid = "";
-				for (Md md : mdList) {
-					admid += md.getId();
-					admid += " ";
-				}
-				if (!admid.isEmpty()) {
-					file.setAttribute(METS_ADMID_STRING, admid.trim());
-				}
-			}
-
-			// Write location (as URL).
-			Element flocat = createDomElementNS(domDoc, this.metsNamespacePrefix, "FLocat");
-			flocat.setAttribute(METS_LOCTYPE_STRING, "URL");
-
-			// We use the path from Goobi if configured, the local one if not.
-			String lc = cf.getLocation();
-			if (!theFilegroup.getPathToFiles().equals("")) {
-				// Get the filename and replace the filename suffix, if
-				// necessary.
-				String n = new File(lc).getName();
-				n = n.substring(0, n.lastIndexOf('.') + 1) + theFilegroup.getFileSuffix();
-				lc = theFilegroup.getPathToFiles() + n;
-			}
-			createDomAttributeNS(flocat, this.xlinkNamespacePrefix, METS_HREF_STRING, lc);
-
-			file.appendChild(flocat);
-			result.appendChild(file);
-		}
-
-		return result;
-	}
-
-	/***************************************************************************
-	 * <p>
-	 * Reads the METS FileSec.
-	 * </p>
-	 * 
-	 * @param inMetsElement
-	 * @throws ReadException
-	 **************************************************************************/
-	private void readFileSec(Mets inMetsElement) throws ReadException {
-
-		LOGGER.info("Reading FileSec...");
-
-		FileSet fileset = this.getDigitalDocument().getFileSet();
-
-		// No fileset given yet, create a new one.
-		if (fileset == null) {
-			LOGGER.info("No FileSet existing, creating new one");
-			fileset = new FileSet();
-			this.digdoc.setFileSet(fileset);
-		}
-
-		// Get the file section and all filegroups (on uppermost level).
-		FileSec fileSection = inMetsElement.getFileSec();
-
-		// No FileSec existing, e.g. because the METS file only contains an
-		// anchor.
-		if (fileSection == null) {
-			return;
-		}
-
-		// Iterate over local filegroup only (that's where the REAL files are
-		// stored).
-		List<FileGrp> filegroups = fileSection.getFileGrpList();
-		for (FileGrp filegroup : filegroups) {
-			if (filegroup.getUSE().equals(METS_FILEGROUP_LOCAL_STRING)) {
-
-				// Read all files from the METS; we are not having subgroups
-				// here.
-				for (FileType file : filegroup.getFileList()) {
-					// Get location array.
-					List<FLocat> location = file.getFLocatList();
-
-					// We are just supporting a single location Element.
-					if (location.size() != 1) {
-						String message = "None or too many FLocat elements for <file> element!";
-						LOGGER.error(message);
-						throw new ReadException(message);
-					}
-					String href = location.get(0).getHref();
-					if (href == null) {
-						String message = "FLocat element for <file> element has no href attribute specifying the location of the file!";
-						LOGGER.error(message);
-						throw new ReadException(message);
-					}
-
-					// Create a new content file.
-					ContentFile cf = new ContentFile();
-					cf.setLocation(href);
-
-					// Set the content file's ID.
-					if (file.getID() != null) {
-						cf.setIdentifier(file.getID());
-					}
-					// Set the content file's mimetype.
-					if (file.getMIMETYPE() != null) {
-						cf.setMimetype(file.getMIMETYPE());
-					}
-
-					// set the admIDs
-					List<?> admIds = file.getADMID();
-					// System.out.println("Reading admIds");
-					if(admIds != null) {
-					for (Object object : admIds) {
-						if (object instanceof String) {
-							String id = (String) object;
-							cf.addTechMd(this.digdoc.getTechMd(id));
-						}
-					}
-					}
-
-					// Add the file to the fileset.
-					fileset.addFile(cf);
-
-					LOGGER.trace("Added file '" + cf.getLocation() + "' (" + cf.getIdentifier() + ") from FileGrp " + METS_FILEGROUP_LOCAL_STRING
-							+ " to FileSet");
-
-					// Add the file and the file ID to the content file hashmap
-					// to retrieve the file by using the ID lateron.
-					if (cf.getIdentifier() != null) {
-						this.sortedFileMap.put(cf.getIdentifier(), cf);
-					}
-				}
-			}
-		}
-	}
-
-	/*
-	 * (non-Javadoc)
-	 * 
-	 * @see ugh.fileformats.mets.MetsModsGdz#writePhysDivs(org.w3c.dom.Node, ugh.dl.DocStruct)
-	 */
-	protected Element writePhysDivs(Node parentNode, DocStruct inStruct) throws PreferencesException {
-
-		// Write div element.
-		Document domDoc = parentNode.getOwnerDocument();
-		Element div = createDomElementNS(domDoc, this.metsNamespacePrefix, METS_DIV_STRING);
-
-		String idphys = PHYS_PREFIX + new DecimalFormat(DECIMAL_FORMAT).format(this.divphysidMax);
-		this.divphysidMax++;
-
-		inStruct.setIdentifier(idphys);
-		div.setAttribute(METS_ID_STRING, idphys);
-
-		// Always write internal DocStruct type.
-		String type = inStruct.getType().getName();
-		div.setAttribute(METS_DIVTYPE_STRING, type);
-
-		// Add div element as child to parentNode.
-		parentNode.appendChild(div);
-
-		// Write metadata.
-		if (this.metsNode == null) {
-			LOGGER.error("METS node is null... can't write anything!");
-			return null;
-		}
-
-		int dmdid = writePhysDmd(this.metsNode, div, inStruct);
-
-		// If dmdid is != -1 then the appropriate metadata section has been
-		// written, if dmdid == -1, the inStruct has no metadata.
-		String dmdidString = "";
-		if (dmdid != -1) {
-			dmdidString = DMDPHYS_PREFIX + new DecimalFormat(DECIMAL_FORMAT).format(dmdid);
-			div.setAttribute(METS_DMDID_STRING, dmdidString);
-		}
-
-		// TODO add techMD ID here
-
-		// Write links to ContentFiles (FPTRs).
-		writeFptrs(inStruct, domDoc, div);
-		// TODO remove recursion
-		// Get all children and write their divs recursive.
-		List<DocStruct> allChildren = inStruct.getAllChildren();
-		if (allChildren != null) {
-			for (DocStruct child : allChildren) {
-				if (writePhysDivs(div, child) == null) {
-					// Error occured while writing div for child.
-					return null;
-				}
-			}
-		}
-
-		return div;
-	}
-
-	/**************************************************************************
-	 * <p>
-	 * Write links to ContentFiles (for this physical docstruct), currently only linking to complete files are supported. The METS <area> element is
-	 * NOT supported.
-	 * </p>
-	 * 
-	 * @param theStruct
-	 * @param theDocument
-	 * @param theDiv
-	 **************************************************************************/
-	protected void writeFptrs(DocStruct theStruct, Document theDocument, Element theDiv) {
-
-		// Get a list of referenced ContentFiles.
-		List<ContentFile> contentFiles = theStruct.getAllContentFiles();
-
-		if (contentFiles == null) {
-			// No content files for this physical structure.
-			LOGGER.debug("No content files for DocStruct '" + theStruct.getType().getName() + "'");
-			return;
-		}
-
-		for (ContentFile cf : contentFiles) {
-			// Pass each file group.
-			for (VirtualFileGroup vFileGroup : this.digdoc.getFileSet().getVirtualFileGroups()) {
-				// Write XML elements (METS:fptr).
-				Element fptr = createDomElementNS(theDocument, this.metsNamespacePrefix, METS_FPTR_STRING);
-				String id = cf.getIdentifier();
-				if (!vFileGroup.getName().equals(METS_FILEGROUP_LOCAL_STRING)) {
-					id += "_" + vFileGroup.getName();
-				}
-				
-				fptr.setAttribute(METS_FILEID_STRING, id);
-				theDiv.appendChild(fptr);
-
-				LOGGER.trace("File '" + cf.getLocation() + "' written in file group " + vFileGroup.getName() + " for DocStruct '"
-						+ theStruct.getType().getName() + "'!");
-			}
-		}
-	}
-
-	/***************************************************************************
-	 * <p>
-	 * Write single logical div METS sections.
-	 * </p>
-	 * 
-	 * @param parentNode
-	 * @param inStruct
-	 * @param isAnchorFile
-	 * @return
-	 * @throws WriteException
-	 * @throws PreferencesException
-	 **************************************************************************/
-	protected Element writeLogDivs(Node parentNode, DocStruct inStruct, boolean isAnchorFile) throws WriteException, PreferencesException {
-
-		// Write div element.
-		Document domDoc = parentNode.getOwnerDocument();
-		Element div = createDomElementNS(domDoc, this.metsNamespacePrefix, METS_DIV_STRING);
-
-		// Add div element as child to parentNode.
-		parentNode.appendChild(div);
-		if (this.firstDivNode == null) {
-			this.firstDivNode = div;
-		}
-
-		String idlog = LOG_PREFIX + new DecimalFormat(DECIMAL_FORMAT).format(this.divlogidMax);
-		div.setAttribute(METS_ID_STRING, idlog);
-		this.divlogidMax++;
-
-		// Always write internal DocStruct type.
-		String type = inStruct.getType().getName();
-		div.setAttribute(METS_DIVTYPE_STRING, type);
-
-		// PLEASE NOTE: We do not set labels for internal storing!
-
-		// Set identifier for this docStruct.
-		inStruct.setIdentifier(idlog);
-
-		// Write metadata.
-		if (this.metsNode == null) {
-			LOGGER.error("METS node is null... can't write anything");
-			return null;
-		}
-
-		// Set the DMDIDs.
-		int dmdid = writeLogDmd(this.metsNode, inStruct, isAnchorFile);
-		if (dmdid >= 0) {
-			// Just set DMDID attribute, if there is a metadata set.
-			String dmdidString = DMDLOG_PREFIX + new DecimalFormat(DECIMAL_FORMAT).format(dmdid);
-			div.setAttribute(METS_DMDID_STRING, dmdidString);
-		}
-
-		// Set the AMDIDs if necessary
-		if (inStruct != null && inStruct.getAmdSec() != null) {
-			String amdid = inStruct.getAmdSec().getId();
-			if (amdid != null && !amdid.isEmpty()) {
-				div.setAttribute(METS_ADMID_STRING, amdid);
-			}
-		}
-
-		// Create mptr element.
-		Element mptr = createDomElementNS(domDoc, this.metsNamespacePrefix, METS_MPTR_STRING);
-		mptr.setAttribute(METS_LOCTYPE_STRING, "URL");
-
-		// Write the MPTR element if a non-anchor file is written AND element is
-		// defined as an anchor in the prefs --> METS pointer in e.g.
-		// "periodical volume".
-		if (!isAnchorFile && inStruct.getType().isAnchor()) {
-			createDomAttributeNS(mptr, this.xlinkNamespacePrefix, METS_HREF_STRING, this.mptrUrl);
-			div.appendChild(mptr);
-		}
-
-		// Write the MPTR element if an anchor file is written AND parent
-		// element is an anchor --> METS pointer in e.g. "periodical".
-		if (isAnchorFile && !inStruct.getType().isAnchor()) {
-			createDomAttributeNS(mptr, this.xlinkNamespacePrefix, METS_HREF_STRING, this.mptrUrlAnchor);
-			// Write mptr element.
-			div.appendChild(mptr);
-		}
-
-		// Get all children and write their divs.
-		List<DocStruct> allChildren = inStruct.getAllChildren();
-		if (allChildren != null) {
-			for (DocStruct child : allChildren) {
-				if (writeLogDivs(div, child, isAnchorFile) == null) {
-					// Error occured while writing div for child.
-					return null;
-				}
-			}
-		}
-
-		return div;
-	}
-
-	/***************************************************************************
-	 * <p>
-	 * Retrieves all Metadata for the current DocStruct which are identifiers and can be used to link to inStruct from its child. This is only used,
-	 * if inStruct is an anchor and therefore stored in a separate XML file.
-	 * </p>
-	 * 
-	 * @param inStruct
-	 **************************************************************************/
-	private void getIdentifiersForAnchorLink(DocStruct inStruct) {
-
-		// If parent is no anchor; so don't write anything.
-		if (!inStruct.getType().isAnchor()) {
-			return;
-		}
-
-		// Get identifier for parent.
-		this.anchorIdentifiers = inStruct.getAllIdentifierMetadata();
-	}
-
-	/***************************************************************************
-	 * <p>
-	 * Parses a string and checks, if it contains attribute definitions. These are starting with "@". An attribute definition may contain a value as
-	 * well. In this the appropriate attribute is created for inNode and an appropriate value is set. If the attribute definitions has no value, the
-	 * attribute is created without a value and returned.
-	 * </p>
-	 * 
-	 * <p>
-	 * PLEASE NOTE: There can only be ONE attribute inside this input string! The " " splitting was taken out because (a) no spaces were possible in
-	 * the attribute values and (b) nobody seems to have used that!
-	 * </p>
-	 * 
-	 * @param in
-	 * @param inNode
-	 *            Tthe parent Node, which needs to be an element.
-	 * @param inDoc
-	 * @return
-	 **************************************************************************/
-	private Node parseAttributeWithoutValue(String in, Node inNode, Document inDoc) {
-
-		Node resultNode = null;
-
-		if (in.startsWith("@")) {
-			// It's an attribute; find its name and value.
-			String attributeFields[] = in.split("=");
-
-			// Delete the leading "@" if available.
-			if (attributeFields[0].startsWith("@")) {
-				attributeFields[0] = attributeFields[0].substring(1, attributeFields[0].length());
-			}
-
-			// Check, if we have a name.
-			Element element = (Element) inNode;
-			// We have a value; the second element is the value delete " and '.
-			if (attributeFields.length > 1) {
-				if ((attributeFields[1].startsWith("'")) || (attributeFields[1].startsWith("\""))) {
-					attributeFields[1] = attributeFields[1].substring(1, attributeFields[1].length());
-				}
-				if ((attributeFields[1].endsWith("'")) || (attributeFields[1].endsWith("\""))) {
-					attributeFields[1] = attributeFields[1].substring(0, attributeFields[1].length() - 1);
-				}
-				// Add the attribNode to inNode.
-				element.setAttribute(attributeFields[0], attributeFields[1]);
-			}
-			// No value available.
-			else {
-				Attr attr = inDoc.createAttribute(attributeFields[0]);
-				element.setAttributeNode(attr);
-				resultNode = attr;
-			}
-		}
-
-		return resultNode;
-	}
-
-	/***************************************************************************
-	 * <p>
-	 * Creates a node according to XPath.
-	 * </p>
-	 * 
-	 * @param query
-	 *            The xpath.
-	 * @param startingNode
-	 *            The base node for the xquery.
-	 * @param modsDocument
-	 * @throws PreferencesException
-	 * @return
-	 **************************************************************************/
-	protected Node createNode(String query, Node startingNode, Document modsDocument) throws PreferencesException {
-
-		Node newNode = null;
-		Node parentNode = startingNode;
-		Node latestNode = null;
-		String availablePath = "";
-		String currentPath = "";
-		String currentPathNS = "";
-		boolean getout = false;
-		String group = "";
-		String tag = "";
-
-		// Trim the query string.
-		query = query.trim();
-
-		// Check if element contains the "[0-9+]" to enable grouping.
-		//
-		// This is a really dirty hack, I will fix it tomorrow! (hihi)
-		// Check element for MODS grouping brackets.
-		Perl5Util perlUtil = new Perl5Util();
-		if (perlUtil.match("/\\[(\\d)+\\]/", query)) {
-			// Get the index of the "[" and the index of the "]".
-			int bracketStartIndex = perlUtil.beginOffset(0);
-			int bracketEndIndex = perlUtil.endOffset(1);
-			int colonIndex = (query.substring(0, bracketStartIndex)).lastIndexOf(":");
-			// Get the group number and the group tag name.
-			group = query.substring(bracketStartIndex + 1, bracketEndIndex);
-			tag = query.substring(colonIndex + 1, bracketStartIndex);
-			// Store the group and tag in a replacement hash.
-			this.replaceGroupTags.put(tag + group, tag);
-			// Remove the "[]" from the query string.
-			query = query.substring(0, bracketStartIndex) + group + query.substring(bracketEndIndex + 1);
-		}
-		// This is a really dirty hack, I will fix it tomorrow! (hihi)
-
-		LOGGER.debug("XPath expression  >>" + query + "<<");
-
-		// Split query into single elements and check, if some of these elements
-		// are already available.
-		String elementPath[] = splitPath(query);
-
-		// Iterate over all elements from path and check, which part of the path
-		// is already available in the DOM tree.
-		for (String element : elementPath) {
-
-			// Set to true, if we are requesting an element.
-			boolean requestingElement = false;
-
-			// No content in elementPath.
-			if (element.equals("")) {
-				continue;
-			}
-
-			if (element.equals(".")) {
-				currentPath += element;
-				currentPathNS += element;
-				continue;
-			}
-
-			// Check if the path starts (a) with one of the defined namespace
-			// prefixes, (b) with a leading "#" and a following defined
-			// namespace prefix, or (c) with a leading "@".
-			boolean prefixCheck = false;
-			for (Namespace iSpace : this.namespaces.values()) {
-				if (element.startsWith(iSpace.getPrefix() + ":")
-						|| element.startsWith(METS_PREFS_WRITEXPATH_SEPARATOR_STRING + iSpace.getPrefix() + ":")) {
-					prefixCheck = true;
-					break;
-				}
-			}
-			if (!element.startsWith("@") && !prefixCheck) {
-				String message = "Prefix missing in METS XPath  >>" + query + "<<  path element  >>" + element + "<<. One of "
-						+ this.namespaces.keySet() + " or '@' is expected!";
-				LOGGER.error(message);
-				throw new PreferencesException(message);
-			}
-
-			LOGGER.trace("Path  >>" + element + "<<");
-
-			// Check, what we are requesting: a NodeList or a boolean.
-			availablePath = currentPathNS;
-
-			// Check, if the element name starts with a "#", if so, this element
-			// needs to be created anyhow; even if it's new.
-			if (element.startsWith(METS_PREFS_WRITEXPATH_SEPARATOR_STRING)) {
-				// Start with a hash, get out of loop.
-				// TODO Do we need this replacement? The element is not used
-				// anymore, is it?
-				element = element.substring(1, element.length());
-				break;
-			}
-
-			// We are not requesting a Node or a NodeList, instead we just
-			// check, if something is available with a certain value.
-			if (element.contains("=")) {
-				requestingElement = false;
-				if (currentPath == null) {
-					// It is the first attribute, so add a "./".
-					currentPath = "./" + element;
-				} else {
-					currentPath += "/" + element;
-				}
-			}
-			// We are requesting an element.
-			else {
-				requestingElement = true;
-				// Check, if the element already has a namespace prefix.
-				if (element.contains(":")) {
-					// It has, so we don't have to add the namespace.
-					currentPath += "/" + element;
-				} else {
-					// Add the mods namespace.
-					currentPath += "/" + this.modsNamespacePrefix + element;
-				}
-			}
-			currentPathNS += "/" + element;
-
-			// Check, if currentPath is already available.
-			XPathFactory factory = XPathFactory.newInstance();
-
-			// Set namespace context.
-			XPath xpath = factory.newXPath();
-			PersonalNamespaceContext pnc = new PersonalNamespaceContext();
-			pnc.setNamespaceHash(this.namespaces);
-			xpath.setNamespaceContext(pnc);
-
-			// Example: Add namespace declaration for XPATH:
-			// declare namespace
-			// mods='http://xmlbeans.apache.org/samples/xquery/employees'
-			// String xpathNSdeclaration="declare namespace
-			// "+modsNamespacePrefix+"='"+mods_namespace_uri+"'";
-
-			try {
-				XPathExpression expr = xpath.compile(currentPath);
-
-				LOGGER.trace("Single part - XPath expression  >>" + currentPath + "<<");
-				LOGGER.trace("Starting node  >>" + startingNode.getNodeName() + "<<");
-
-				// Carry out the query.
-				Object result = null;
-				if (requestingElement) {
-					result = expr.evaluate(startingNode.getParentNode(), XPathConstants.NODESET);
-				} else {
-					// We are requesting an attribute.
-					result = expr.evaluate(startingNode.getParentNode(), XPathConstants.BOOLEAN);
-				}
-
-				// We were requesting an element, now we should have a
-				// nodeset.
-				if (requestingElement) {
-					if (result != null) {
-						NodeList nodes = (NodeList) result;
-						LOGGER.trace(nodes.getLength() + " nodes found");
-						if (nodes.getLength() == 0) {
-							// No nodes found.
-							getout = true;
-						} else {
-							// Get the first node.
-							latestNode = nodes.item(0);
-						}
-					} else {
-						// No nodes found, so this path (currentpath) is not
-						// available anymore.
-						getout = true;
-					}
-					if (getout) {
-						// Get out of for loop.
-						break;
-					}
-				} else {
-					// We were requesting an attribute, so check, if it is
-					// available.
-					Boolean available = (Boolean) result;
-					if (available.booleanValue()) {
-						// After requesting an attribute, we cannot request
-						// anything else, the attribute cannot have any
-						// children.
-						availablePath = availablePath + "/" + element;
-						
-						//get the existing Node with the right attributes
-						String elementName = getSubPathElementName(availablePath);
-						HashMap<String, String> attributeMap = getAttributesFromNode(element); 
-						XPathExpression expr2 = xpath.compile(elementName);
-						result = expr2.evaluate(startingNode.getParentNode(), XPathConstants.NODESET);
-						if(result != null) {
-							NodeList nodes = (NodeList) result;
-							if (nodes.getLength() > 0) {
-								for (int i=0; i < nodes.getLength(); i++) {
-									Node node = nodes.item(i);
-									NamedNodeMap attributes = node.getAttributes();
-									int matchingattributes = 0;
-									if(attributes != null && attributes.getLength() > 0) {
-										for (int j = 0; j < attributes.getLength(); j++) {
-											Node attribute = attributes.item(j);
-											String testValue = attributeMap.get(attribute.getNodeName());
-											if(testValue != null && testValue.contentEquals(attribute.getNodeValue())) {
-												matchingattributes++;
-											}
-										}
-									}
-									if(matchingattributes > 0 && matchingattributes == attributeMap.size()) {
-										latestNode = node;
-										break;
-									}
-								}
-							}
-						}
-					} else {
-					// Attribute is not available, so we need to add it.
-					break;
-					}
-				}
-			} catch (XPathExpressionException e) {
-				String message = "Error due to querying XPath expression '" + query + "'!";
-				LOGGER.error(message, e);
-				throw new PreferencesException(message, e);
-			}
-		}
-
-		// Now the availablePath variable should contain the path which is
-		// already available; the latestNode contains the appropriate Node.
-		//
-		// Find the path we need to create.
-		String pathtocreate = substractStrings(query, availablePath);
-
-		// Split the whole path into subpathes.
-		String elementsToCreate[] = splitPath(pathtocreate);
-
-		// Define the node to which the new path should be added.
-		if (latestNode != null) {
-			// The latest node which was found becomes the parentNode for the
-			// creation of a new element or attribute.
-			parentNode = latestNode;
-		} else {
-			// If no node was detected (e.g. in case of a single attribute, the
-			// parentNode is the startingNode.
-			parentNode = startingNode;
-		}
-
-		// Iterate over all elements, which should be added; the element can be
-		// an attribute, if it starts with an "@".
-		for (String elementName : elementsToCreate) {
-
-			if (elementName.equals("") || elementName.equals(".")) {
-				// Get next one; this element name does not contain anything.
-				continue;
-			}
-
-			LOGGER.trace("Subpath to create: " + elementName);
-
-			// Create the appropriate element.
-			//
-			// Check, if there is a leading NOT, e.g. a not(myElement) or
-			// not(myAttribut) must not be created.
-			if (elementName.startsWith("not") || elementName.startsWith("NOT")) {
-				// Ignore this element.
-				continue;
-			}
-
-			// The element is not an element but an attribute.
-			//
-			if (elementName.startsWith("@")) {
-				newNode = parseAttributeWithoutValue(elementName, parentNode, modsDocument);
-				// Get out of loop, an attribute can only be the end of an Xpath
-				// expression, as we cannot connect subelements to the
-				// attribute.
-				break;
-			}
-
-			// It's an element
-			//
-			// Separate the element name from the square brackets.
-			//
-			String elementNameWOAttributes = getSubPathElementName(elementName);
-
-			// No parent available, so create a new element.
-			if (parentNode == null) {
-				// Check, if the new element name contains a "=" in this case,
-				// we need to get the value (everything which is behing the "=")
-				// and set this value as well.
-				newNode = createElementWithOrWithoutValue(elementNameWOAttributes, startingNode);
-
-				LOGGER.trace("Creating node  >>" + elementNameWOAttributes + "<<");
-			}
-
-			// A parent Node is available
-			else {
-				// Check, if the new element name contains a "=" in this case,
-				// we need to get the value (everything which is behind the "=")
-				// and set this value as well.
-				newNode = createElementWithOrWithoutValue(elementNameWOAttributes, parentNode);
-
-				LOGGER.trace("Creating node  >>" + elementNameWOAttributes + "<<");
-			}
-
-			// Get information within the brackets.
-			String bracketcontents[] = getBracketContents(elementName);
-			if (bracketcontents != null) {
-				// Create the appropriate nodes for the bracket contents; notice
-				// that the current parentNode is the new starting Node.
-				for (String content : bracketcontents) {
-
-					LOGGER.trace("Bracket content  >>" + content + "<<");
-
-					if (!content.startsWith("not")) {
-						// Only check (and create) the bracket contents, if it
-						// does not start with a "not".
-						createNode("./" + content, newNode, modsDocument);
-					}
-				}
-			}
-
-			// The new node becomes the parent node.
-			parentNode = newNode;
-		}
-
-		return newNode;
-	}
-
-	/***************************************************************************
-	 * <p>
-	 * Gets the content of some brackets.
-	 * </p>
-	 * 
-	 * @param in
-	 * @return
-	 **************************************************************************/
-	private String[] getBracketContents(String in) {
-
-		List<String> resultList = new LinkedList<String>();
-
-		int firstbracketpos = 0;
-		int lastbracketpos = 0;
-
-		// In cases, brackets are nested it gives the depth.
-		int nestingdepth = 0;
-
-		// Iterate over all.
-		for (int i = 0; i < in.length(); i++) {
-			String c = in.substring(i, i + 1);
-			if (c.equals("[")) {
-				if (nestingdepth == 0) {
-					// Start of first bracket.
-					firstbracketpos = i;
-				}
-				nestingdepth++;
-			} else if (c.equals("]")) {
-				nestingdepth--;
-				if (nestingdepth == 0) {
-					// It the last bracket.
-					lastbracketpos = i;
-				}
-			}
-
-			if ((firstbracketpos != 0) && (lastbracketpos != 0)) {
-				// Add this bracket.
-				resultList.add(in.substring(firstbracketpos + 1, lastbracketpos));
-				firstbracketpos = 0;
-				lastbracketpos = 0;
-			}
-		}
-		String result[] = resultList.toArray(new String[resultList.size()]);
-
-		return result;
-	}
-
-	/***************************************************************************
-	 * <p>
-	 * Gets the element name of a subpath, and its value if existing. Just takes out all brackets.
-	 * </p>
-	 * 
-	 * @param in
-	 * @return
-	 **************************************************************************/
-	private String getSubPathElementName(String in) {
-		return in.replaceAll("\\[(.*)\\]", "");
-	}
-
-	/***************************************************************************
-	 * <p>
-	 * Delete String in2 from String in1, if in2 is not included in in1, then the comlete String n1 is returned.
-	 * </p>
-	 * 
-	 * @param in1
-	 * @param in2
-	 * @return the result string
-	 **************************************************************************/
-	private String substractStrings(String in1, String in2) {
-
-		if (in2.equals("")) {
-			// There is nothing to substract.
-			return in1;
-		}
-
-		for (int i = 0; i < in1.length(); i++) {
-			String char1 = in1.substring(i);
-			// Is there still something to check length of in1-substring is
-			// still longer than in2.
-			if (char1.length() > in2.length()) {
-				String char2 = in1.substring(i, in2.length());
-				if (char2.equals(in2)) {
-					return in1.substring(i + in2.length(), in1.length());
-				}
-
-				// Get out of loop.
-				break;
-			}
-		}
-
-		return in1;
-	}
-
-	/***************************************************************************
-	 * <p>
-	 * Splits the Xpath into subpathes. The "'"s also are now beeing ignored.
-	 * </p>
-	 * 
-	 * @param in
-	 * @return
-	 **************************************************************************/
-	private String[] splitPath(String in) {
-
-		List<String> resultList = new LinkedList<String>();
-
-		int oldsplitpos = -1;
-		// "insubpath" is set to true, if we are within a subpath (in square
-		// brackets).
-		boolean insubpath = false;
-		// "inquotes" is set to true, if we are within a single quote quotation
-		// ('').
-		boolean inquotes = false;
-
-		// Iterate over all characters of the given string.
-		for (int i = 0; i < in.length(); i++) {
-			String c = in.substring(i, i + 1);
-			if (c.equals("[")) {
-				insubpath = true;
-			} else if (c.equals("]")) {
-				insubpath = false;
-			}
-			if (c.equals("'") && !inquotes) {
-				inquotes = true;
-			} else if (c.equals("'") && inquotes) {
-				inquotes = false;
-			}
-			if (c.equals("/") && !insubpath && !inquotes) {
-				String pathpart = in.substring(oldsplitpos + 1, i);
-				resultList.add(pathpart);
-				oldsplitpos = i;
-			}
-		}
-
-		// Add the last part, if the last char wasn't a "/".
-		if (!in.endsWith("/")) {
-			String pathpart = in.substring(oldsplitpos + 1, in.length());
-			resultList.add(pathpart);
-		}
-
-		String result[] = resultList.toArray(new String[resultList.size()]);
-
-		return result;
-	}
-
-	/***************************************************************************
-	 * <p>
-	 * Creates an element, if the node name contains a "=", the part behind the "=" is regarded as the value of a textNode, which is created. The
-	 * value between the "''" is added to the TextNode.
-	 * </p>
-	 * 
-	 * @param in
-	 *            the name of the node
-	 * @param inNode
-	 *            the parentNode
-	 * @return
-	 * @throws PreferencesException
-	 **************************************************************************/
-	private Node createElementWithOrWithoutValue(String in, Node inNode) throws PreferencesException {
-
-		Document inDoc = inNode.getOwnerDocument();
-		Node resultNode = null;
-
-		// It's an Element: Check, if "in" contains a "=", whih would mean, that
-		// we have a value as well.
-		String attributeFields[] = in.split("=");
-		if (attributeFields[0].startsWith("@")) {
-			// Delete the leading "@" if available.
-			attributeFields[0] = attributeFields[0].substring(1, attributeFields[0].length());
-		}
-
-		// Create the element first; element name is in attributeFields[0].
-		//
-		// TODO !!!!REFACTOR THIS FOLLOWING CONDITIONAL!!!!
-		//
-		// Create Element and text Node.
-		Node newNode = null;
-		if (attributeFields[0].contains(":")) {
-			// It contains a colon; so the element name has namespace
-			// information.
-			//
-			// First part is namespace prefix.
-			String ns[] = attributeFields[0].split(":");
-			// If the namespace name starts with an "#", delete the first char.
-			if (ns[0].startsWith(METS_PREFS_WRITEXPATH_SEPARATOR_STRING)) {
-				ns[0] = ns[0].substring(1, ns[0].length());
-			}
-			// Get the Namespace instance for the given prefix.
-			Namespace myNamespace = this.namespaces.get(ns[0]);
-
-			if (ns[0] == null || myNamespace == null || myNamespace.getPrefix() == null || myNamespace.getPrefix().equals("")) {
-				String message = "Namespace '" + ns[0] + "' not defined in prefs or empty! One of " + this.namespaces.keySet() + " is expected!";
-				LOGGER.error(message);
-				throw new PreferencesException(message);
-			}
-
-			newNode = createDomElementNS(inDoc, myNamespace.getPrefix(), ns[1]);
-			newNode.setPrefix(myNamespace.getPrefix());
-		} else {
-			// It does not have namespace information, use the current
-			// namespace.
-			if (attributeFields[0].startsWith(METS_PREFS_WRITEXPATH_SEPARATOR_STRING)) {
-				// If the element name starts with an "#", delete the first
-				// char.
-				attributeFields[0] = attributeFields[0].substring(1, attributeFields[0].length());
-			}
-			newNode = inDoc.createElement(attributeFields[0]);
-		}
-
-		// Check, if we have a value as well; in this case, the value is stored
-		// in attributeFields[1]; this is the value of the text node.
-		if (attributeFields.length > 1) {
-			// We have a value; the second element is the value delete " and '.
-			if (attributeFields[1].startsWith("'") || attributeFields[1].startsWith("\"")) {
-				attributeFields[1] = attributeFields[1].substring(1, attributeFields[1].length());
-			}
-			if (attributeFields[1].endsWith("'") || attributeFields[1].endsWith("\"")) {
-				attributeFields[1] = attributeFields[1].substring(0, attributeFields[1].length() - 1);
-			}
-
-			Node newValueNode = inDoc.createTextNode(attributeFields[1]);
-			newNode.appendChild(newValueNode);
-		}
-
-		// Add the newly created node.
-		inNode.appendChild(newNode);
-		resultNode = newNode;
-
-		return resultNode;
-	}
-
-	/***************************************************************************
-	 * <p>
-	 * Uses XPATH expressions to create new elements.
-	 * </p>
-	 * 
-	 * TODO Remove redundant code in Goobi MODS extension creation!
-	 * 
-	 * @param parentNode
-	 * @param inStruct
-	 * @return
-	 * @throws PreferencesException
-	 * @throws MissingModsMappingException
-	 * @throws WriteException
-	 **************************************************************************/
-	protected int writeLogDmd(org.w3c.dom.Node parentNode, DocStruct inStruct, boolean isAnchorFile) throws PreferencesException, WriteException {
-
-		Document domDoc = parentNode.getOwnerDocument();
-
-		// Do throw a WriteException, if the child of anchor DocStruct has no
-		// MODS metadata! We have then no identifier!
-		if (!isAnchorFile && !inStruct.getType().isAnchor() && inStruct.getParent() != null && inStruct.getParent().getType().isAnchor()
-				&& inStruct.getAllMetadata() == null) {
-			String message = "DocStruct '" + inStruct.getParent().getType().getName()
-					+ "' is an anchor DocStruct, but NO anchor identifier is existing for child DocStruct '" + inStruct.getType().getName() + "'!";
-			LOGGER.error(message);
-			throw new WriteException(message);
-		}
-
-		// Do NOT create a DIV element, if (a) a non-anchor file is written AND
-		// element is defined as an anchor in the prefs OR if (b) an anchor
-		// file is written AND parent element is an anchor.
-		if ((!isAnchorFile && inStruct.getType().isAnchor()) || (isAnchorFile && !inStruct.getType().isAnchor())) {
-			return -1;
-		}
-
-		// Check, if the inStruct has metadata or persons; otherwise we can
-		// return.
-		if ((inStruct.getAllMetadata() == null || inStruct.getAllMetadata().size() == 0)
-				&& (inStruct.getAllPersons() == null || inStruct.getAllPersons().size() == 0)) {
-			// No metadata or persons available.
-			return -1;
-		}
-
-		// If inStruct is an anchor DocStruct, get the identifier for the
-		// anchor.
-		if (inStruct.getType().isAnchor()) {
-			this.getIdentifiersForAnchorLink(inStruct);
-		}
-
-		// Get new ID for metadata.
-		int dmdid = this.dmdidMax;
-		this.dmdidMax++;
-
-		// Write metadata header.
-		Element dmdsec = createDomElementNS(domDoc, this.metsNamespacePrefix, METS_DMDSEC_STRING);
-		Element dommodsnode = createModsMetadataHeader(DMDLOG_PREFIX, dmdid, dmdsec, domDoc);
-
-		// Write metadata MODS section.
-		writeLogModsSection(inStruct, dommodsnode, domDoc);
-
-		// Only add the dmdsec to the node, if the MODS section is not empty.
-		if (dommodsnode.getChildNodes().getLength() > 0) {
-			parentNode.appendChild(dmdsec);
-			return dmdid;
-		}
-
-		return -1;
-	}
-
-	/***************************************************************************
-	 * <p>
-	 * Creates the MODS metadata header.
-	 * </p>
-	 * 
-	 * @param thePrefix
-	 * @param theDmdid
-	 * @param theDmdsec
-	 * @param theDocument
-	 * @return
-	 **************************************************************************/
-	private Element createModsMetadataHeader(String thePrefix, int theDmdid, Element theDmdsec, Document theDocument) {
-
-		LOGGER.trace("DMDID: " + thePrefix + new DecimalFormat(DECIMAL_FORMAT).format(theDmdid));
-
-		theDmdsec.setAttribute(METS_ID_STRING, thePrefix + new DecimalFormat(DECIMAL_FORMAT).format(theDmdid));
-
-		Element mdWrap = createDomElementNS(theDocument, this.metsNamespacePrefix, METS_MDWRAP_STRING);
-		theDmdsec.appendChild(mdWrap);
-		mdWrap.setAttribute(METS_MDTYPE_STRING, "MODS");
-		Element xmlData = createDomElementNS(theDocument, this.metsNamespacePrefix, METS_XMLDATA_STRING);
-		mdWrap.appendChild(xmlData);
-
-		// Create MODS element.
-		Element dommodsnode = createDomElementNS(theDocument, this.modsNamespacePrefix, "mods");
-
-		// Append the MODS document.
-		xmlData.appendChild(dommodsnode);
-
-		return dommodsnode;
-	}
-
-	/***************************************************************************
-	 * <p>
-	 * The logical MODS section for internal METS storing.
-	 * </p>
-	 * 
-	 * @param inStruct
-	 * @param dommodsnode
-	 * @param domDoc
-	 * @throws PreferencesException
-	 **************************************************************************/
-	protected void writeLogModsSection(DocStruct inStruct, Node dommodsnode, Document domDoc) throws PreferencesException, WriteException {
-
-		boolean gotAnchorIdentifierType = false;
-
-		// Get parent DocStruct.
-		DocStruct parentStruct = inStruct.getParent();
-
-		// Go through all the current metadata and write them to
-		// <mods:extension><goobi:goobi><goobi:metadata>.
-		if (inStruct.getAllMetadata() != null) {
-			for (Metadata m : inStruct.getAllMetadata()) {
-
-				// Always write non-anchorIdentifier metadata!
-				if (m.getValue() != null && !m.getValue().equals("")) {
-					String xquery = "./" + this.modsNamespacePrefix + ":mods/" + this.modsNamespacePrefix + ":extension/" + this.goobiNamespacePrefix
-							+ ":goobi/#" + this.goobiNamespacePrefix + ":metadata[@name='" + m.getType().getName() + "']";
-					writeSingleModsMetadata(xquery, m, dommodsnode, domDoc);
-				}
-
-				// Create a reference only, if parentStruct exists, and
-				// parentStruct is an anchor DocStruct, and the MMO's internal
-				// name is mentioned in the prefs.
-				if (parentStruct != null && parentStruct.getType().isAnchor()
-						&& m.getType().getName().equalsIgnoreCase(this.anchorIdentifierMetadataType)) {
-
-					// Check if anchor identifier type is existing in the prefs.
-					MetadataType identifierType = this.myPreferences.getMetadataTypeByName(this.anchorIdentifierMetadataType);
-					if (identifierType == null) {
-						PreferencesException pe = new PreferencesException("Unable to write MODS section! No metadata of type '"
-								+ this.anchorIdentifierMetadataType + "' found in prefs to create anchor MODS record");
-						throw pe;
-					}
-
-					// Go throught all the identifier metadata of the
-					// parent struct and look for the XPath anchor
-					// reference.
-					List<? extends Metadata> identifierMetadataList = parentStruct.getAllMetadataByType(identifierType);
-
-					// Can only be one!
-					if (identifierMetadataList.isEmpty()) {
-						WriteException we = new WriteException("Unable to write MODS section! No metadata of type '"
-								+ this.anchorIdentifierMetadataType + "' existing for parent DocStruct '" + parentStruct.getType().getName() + "'");
-						throw we;
-					}
-
-					Metadata identifierMetadata = identifierMetadataList.get(0);
-
-					// Add identifier metadata.
-					String xquery = "./" + this.modsNamespacePrefix + ":mods/" + this.modsNamespacePrefix + ":extension/" + this.goobiNamespacePrefix
-							+ ":goobi/" + this.goobiNamespacePrefix + ":metadata[@name='" + this.anchorIdentifierMetadataType
-							+ "'][@anchorId='true']";
-					Node createdNode = createNode(xquery, dommodsnode, domDoc);
-
-					if (createdNode != null) {
-						// Node was created successfully, now add
-						// value to it.
-						Node valueNode = domDoc.createTextNode(identifierMetadata.getValue());
-						createdNode.appendChild(valueNode);
-
-						// Set check flag TRUE.
-						gotAnchorIdentifierType = true;
-					}
-				}
-			}
-
-			// Check if an anchorIdentifier metadata type was written, if
-			// inStruct was a anchor.
-			if (parentStruct != null && parentStruct.getType().isAnchor() && !gotAnchorIdentifierType) {
-				WriteException we = new WriteException("Unable to write MODS section! No metadata of type '" + this.anchorIdentifierMetadataType
-						+ "' existing for parent DocStruct '" + parentStruct.getType().getName() + "'");
-				throw we;
-			}
-		}
-
-		// Write all persons.
-		writeDmdPersons(inStruct, dommodsnode, domDoc);
-	}
-
-	/***************************************************************************
-	 * <p>
-	 * Creates a single Goobi internal metadata element.
-	 * </p>
-	 * 
-	 * @param theXQuery
-	 * @param theMetadata
-	 * @param theStartingNode
-	 * @param theDocument
-	 * @throws PreferencesException
-	 **************************************************************************/
-	protected void writeSingleModsMetadata(String theXQuery, Metadata theMetadata, Node theStartingNode, Document theDocument)
-			throws PreferencesException {
-
-		Node createdNode = createNode(theXQuery, theStartingNode, theDocument);
-
-		if (createdNode == null) {
-			String message = "DOM Node could not be created for metadata '" + theMetadata.getType().getName() + "'! XQuery was '" + theXQuery + "'";
-			LOGGER.error(message);
-			throw new PreferencesException(message);
-		}
-
-		// Add value to node.
-		Node valueNode = theDocument.createTextNode(theMetadata.getValue());
-		createdNode.appendChild(valueNode);
-
-		LOGGER.trace("Value '" + theMetadata.getValue() + "' (" + theMetadata.getType().getName() + ") added to node >>" + createdNode.getNodeName()
-				+ "<<");
-	}
-
-	/***************************************************************************
-	 * <p>
-	 * Creates a single Goobi internal person element.
-	 * </p>>
-	 * 
-	 * @param theXQuery
-	 * @param thePerson
-	 * @param theStartingNode
-	 * @param theDocument
-	 * @throws PreferencesException
-	 **************************************************************************/
-	protected void writeSingleModsPerson(String theXQuery, Person thePerson, Node theStartingNode, Document theDocument) throws PreferencesException {
-
-		Node createdNode = createNode(theXQuery, theStartingNode, theDocument);
-
-		// Set the displayname of the current person, use
-		// "lastname, name" as we were told in the MODS
-		// profile, only if the displayName is not yet set.
-		if ((thePerson.getLastname() != null && !thePerson.getLastname().equals(""))
-				|| (thePerson.getFirstname() != null && !thePerson.getFirstname().equals(""))) {
-			if (thePerson.getLastname() != null && !thePerson.getLastname().equals("") && thePerson.getFirstname() != null
-					&& !thePerson.getFirstname().equals("")) {
-				thePerson.setDisplayname(thePerson.getLastname() + ", " + thePerson.getFirstname());
-			} else if (thePerson.getFirstname() == null || thePerson.getFirstname().equals("")) {
-				thePerson.setDisplayname(thePerson.getLastname());
-			} else {
-				thePerson.setDisplayname(thePerson.getFirstname());
-			}
-		}
-
-		// Create the subnodes.
-		if (thePerson.getLastname() != null && !thePerson.getLastname().equals("")) {
-			theXQuery = "./" + this.goobiNamespacePrefix + ":" + GOOBI_PERSON_LASTNAME_STRING;
-			Node lastnameNode = createNode(theXQuery, createdNode, theDocument);
-			Node lastnamevalueNode = theDocument.createTextNode(thePerson.getLastname());
-			lastnameNode.appendChild(lastnamevalueNode);
-			createdNode.appendChild(lastnameNode);
-		}
-		if (thePerson.getFirstname() != null && !thePerson.getFirstname().equals("")) {
-			theXQuery = "./" + this.goobiNamespacePrefix + ":" + GOOBI_PERSON_FIRSTNAME_STRING;
-			Node firstnameNode = createNode(theXQuery, createdNode, theDocument);
-			Node firstnamevalueNode = theDocument.createTextNode(thePerson.getFirstname());
-			firstnameNode.appendChild(firstnamevalueNode);
-			createdNode.appendChild(firstnameNode);
-		}
-		if (thePerson.getAffiliation() != null && !thePerson.getAffiliation().equals("")) {
-			theXQuery = "./" + this.goobiNamespacePrefix + ":" + GOOBI_PERSON_AFFILIATION_STRING;
-			Node affiliationNode = createNode(theXQuery, createdNode, theDocument);
-			Node affiliationvalueNode = theDocument.createTextNode(thePerson.getAffiliation());
-			affiliationNode.appendChild(affiliationvalueNode);
-			createdNode.appendChild(affiliationNode);
-		}
-		if (thePerson.getIdentifier() != null && !thePerson.getIdentifier().equals("")) {
-			theXQuery = "./" + this.goobiNamespacePrefix + ":" + GOOBI_PERSON_IDENTIFIER_STRING;
-			Node identifierNode = createNode(theXQuery, createdNode, theDocument);
-			Node identifiervalueNode = theDocument.createTextNode(thePerson.getIdentifier());
-			identifierNode.appendChild(identifiervalueNode);
-			createdNode.appendChild(identifierNode);
-		}
-		if (thePerson.getIdentifierType() != null && !thePerson.getIdentifierType().equals("")) {
-			theXQuery = "./" + this.goobiNamespacePrefix + ":" + GOOBI_PERSON_IDENTIFIERTYPE_STRING;
-			Node identifierTypeNode = createNode(theXQuery, createdNode, theDocument);
-			Node identifierTypevalueNode = theDocument.createTextNode(thePerson.getIdentifierType());
-			identifierTypeNode.appendChild(identifierTypevalueNode);
-			createdNode.appendChild(identifierTypeNode);
-		}
-		if (thePerson.getAuthorityFileID() != null && !thePerson.getAuthorityFileID().equals("")) {
-			theXQuery = "./" + this.goobiNamespacePrefix + ":" + GOOBI_PERSON_AUTHORITYFILEID_STRING;
-			Node authorityfileidNode = createNode(theXQuery, createdNode, theDocument);
-			Node authorityfileidvalueNode = theDocument.createTextNode(thePerson.getAuthorityFileID());
-			authorityfileidNode.appendChild(authorityfileidvalueNode);
-			createdNode.appendChild(authorityfileidNode);
-		}
-		if (thePerson.getDisplayname() != null && !thePerson.getDisplayname().equals("")) {
-			theXQuery = "./" + this.goobiNamespacePrefix + ":" + GOOBI_PERSON_DISPLAYNAME_STRING;
-			Node displaynameNode = createNode(theXQuery, createdNode, theDocument);
-			Node displaynamevalueNode = theDocument.createTextNode(thePerson.getDisplayname());
-			displaynameNode.appendChild(displaynamevalueNode);
-			createdNode.appendChild(displaynameNode);
-		}
-		if (thePerson.getPersontype() != null && !thePerson.getPersontype().equals("")) {
-			theXQuery = "./" + this.goobiNamespacePrefix + ":" + GOOBI_PERSON_PERSONTYPE_STRING;
-			Node persontypeNode = createNode(theXQuery, createdNode, theDocument);
-			Node persontypevalueNode = theDocument.createTextNode(thePerson.getPersontype());
-			persontypeNode.appendChild(persontypevalueNode);
-			createdNode.appendChild(persontypeNode);
-		}
-	}
-
-	/***************************************************************************
-	 * <p>
-	 * Write a single <code>smLink</code> element in DOM tree; If logical and/or physical DocStruct instances don't have an identifier, a new one is
-	 * created.
-	 * </p>
-	 * 
-	 * @param parentNode
-	 *            Node in DOM tree
-	 * @param currentLogStruct
-	 *            DocStruct element of current logical structure entity
-	 * @return true, if write statement was successful
-	 **************************************************************************/
-	private boolean writeSingleSMLink(org.w3c.dom.Node parentNode, DocStruct currentLogStruct) {
-
-		// Identifier of physical struct.
-		String idphys = null;
-
-		Document domDoc = parentNode.getOwnerDocument();
-
-		// Get all references from currentStruct to other Structs.
-		List<Reference> refs = currentLogStruct.getAllReferences(METS_TO_STRING);
-
-		// Get all children and write their divs.
-		List<DocStruct> allChildren = currentLogStruct.getAllChildren();
-
-		// Iterate over all references and set to- and from- links.
-		for (Reference ref : refs) {
-			Element smlink = createDomElementNS(domDoc, this.metsNamespacePrefix, METS_SMLINK_STRING);
-			parentNode.appendChild(smlink);
-
-			String idlog = currentLogStruct.getIdentifier();
-			if (idlog == null) {
-				// No identifier available for the logical struct.
-				idlog = LOG_PREFIX + Integer.toString(this.divlogidMax);
-				this.divlogidMax++;
-				currentLogStruct.setIdentifier(idlog);
-			}
-			createDomAttributeNS(smlink, this.xlinkNamespacePrefix, METS_FROM_STRING, idlog);
-			String refType = ref.getType();
-
-			if (refType.equals(LOGICAL_PHYSICAL_MAPPING_TYPE_STRING)) {
-				// It's a reference to a physical structure entity.
-				DocStruct dsphys = ref.getTarget();
-				if (dsphys.getIdentifier() == null) {
-					// No identifier available, we have to create one.
-					idphys = "phys" + Integer.toString(this.divphysidMax);
-					dsphys.setIdentifier(idphys);
-					this.divphysidMax++;
-				} else {
-					idphys = dsphys.getIdentifier();
-				}
-				createDomAttributeNS(smlink, this.xlinkNamespacePrefix, METS_TO_STRING, idphys);
-			} else {
-				LOGGER.warn("Unknown reference type '" + refType + "'");
-				return false;
-			}
-		}
-
-		// Handle all children of this logical docStruct.
-		//
-		if (allChildren != null) {
-			for (DocStruct child : allChildren) {
-				if (!writeSingleSMLink(parentNode, child)) {
-					// Error occured while writing div for child.
-					return false;
-				}
-			}
-		}
-
-		return true;
-	}
-
-	/***************************************************************************
-	 * <p>
-	 * Writes the <code>structLink</code> section.
-	 * </p>
-	 * 
-	 * @param parentNode
-	 *            Node in DOM tree
-	 * @return DOM-Element representing &lt;structLink>
-	 **************************************************************************/
-	private Element writeSMLinks(org.w3c.dom.Node parentNode) {
-
-		Document domDoc = parentNode.getOwnerDocument();
-		Element structLink = createDomElementNS(domDoc, this.metsNamespacePrefix, METS_STRUCTLINK_STRING);
-
-		// Get digitalDocument and the logical and physical structure.
-		DocStruct logStruct = this.digdoc.getLogicalDocStruct();
-
-		if (logStruct == null) {
-			LOGGER.warn("DigitalDocument has no logical document structure");
-			return null;
-		}
-
-		// PLEASE NOTE: It would suffice here, to only link from the overall
-		// logical structure to the overall physical structure, IF all
-		// references were checked! For simplicity we are referencing each
-		// single link!
-
-		// Write a single smLink element, if no links and no children are
-		// existing, just to get a valid METS document.
-		List<Reference> refs = logStruct.getAllReferences(METS_TO_STRING);
-		List<DocStruct> allChildren = logStruct.getAllChildren();
-		if ((refs == null || refs.size() == 0) && (allChildren == null || allChildren.size() == 0)) {
-			Element smlink = createDomElementNS(domDoc, this.metsNamespacePrefix, METS_SMLINK_STRING);
-			structLink.appendChild(smlink);
-
-			createDomAttributeNS(smlink, this.xlinkNamespacePrefix, METS_FROM_STRING, "");
-			createDomAttributeNS(smlink, this.xlinkNamespacePrefix, METS_TO_STRING, "");
-
-			LOGGER.debug("No refs existing in DigitalDocument, added empty smLink to get a valid METS document");
-		} else {
-			writeSingleSMLink(structLink, logStruct);
-		}
-
-		return structLink;
-	}
-
-	/***************************************************************************
-	 * <p>
-	 * Write the descriptive metadata for physical structure entities.
-	 * </p>
-	 * 
-	 * @param parentNode
-	 * @param divElement
-	 * @param inStruct
-	 * @return The internal number of the descriptive metadata section.
-	 * @throws PreferencesException
-	 **************************************************************************/
-	protected int writePhysDmd(org.w3c.dom.Node parentNode, Element divElement, DocStruct inStruct) throws PreferencesException {
-
-		Document domDoc = parentNode.getOwnerDocument();
-
-		// Check, if there is something to write.
-		List<Metadata> allMDs = inStruct.getAllMetadata();
-		if ((allMDs == null) || (allMDs.size() == 0)) {
-			// Nothing to write.
-			return -1;
-		}
-
-		// Get new ID for metadata.
-		int dmdid = this.dmdidPhysMax;
-		this.dmdidPhysMax++;
-
-		// Write metadata header.
-		Element dmdsec = createDomElementNS(domDoc, this.metsNamespacePrefix, METS_DMDSEC_STRING);
-		Element dommodsnode = createModsMetadataHeader(DMDPHYS_PREFIX, dmdid, dmdsec, domDoc);
-
-		// Write metadata MODS section.
-		writePhysModsSection(inStruct, dommodsnode, domDoc, divElement);
-
-		// Add dmdsec node before the parentNode, but only if metadata had
-		// been written.
-		if (dommodsnode.getChildNodes().getLength() > 0) {
-			parentNode.insertBefore(dmdsec, this.firstDivNode);
-			return dmdid;
-		}
-
-		return -1;
-	}
-
-	/***************************************************************************
-	 * <p>
-	 * The physical MODS section for internal METS storing.
-	 * </p>
-	 * 
-	 * @param inStruct
-	 * @param dommodsnode
-	 * @param domDoc
-	 * @param divElement
-	 * @throws PreferencesException
-	 **************************************************************************/
-	protected void writePhysModsSection(DocStruct inStruct, Node dommodsnode, Document domDoc, Element divElement) throws PreferencesException {
-
-		// Go through all the current metadata and write them to
-		// <mods:extension><goobi:goobi><goobi:metadata>.
-		if (inStruct.getAllMetadata() != null) {
-			for (Metadata m : inStruct.getAllMetadata()) {
-				if (m.getValue() != null && !m.getValue().equals("")) {
-
-					// Write physical page number into div.
-					if (m.getType().getName().equals(METADATA_PHYSICAL_PAGE_NUMBER)) {
-						divElement.setAttribute(METS_ORDER_STRING, m.getValue());
-					}
-					// Write logical page number into div.
-					else if (m.getType().getName().equals(METADATA_LOGICAL_PAGE_NUMBER)) {
-						divElement.setAttribute(METS_ORDERLABEL_STRING, m.getValue());
-					}
-					// Write other metadata into MODS the section.
-					else {
-						String xquery = "./" + this.modsNamespacePrefix + ":mods/" + this.modsNamespacePrefix + ":extension/"
-								+ this.goobiNamespacePrefix + ":goobi/#" + this.goobiNamespacePrefix + ":metadata[@name='" + m.getType().getName()
-								+ "']";
-						writeSingleModsMetadata(xquery, m, dommodsnode, domDoc);
-					}
-				}
-			}
-		}
-
-		// Write all persons.
-		writeDmdPersons(inStruct, dommodsnode, domDoc);
-	}
-
-	/**************************************************************************
-	 * <p>
-	 * Go through all the current persons and write them to <mods:extension><goobi:goobi><goobi:persons>.
-	 * 
-	 * NOTE Write a person only if a role is existing and firstname OR lastname is not null.
-	 * </p>
-	 * 
-	 * @param inStruct
-	 * @param domModsNode
-	 * @param domDoc
-	 * @throws PreferencesException
-	 **************************************************************************/
-	private void writeDmdPersons(DocStruct inStruct, Node domModsNode, Document domDoc) throws PreferencesException {
-
-		if (inStruct.getAllPersons() != null) {
-			for (Person p : inStruct.getAllPersons()) {
-				if (p != null && p.getRole() != null && !p.getRole().equals("")
-						&& (p.getFirstname() != null || p.getLastname() != null || p.getDisplayname() != null)) {
-					String xquery = "./" + this.modsNamespacePrefix + ":mods/" + this.modsNamespacePrefix + ":extension/" + this.goobiNamespacePrefix
-							+ ":goobi/#" + this.goobiNamespacePrefix + ":metadata[@type='person'][@name='" + p.getRole() + "']";
-					writeSingleModsPerson(xquery, p, domModsNode, domDoc);
-				}
-			}
-		}
-	}
-
-	/***************************************************************************
-	 * <p>
-	 * Writes the AMD section.
-	 * </p>
-	 * 
-	 * @param theDomDoc
-	 * @param isAnchorFile
-	 **************************************************************************/
-	protected void writeAmdSec(Document theDomDoc, boolean isAnchorFile) {
-		List<Md> techMdList = this.digdoc.getTechMds();
-		Element amdSec = createDomElementNS(theDomDoc, this.metsNamespacePrefix, METS_AMDSEC_STRING);
-		AmdSec amd = this.digdoc.getAmdSec();
-		if(amd != null) {
-			amdSec.setAttribute(METS_ID_STRING, amd.getId());
-		} else {
-			amdSec.setAttribute(METS_ID_STRING, AMD_PREFIX);
-		}
-		if (techMdList != null && techMdList.size() > 0) {
-			for (Md md : techMdList) {
-				this.techidMax++;
-				Node theNode = theDomDoc.importNode(md.getContent(), true);
-				Node child = theNode.getFirstChild();
-				Element techMd = createDomElementNS(theDomDoc, this.metsNamespacePrefix, md.getType());
-				techMd.setAttribute(METS_ID_STRING, md.getId());
-				Element techNode = createDomElementNS(theDomDoc, this.metsNamespacePrefix, METS_MDWRAP_STRING);
-				for (int i = 0; i < theNode.getAttributes().getLength(); i++) {
-					Node attribute = theNode.getAttributes().item(i);
-					techNode.setAttribute(attribute.getNodeName(), attribute.getNodeValue());
-					// System.out.println("mdWrap attribute " + attribute.getNodeName() + ": " + attribute.getNodeValue());
-				}
-				// techNode.setAttribute(METS_MDTYPE_STRING, "PREMIS:OBJECT");
-				// String idlog = TECHMD_PREFIX + "_" + new DecimalFormat(DECIMAL_FORMAT).format(this.techidMax);
-				// techMd.setAttribute(METS_ID_STRING, idlog);
-				techNode.appendChild(child);
-				techMd.appendChild(techNode);
-				amdSec.appendChild(techMd);
-			}
-			String element;
-			if (isAnchorFile) {
-				element = this.metsNamespacePrefix + ":" + METS_STRUCTMAP_STRING;
-			} else {
-				element = this.metsNamespacePrefix + ":" + METS_FILESEC_STRING;
-			}
-			NodeList dmdList = this.metsNode.getElementsByTagName(element);
-			Node refChild = dmdList.item(0);
-			if (refChild != null) {
-				this.metsNode.insertBefore(amdSec, refChild);
-			} else {
-				this.metsNode.appendChild(amdSec);
-			}
-		}
-	}
-
-	/***************************************************************************
-	 * <p>
-	 * Reads the internal METS metadata prefs.
-	 * </p>
-	 * 
-	 * @param childnode
-	 * @throws PreferencesException
-	 **************************************************************************/
-	protected void readMetadataPrefs(Node childnode) throws PreferencesException {
-		// No metadataPrefs to read here in the internal METS file.
-	}
-
-	/***************************************************************************
-	 * <p>
-	 * Reads the DocStruct settings from the preferences fie.
-	 * </p>
-	 * 
-	 * @param inNode
-	 * @throws PreferencesException
-	 **************************************************************************/
-	protected void readDocStructPrefs(Node inNode) throws PreferencesException {
-		// No docStructPrefs to read here in the internal METS file.
-	}
-
-	/***************************************************************************
-	 * <p>
-	 * Serializes the METS DOM document.
-	 * </p>
-	 * 
-	 * @param domDoc
-	 * @param xmlFile
-	 * @throws IOException
-	 **************************************************************************/
-	protected void serializeMets(Document domDoc, FileOutputStream xmlFile) throws IOException {
-
-		MetsDocument metsBean = null;
-		XmlOptions opts = new XmlOptions();
-
-		// Escape all closing ">"s to &gt;.
-		XmlOptionCharEscapeMap charEsc = new XmlOptionCharEscapeMap();
-		try {
-			charEsc.addMapping('>', XmlOptionCharEscapeMap.PREDEF_ENTITY);
-			// charEsc.addMapping('<', XmlOptionCharEscapeMap.PREDEF_ENTITY);
-			charEsc.addMapping('"', XmlOptionCharEscapeMap.PREDEF_ENTITY);
-		} catch (XmlException e) {
-			// No error should occur, unless the above code is correct!
-			e.printStackTrace();
-		}
-		opts.setSaveSubstituteCharacters(charEsc);
-
-		// TODO Sort out further METS XMLBeans saving options! Do we need any?
-		// Maybe make that configurable anywhere!
-		//
-		// opts.setLoadStripWhitespace();
-		// opts.setSaveAggressiveNamespaces();
-		// opts.setSaveOuter();
-		// opts.setSaveNamespacesFirst();
-		// opts.setSavePrettyPrintIndent(4);
-		// opts.setUseDefaultNamespace();
-
-		// Add version string to METS xml file.
-		// Comment versionComment = domDoc
-		// .createComment(" This METS file was created on "
-		// + new java.util.Date()
-		// + " using the UGH Metadata Library: "
-		// + this.getClass().getCanonicalName() + " (version "
-		// + VERSION + ") ");
-		// domDoc.insertBefore(versionComment, domDoc.getDocumentElement());
-
-		try {
-			metsBean = MetsDocument.Factory.parse(domDoc, opts);
-		} catch (XmlException e) {
-			String message = "METS file could not be parsed for storing!";
-			LOGGER.error(message, e);
-			throw new IOException(message + "! System message: " + e.getMessage());
-		}
-
-		// Save the METS bean synchronized (one write per class instance) to
-		// avoid concurrent writes!
-		synchronized (xmlFile) {
-			metsBean.save(xmlFile, opts);
-		}
-
-		// Close METS file.
-		xmlFile.close();
-	}
-
-	/***************************************************************************
-	 * <p>
-	 * Creates a DOM element and sets its prefix.
-	 * </p>
-	 * 
-	 * @param theDocument
-	 * @param thePrefix
-	 * @param theElement
-	 * @return
-	 **************************************************************************/
-	protected Element createDomElementNS(Document theDocument, String thePrefix, String theElement) {
-
-		Element result;
-
-		// Create the needed element.
-		result = theDocument.createElementNS(this.namespaces.get(thePrefix).getUri(), theElement);
-		// Set the element's namespace prefix.
-		result.setPrefix(thePrefix);
-
-		return result;
-	}
-
-	/***************************************************************************
-	 * <p>
-	 * Creates a DOM attribute and sets its prefix.
-	 * </p>
-	 * 
-	 * @param theElement
-	 * @param thePrefix
-	 * @param theName
-	 * @param theValue
-	 **************************************************************************/
-	protected void createDomAttributeNS(Element theElement, String thePrefix, String theName, String theValue) {
-
-		// Create the needed attribute.
-		theElement.setAttributeNS(this.namespaces.get(thePrefix).getUri(), theName, theValue);
-		// Set the attribute's namespace prefix.
-		theElement.getAttributeNode(theName).setPrefix(thePrefix);
-	}
-
-	/***************************************************************************
-	 * <p>
-	 * Set namespaces: METS, MODS, XLINK, XSI, GOOBI and DFG-VIEWER namespaces set by default here. Only change the prefixes in the prefs.
-	 * </p>
-	 **************************************************************************/
-	protected void setNamespaces() {
-		// METS namespace.
-		Namespace mets = new Namespace();
-		mets.setPrefix(DEFAULT_METS_PREFIX);
-		mets.setUri(DEFAULT_METS_URI);
-		mets.setSchemalocation(DEFAULT_METS_SCHEMA_LOCATION);
-		this.namespaces.put(mets.getPrefix(), mets);
-		this.metsNamespacePrefix = mets.getPrefix();
-
-		// MODS namespcae.
-		Namespace mods = new Namespace();
-		mods.setPrefix(DEFAULT_MODS_PREFIX);
-		mods.setUri(DEFAULT_MODS_URI);
-		mods.setSchemalocation(DEFAULT_SCHEMA_LOCATION);
-		this.namespaces.put(mods.getPrefix(), mods);
-		this.modsNamespacePrefix = mods.getPrefix();
-		// Handle namespace declarations.
-		this.namespaceDeclarations.put(mods.getPrefix(), "declare namespace " + mods.getPrefix() + "='" + mods.getUri() + "';");
-
-		// MIX namespace
-		Namespace mix = new Namespace();
-		mix.setPrefix(DEFAULT_MIX_PREFIX);
-		mix.setUri(DEFAULT_MIX_URI);
-		mix.setSchemalocation(DEFAULT_MIX_SCHEMA_LOCATION);
-		this.namespaces.put(mix.getPrefix(), mix);
-		this.mixNamespacePrefix = mix.getPrefix();
-		this.namespaceDeclarations.put(mix.getPrefix(), "declare namespace " + mix.getPrefix() + "='" + mix.getUri() + "';");
-
-		// premis namespace
-		Namespace premis = new Namespace();
-		premis.setPrefix(DEFAULT_PREMIS_PREFIX);
-		premis.setUri(DEFAULT_PREMIS_URI);
-		premis.setSchemalocation(DEFAULT_PREMIS_SCHEMA_LOCATION);
-		this.namespaces.put(premis.getPrefix(), premis);
-		this.mixNamespacePrefix = premis.getPrefix();
-		this.namespaceDeclarations.put(premis.getPrefix(), "declare namespace " + premis.getPrefix() + "='" + premis.getUri() + "';");
-
-		// Goobi namespace.
-		Namespace goobi = new Namespace();
-		goobi.setPrefix(DEFAULT_GOOBI_PREFIX);
-		goobi.setUri(DEFAULT_GOOBI_URI);
-		if (!DEFAULT_GOOBI_SCHEMA_LOCATION.equals("")) {
-			goobi.setSchemalocation(DEFAULT_GOOBI_SCHEMA_LOCATION);
-		}
-		this.namespaces.put(goobi.getPrefix(), goobi);
-		this.goobiNamespacePrefix = goobi.getPrefix();
-		// Handle namespace declarations.
-		this.namespaceDeclarations.put(goobi.getPrefix(), "declare namespace " + goobi.getPrefix() + "='" + goobi.getUri() + "';");
-
-		// DFG-Viewer namespace.
-		Namespace dv = new Namespace();
-		dv.setPrefix(DEFAULT_DV_PREFIX);
-		dv.setUri(DEFAULT_DV_URI);
-		if (!DEFAULT_DV_SCHEMA_LOCATION.equals("")) {
-			dv.setSchemalocation(DEFAULT_DV_SCHEMA_LOCATION);
-		}
-		this.namespaces.put(dv.getPrefix(), dv);
-		this.dvNamespacePrefix = dv.getPrefix();
-
-		// XLink namespace.
-		Namespace xlink = new Namespace();
-		xlink.setPrefix(DEFAULT_XLINK_PREFIX);
-		xlink.setUri(DEFAULT_XLINK_URI);
-		if (!DEFAULT_XLINK_SCHEMA_LOCATION.equals("")) {
-			xlink.setSchemalocation(DEFAULT_XLINK_SCHEMA_LOCATION);
-		}
-		this.namespaces.put(xlink.getPrefix(), xlink);
-		this.xlinkNamespacePrefix = xlink.getPrefix();
-
-		// XSI namespace.
-		Namespace xsi = new Namespace();
-		xsi.setPrefix(DEFAULT_XSI_PREFIX);
-		xsi.setUri(DEFAULT_XSI_URI);
-		if (!DEFAULT_XSI_SCHEMA_LOCATION.equals("")) {
-			xsi.setSchemalocation(DEFAULT_XSI_SCHEMA_LOCATION);
-		}
-		this.namespaces.put(xsi.getPrefix(), xsi);
-		this.xsiNamespacePrefix = xsi.getPrefix();
-	}
-	
-	/**
-	 * Gets a map of all attributes of this node, with their respective values.
-	 * attributes are expected to follow the pattern [@attribute='value']
-	 * 
-	 * @param nodeName
-	 * @return
-	 */
-	HashMap<String, String> getAttributesFromNode(String nodeName) {
-	
-		HashMap<String, String> attributes = new HashMap<String, String>();
-		
-		Pattern p = Pattern.compile("\\[[^\\]]+\\]");
-		Matcher m = p.matcher(nodeName);
-		while(m.find()) {
-			String group = m.group();
-			int indexAt = group.indexOf("@");
-			int indexEq = group.indexOf("=");
-			if(indexAt==-1 || indexEq==-1 || indexAt > indexEq) {
-				//pattern does not match an attribute pattern
-				continue;
-			}
-			String atrName = group.substring(indexAt+1, indexEq);
-			String atrValue = group.substring(indexEq+1, group.length()-1).replaceAll("'", "");
-			attributes.put(atrName, atrValue);
-		}
-		return attributes;
-	}
-
-	/***************************************************************************
-	 * GETTERS AND SETTERS
-	 **************************************************************************/
-
-	/***************************************************************************
-	 * @return
-	 **************************************************************************/
-	public String getMptrUrl() {
-		return this.mptrUrl;
-	}
-
-	/***************************************************************************
-	 * @param mptrUrl
-	 **************************************************************************/
-	public void setMptrUrl(String mptrUrl) {
-		this.mptrUrl = mptrUrl;
-	}
-
-	/***************************************************************************
-	 * @return
-	 **************************************************************************/
-	public String getMptrAnchorUrl() {
-		return this.mptrUrlAnchor;
-	}
-
-	/***************************************************************************
-	 * @param mptrUrl
-	 **************************************************************************/
-	public void setMptrAnchorUrl(String mptrAnchorUrl) {
-		this.mptrUrlAnchor = mptrAnchorUrl;
-	}
-
-	/***************************************************************************
-	 * @return
-	 **************************************************************************/
-	public static String getVersion() {
-		return VERSION;
-	}
-
-	public void setWriteLocal(boolean writeLocal) {
-		this.writeLocalFilegroup = writeLocal;
-	}
->>>>>>> 284bdaf7
-}
+
+                    // Set the content file's ID.
+                    if (file.getID() != null) {
+                        cf.setIdentifier(file.getID());
+                    }
+                    // Set the content file's mimetype.
+                    if (file.getMIMETYPE() != null) {
+                        cf.setMimetype(file.getMIMETYPE());
+                    }
+
+                    // set the admIDs
+                    List<?> admIds = file.getADMID();
+                    // System.out.println("Reading admIds");
+                    if (admIds != null) {
+                        for (Object object : admIds) {
+                            if (object instanceof String) {
+                                String id = (String) object;
+                                cf.addTechMd(this.digdoc.getTechMd(id));
+                            }
+                        }
+                    }
+
+                    // Add the file to the fileset.
+                    fileset.addFile(cf);
+
+                    LOGGER.trace("Added file '" + cf.getLocation() + "' (" + cf.getIdentifier() + ") from FileGrp " + METS_FILEGROUP_LOCAL_STRING
+                            + " to FileSet");
+
+                    // Add the file and the file ID to the content file hashmap
+                    // to retrieve the file by using the ID lateron.
+                    if (cf.getIdentifier() != null) {
+                        this.sortedFileMap.put(cf.getIdentifier(), cf);
+                    }
+                }
+            }
+        }
+    }
+
+    /*
+     * (non-Javadoc)
+     * 
+     * @see ugh.fileformats.mets.MetsModsGdz#writePhysDivs(org.w3c.dom.Node, ugh.dl.DocStruct)
+     */
+    protected Element writePhysDivs(Node parentNode, DocStruct inStruct) throws PreferencesException {
+
+        // Write div element.
+        Document domDoc = parentNode.getOwnerDocument();
+        Element div = createDomElementNS(domDoc, this.metsNamespacePrefix, METS_DIV_STRING);
+
+        String idphys = PHYS_PREFIX + new DecimalFormat(DECIMAL_FORMAT).format(this.divphysidMax);
+        this.divphysidMax++;
+
+        inStruct.setIdentifier(idphys);
+        div.setAttribute(METS_ID_STRING, idphys);
+
+        // Always write internal DocStruct type.
+        String type = inStruct.getType().getName();
+        div.setAttribute(METS_DIVTYPE_STRING, type);
+
+        // Add div element as child to parentNode.
+        parentNode.appendChild(div);
+
+        // Write metadata.
+        if (this.metsNode == null) {
+            LOGGER.error("METS node is null... can't write anything!");
+            return null;
+        }
+
+        int dmdid = writePhysDmd(this.metsNode, div, inStruct);
+
+        // If dmdid is != -1 then the appropriate metadata section has been
+        // written, if dmdid == -1, the inStruct has no metadata.
+        String dmdidString = "";
+        if (dmdid != -1) {
+            dmdidString = DMDPHYS_PREFIX + new DecimalFormat(DECIMAL_FORMAT).format(dmdid);
+            div.setAttribute(METS_DMDID_STRING, dmdidString);
+        }
+
+        // Write links to ContentFiles (FPTRs).
+        writeFptrs(inStruct, domDoc, div);
+        // Get all children and write their divs recursive.
+        List<DocStruct> allChildren = inStruct.getAllChildren();
+        if (allChildren != null) {
+            for (DocStruct child : allChildren) {
+                if (writePhysDivs(div, child) == null) {
+                    // Error occured while writing div for child.
+                    return null;
+                }
+            }
+        }
+
+        return div;
+    }
+
+    /**************************************************************************
+     * <p>
+     * Write links to ContentFiles (for this physical docstruct), currently only linking to complete files are supported. The METS <area> element is
+     * NOT supported.
+     * </p>
+     * 
+     * @param theStruct
+     * @param theDocument
+     * @param theDiv
+     **************************************************************************/
+    protected void writeFptrs(DocStruct theStruct, Document theDocument, Element theDiv) {
+
+        // Get a list of referenced ContentFiles.
+        List<ContentFile> contentFiles = theStruct.getAllContentFiles();
+
+        if (contentFiles == null) {
+            // No content files for this physical structure.
+            LOGGER.debug("No content files for DocStruct '" + theStruct.getType().getName() + "'");
+            return;
+        }
+
+        for (ContentFile cf : contentFiles) {
+            // Pass each file group.
+            for (VirtualFileGroup vFileGroup : this.digdoc.getFileSet().getVirtualFileGroups()) {
+                // Write XML elements (METS:fptr).
+                Element fptr = createDomElementNS(theDocument, this.metsNamespacePrefix, METS_FPTR_STRING);
+                String id = cf.getIdentifier();
+                if (!vFileGroup.getName().equals(METS_FILEGROUP_LOCAL_STRING)) {
+                    id += "_" + vFileGroup.getName();
+                }
+
+                fptr.setAttribute(METS_FILEID_STRING, id);
+                theDiv.appendChild(fptr);
+
+                LOGGER.trace("File '" + cf.getLocation() + "' written in file group " + vFileGroup.getName() + " for DocStruct '"
+                        + theStruct.getType().getName() + "'!");
+            }
+        }
+    }
+
+    /***************************************************************************
+     * <p>
+     * Write single logical div METS sections.
+     * </p>
+     * 
+     * @param parentNode
+     * @param inStruct
+     * @param isAnchorFile
+     * @return
+     * @throws WriteException
+     * @throws PreferencesException
+     **************************************************************************/
+    protected Element writeLogDivs(Node parentNode, DocStruct inStruct, boolean isAnchorFile) throws WriteException, PreferencesException {
+
+        // Write div element.
+        Document domDoc = parentNode.getOwnerDocument();
+        Element div = createDomElementNS(domDoc, this.metsNamespacePrefix, METS_DIV_STRING);
+
+        // Add div element as child to parentNode.
+        parentNode.appendChild(div);
+        if (this.firstDivNode == null) {
+            this.firstDivNode = div;
+        }
+
+        String idlog = LOG_PREFIX + new DecimalFormat(DECIMAL_FORMAT).format(this.divlogidMax);
+        div.setAttribute(METS_ID_STRING, idlog);
+        this.divlogidMax++;
+
+        // Always write internal DocStruct type.
+        String type = inStruct.getType().getName();
+        div.setAttribute(METS_DIVTYPE_STRING, type);
+
+        // PLEASE NOTE: We do not set labels for internal storing!
+
+        // Set identifier for this docStruct.
+        inStruct.setIdentifier(idlog);
+
+        // Write metadata.
+        if (this.metsNode == null) {
+            LOGGER.error("METS node is null... can't write anything");
+            return null;
+        }
+
+        // Set the DMDIDs.
+        int dmdid = writeLogDmd(this.metsNode, inStruct, isAnchorFile);
+        if (dmdid >= 0) {
+            // Just set DMDID attribute, if there is a metadata set.
+            String dmdidString = DMDLOG_PREFIX + new DecimalFormat(DECIMAL_FORMAT).format(dmdid);
+            div.setAttribute(METS_DMDID_STRING, dmdidString);
+        }
+
+        // Set the AMDIDs if necessary
+        if (inStruct != null && inStruct.getAmdSec() != null) {
+            String amdid = inStruct.getAmdSec().getId();
+            if (amdid != null && !amdid.isEmpty()) {
+                div.setAttribute(METS_ADMID_STRING, amdid);
+            }
+        }
+
+        // Create mptr element.
+        Element mptr = createDomElementNS(domDoc, this.metsNamespacePrefix, METS_MPTR_STRING);
+        mptr.setAttribute(METS_LOCTYPE_STRING, "URL");
+
+        // Write the MPTR element if a non-anchor file is written AND element is
+        // defined as an anchor in the prefs --> METS pointer in e.g.
+        // "periodical volume".
+        if (!isAnchorFile && inStruct.getType().isAnchor()) {
+            createDomAttributeNS(mptr, this.xlinkNamespacePrefix, METS_HREF_STRING, this.mptrUrl);
+            div.appendChild(mptr);
+        }
+
+        // Write the MPTR element if an anchor file is written AND parent
+        // element is an anchor --> METS pointer in e.g. "periodical".
+        if (isAnchorFile && !inStruct.getType().isAnchor()) {
+            createDomAttributeNS(mptr, this.xlinkNamespacePrefix, METS_HREF_STRING, this.mptrUrlAnchor);
+            // Write mptr element.
+            div.appendChild(mptr);
+        }
+
+        // Get all children and write their divs.
+        List<DocStruct> allChildren = inStruct.getAllChildren();
+        if (allChildren != null) {
+            for (DocStruct child : allChildren) {
+                if (writeLogDivs(div, child, isAnchorFile) == null) {
+                    // Error occured while writing div for child.
+                    return null;
+                }
+            }
+        }
+
+        return div;
+    }
+
+    /***************************************************************************
+     * <p>
+     * Retrieves all Metadata for the current DocStruct which are identifiers and can be used to link to inStruct from its child. This is only used,
+     * if inStruct is an anchor and therefore stored in a separate XML file.
+     * </p>
+     * 
+     * @param inStruct
+     **************************************************************************/
+    private void getIdentifiersForAnchorLink(DocStruct inStruct) {
+
+        // If parent is no anchor; so don't write anything.
+        if (!inStruct.getType().isAnchor()) {
+            return;
+        }
+
+        // Get identifier for parent.
+        this.anchorIdentifiers = inStruct.getAllIdentifierMetadata();
+    }
+
+    /***************************************************************************
+     * <p>
+     * Parses a string and checks, if it contains attribute definitions. These are starting with "@". An attribute definition may contain a value as
+     * well. In this the appropriate attribute is created for inNode and an appropriate value is set. If the attribute definitions has no value, the
+     * attribute is created without a value and returned.
+     * </p>
+     * 
+     * <p>
+     * PLEASE NOTE: There can only be ONE attribute inside this input string! The " " splitting was taken out because (a) no spaces were possible in
+     * the attribute values and (b) nobody seems to have used that!
+     * </p>
+     * 
+     * @param in
+     * @param inNode Tthe parent Node, which needs to be an element.
+     * @param inDoc
+     * @return
+     **************************************************************************/
+    private Node parseAttributeWithoutValue(String in, Node inNode, Document inDoc) {
+
+        Node resultNode = null;
+
+        if (in.startsWith("@")) {
+            // It's an attribute; find its name and value.
+            String attributeFields[] = in.split("=");
+
+            // Delete the leading "@" if available.
+            if (attributeFields[0].startsWith("@")) {
+                attributeFields[0] = attributeFields[0].substring(1, attributeFields[0].length());
+            }
+
+            // Check, if we have a name.
+            Element element = (Element) inNode;
+            // We have a value; the second element is the value delete " and '.
+            if (attributeFields.length > 1) {
+                if ((attributeFields[1].startsWith("'")) || (attributeFields[1].startsWith("\""))) {
+                    attributeFields[1] = attributeFields[1].substring(1, attributeFields[1].length());
+                }
+                if ((attributeFields[1].endsWith("'")) || (attributeFields[1].endsWith("\""))) {
+                    attributeFields[1] = attributeFields[1].substring(0, attributeFields[1].length() - 1);
+                }
+                // Add the attribNode to inNode.
+                element.setAttribute(attributeFields[0], attributeFields[1]);
+            }
+            // No value available.
+            else {
+                Attr attr = inDoc.createAttribute(attributeFields[0]);
+                element.setAttributeNode(attr);
+                resultNode = attr;
+            }
+        }
+
+        return resultNode;
+    }
+
+    /***************************************************************************
+     * <p>
+     * Creates a node according to XPath.
+     * </p>
+     * 
+     * @param query The xpath.
+     * @param startingNode The base node for the xquery.
+     * @param modsDocument
+     * @throws PreferencesException
+     * @return
+     **************************************************************************/
+    protected Node createNode(String query, Node startingNode, Document modsDocument) throws PreferencesException {
+
+        Node newNode = null;
+        Node parentNode = startingNode;
+        Node latestNode = null;
+        String availablePath = "";
+        String currentPath = "";
+        String currentPathNS = "";
+        boolean getout = false;
+        String group = "";
+        String tag = "";
+
+        // Trim the query string.
+        query = query.trim();
+
+        // Check if element contains the "[0-9+]" to enable grouping.
+        //
+        // This is a really dirty hack, I will fix it tomorrow! (hihi)
+        // Check element for MODS grouping brackets.
+        Perl5Util perlUtil = new Perl5Util();
+        if (perlUtil.match("/\\[(\\d)+\\]/", query)) {
+            // Get the index of the "[" and the index of the "]".
+            int bracketStartIndex = perlUtil.beginOffset(0);
+            int bracketEndIndex = perlUtil.endOffset(1);
+            int colonIndex = (query.substring(0, bracketStartIndex)).lastIndexOf(":");
+            // Get the group number and the group tag name.
+            group = query.substring(bracketStartIndex + 1, bracketEndIndex);
+            tag = query.substring(colonIndex + 1, bracketStartIndex);
+            // Store the group and tag in a replacement hash.
+            this.replaceGroupTags.put(tag + group, tag);
+            // Remove the "[]" from the query string.
+            query = query.substring(0, bracketStartIndex) + group + query.substring(bracketEndIndex + 1);
+        }
+        // This is a really dirty hack, I will fix it tomorrow! (hihi)
+
+        LOGGER.debug("XPath expression  >>" + query + "<<");
+
+        // Split query into single elements and check, if some of these elements
+        // are already available.
+        String elementPath[] = splitPath(query);
+
+        // Iterate over all elements from path and check, which part of the path
+        // is already available in the DOM tree.
+        for (String element : elementPath) {
+
+            // Set to true, if we are requesting an element.
+            boolean requestingElement = false;
+
+            // No content in elementPath.
+            if (element.equals("")) {
+                continue;
+            }
+
+            if (element.equals(".")) {
+                currentPath += element;
+                currentPathNS += element;
+                continue;
+            }
+
+            // Check if the path starts (a) with one of the defined namespace
+            // prefixes, (b) with a leading "#" and a following defined
+            // namespace prefix, or (c) with a leading "@".
+            boolean prefixCheck = false;
+            for (Namespace iSpace : this.namespaces.values()) {
+                if (element.startsWith(iSpace.getPrefix() + ":")
+                        || element.startsWith(METS_PREFS_WRITEXPATH_SEPARATOR_STRING + iSpace.getPrefix() + ":")) {
+                    prefixCheck = true;
+                    break;
+                }
+            }
+            if (!element.startsWith("@") && !prefixCheck) {
+                String message =
+                        "Prefix missing in METS XPath  >>" + query + "<<  path element  >>" + element + "<<. One of " + this.namespaces.keySet()
+                                + " or '@' is expected!";
+                LOGGER.error(message);
+                throw new PreferencesException(message);
+            }
+
+            LOGGER.trace("Path  >>" + element + "<<");
+
+            // Check, what we are requesting: a NodeList or a boolean.
+            availablePath = currentPathNS;
+
+            // Check, if the element name starts with a "#", if so, this element
+            // needs to be created anyhow; even if it's new.
+            if (element.startsWith(METS_PREFS_WRITEXPATH_SEPARATOR_STRING)) {
+                // Start with a hash, get out of loop.
+                element = element.substring(1, element.length());
+                break;
+            }
+
+            // We are not requesting a Node or a NodeList, instead we just
+            // check, if something is available with a certain value.
+            if (element.contains("=")) {
+                requestingElement = false;
+                if (currentPath == null) {
+                    // It is the first attribute, so add a "./".
+                    currentPath = "./" + element;
+                } else {
+                    currentPath += "/" + element;
+                }
+            }
+            // We are requesting an element.
+            else {
+                requestingElement = true;
+                // Check, if the element already has a namespace prefix.
+                if (element.contains(":")) {
+                    // It has, so we don't have to add the namespace.
+                    currentPath += "/" + element;
+                } else {
+                    // Add the mods namespace.
+                    currentPath += "/" + this.modsNamespacePrefix + element;
+                }
+            }
+            currentPathNS += "/" + element;
+
+            // Check, if currentPath is already available.
+            XPathFactory factory = XPathFactory.newInstance();
+
+            // Set namespace context.
+            XPath xpath = factory.newXPath();
+            PersonalNamespaceContext pnc = new PersonalNamespaceContext();
+            pnc.setNamespaceHash(this.namespaces);
+            xpath.setNamespaceContext(pnc);
+
+            // Example: Add namespace declaration for XPATH:
+            // declare namespace
+            // mods='http://xmlbeans.apache.org/samples/xquery/employees'
+            // String xpathNSdeclaration="declare namespace
+            // "+modsNamespacePrefix+"='"+mods_namespace_uri+"'";
+
+            try {
+                XPathExpression expr = xpath.compile(currentPath);
+
+                LOGGER.trace("Single part - XPath expression  >>" + currentPath + "<<");
+                LOGGER.trace("Starting node  >>" + startingNode.getNodeName() + "<<");
+
+                // Carry out the query.
+                Object result = null;
+                if (requestingElement) {
+                    result = expr.evaluate(startingNode.getParentNode(), XPathConstants.NODESET);
+                } else {
+                    // We are requesting an attribute.
+                    result = expr.evaluate(startingNode.getParentNode(), XPathConstants.BOOLEAN);
+                }
+
+                // We were requesting an element, now we should have a
+                // nodeset.
+                if (requestingElement) {
+                    if (result != null) {
+                        NodeList nodes = (NodeList) result;
+                        LOGGER.trace(nodes.getLength() + " nodes found");
+                        if (nodes.getLength() == 0) {
+                            // No nodes found.
+                            getout = true;
+                        } else {
+                            // Get the first node.
+                            latestNode = nodes.item(0);
+                        }
+                    } else {
+                        // No nodes found, so this path (currentpath) is not
+                        // available anymore.
+                        getout = true;
+                    }
+                    if (getout) {
+                        // Get out of for loop.
+                        break;
+                    }
+                } else {
+                    // We were requesting an attribute, so check, if it is
+                    // available.
+                    Boolean available = (Boolean) result;
+                    if (available.booleanValue()) {
+                        // After requesting an attribute, we cannot request
+                        // anything else, the attribute cannot have any
+                        // children.
+                        availablePath = availablePath + "/" + element;
+
+                        //get the existing Node with the right attributes
+                        String elementName = getSubPathElementName(availablePath);
+                        HashMap<String, String> attributeMap = getAttributesFromNode(element);
+                        XPathExpression expr2 = xpath.compile(elementName);
+                        result = expr2.evaluate(startingNode.getParentNode(), XPathConstants.NODESET);
+                        if (result != null) {
+                            NodeList nodes = (NodeList) result;
+                            if (nodes.getLength() > 0) {
+                                for (int i = 0; i < nodes.getLength(); i++) {
+                                    Node node = nodes.item(i);
+                                    NamedNodeMap attributes = node.getAttributes();
+                                    int matchingattributes = 0;
+                                    if (attributes != null && attributes.getLength() > 0) {
+                                        for (int j = 0; j < attributes.getLength(); j++) {
+                                            Node attribute = attributes.item(j);
+                                            String testValue = attributeMap.get(attribute.getNodeName());
+                                            if (testValue != null && testValue.contentEquals(attribute.getNodeValue())) {
+                                                matchingattributes++;
+                                            }
+                                        }
+                                    }
+                                    if (matchingattributes > 0 && matchingattributes == attributeMap.size()) {
+                                        latestNode = node;
+                                        break;
+                                    }
+                                }
+                            }
+                        }
+                    } else {
+                        // Attribute is not available, so we need to add it.
+                        break;
+                    }
+                }
+            } catch (XPathExpressionException e) {
+                String message = "Error due to querying XPath expression '" + query + "'!";
+                LOGGER.error(message, e);
+                throw new PreferencesException(message, e);
+            }
+        }
+
+        // Now the availablePath variable should contain the path which is
+        // already available; the latestNode contains the appropriate Node.
+        //
+        // Find the path we need to create.
+        String pathtocreate = substractStrings(query, availablePath);
+
+        // Split the whole path into subpathes.
+        String elementsToCreate[] = splitPath(pathtocreate);
+
+        // Define the node to which the new path should be added.
+        if (latestNode != null) {
+            // The latest node which was found becomes the parentNode for the
+            // creation of a new element or attribute.
+            parentNode = latestNode;
+        } else {
+            // If no node was detected (e.g. in case of a single attribute, the
+            // parentNode is the startingNode.
+            parentNode = startingNode;
+        }
+
+        // Iterate over all elements, which should be added; the element can be
+        // an attribute, if it starts with an "@".
+        for (String elementName : elementsToCreate) {
+
+            if (elementName.equals("") || elementName.equals(".")) {
+                // Get next one; this element name does not contain anything.
+                continue;
+            }
+
+            LOGGER.trace("Subpath to create: " + elementName);
+
+            // Create the appropriate element.
+            //
+            // Check, if there is a leading NOT, e.g. a not(myElement) or
+            // not(myAttribut) must not be created.
+            if (elementName.startsWith("not") || elementName.startsWith("NOT")) {
+                // Ignore this element.
+                continue;
+            }
+
+            // The element is not an element but an attribute.
+            //
+            if (elementName.startsWith("@")) {
+                newNode = parseAttributeWithoutValue(elementName, parentNode, modsDocument);
+                // Get out of loop, an attribute can only be the end of an Xpath
+                // expression, as we cannot connect subelements to the
+                // attribute.
+                break;
+            }
+
+            // It's an element
+            //
+            // Separate the element name from the square brackets.
+            //
+            String elementNameWOAttributes = getSubPathElementName(elementName);
+
+            // No parent available, so create a new element.
+            if (parentNode == null) {
+                // Check, if the new element name contains a "=" in this case,
+                // we need to get the value (everything which is behing the "=")
+                // and set this value as well.
+                newNode = createElementWithOrWithoutValue(elementNameWOAttributes, startingNode);
+
+                LOGGER.trace("Creating node  >>" + elementNameWOAttributes + "<<");
+            }
+
+            // A parent Node is available
+            else {
+                // Check, if the new element name contains a "=" in this case,
+                // we need to get the value (everything which is behind the "=")
+                // and set this value as well.
+                newNode = createElementWithOrWithoutValue(elementNameWOAttributes, parentNode);
+
+                LOGGER.trace("Creating node  >>" + elementNameWOAttributes + "<<");
+            }
+
+            // Get information within the brackets.
+            String bracketcontents[] = getBracketContents(elementName);
+            if (bracketcontents != null) {
+                // Create the appropriate nodes for the bracket contents; notice
+                // that the current parentNode is the new starting Node.
+                for (String content : bracketcontents) {
+
+                    LOGGER.trace("Bracket content  >>" + content + "<<");
+
+                    if (!content.startsWith("not")) {
+                        // Only check (and create) the bracket contents, if it
+                        // does not start with a "not".
+                        createNode("./" + content, newNode, modsDocument);
+                    }
+                }
+            }
+
+            // The new node becomes the parent node.
+            parentNode = newNode;
+        }
+
+        return newNode;
+    }
+
+    /***************************************************************************
+     * <p>
+     * Gets the content of some brackets.
+     * </p>
+     * 
+     * @param in
+     * @return
+     **************************************************************************/
+    private String[] getBracketContents(String in) {
+
+        List<String> resultList = new LinkedList<String>();
+
+        int firstbracketpos = 0;
+        int lastbracketpos = 0;
+
+        // In cases, brackets are nested it gives the depth.
+        int nestingdepth = 0;
+
+        // Iterate over all.
+        for (int i = 0; i < in.length(); i++) {
+            String c = in.substring(i, i + 1);
+            if (c.equals("[")) {
+                if (nestingdepth == 0) {
+                    // Start of first bracket.
+                    firstbracketpos = i;
+                }
+                nestingdepth++;
+            } else if (c.equals("]")) {
+                nestingdepth--;
+                if (nestingdepth == 0) {
+                    // It the last bracket.
+                    lastbracketpos = i;
+                }
+            }
+
+            if ((firstbracketpos != 0) && (lastbracketpos != 0)) {
+                // Add this bracket.
+                resultList.add(in.substring(firstbracketpos + 1, lastbracketpos));
+                firstbracketpos = 0;
+                lastbracketpos = 0;
+            }
+        }
+        String result[] = resultList.toArray(new String[resultList.size()]);
+
+        return result;
+    }
+
+    /***************************************************************************
+     * <p>
+     * Gets the element name of a subpath, and its value if existing. Just takes out all brackets.
+     * </p>
+     * 
+     * @param in
+     * @return
+     **************************************************************************/
+    private String getSubPathElementName(String in) {
+        return in.replaceAll("\\[(.*)\\]", "");
+    }
+
+    /***************************************************************************
+     * <p>
+     * Delete String in2 from String in1, if in2 is not included in in1, then the comlete String n1 is returned.
+     * </p>
+     * 
+     * @param in1
+     * @param in2
+     * @return the result string
+     **************************************************************************/
+    private String substractStrings(String in1, String in2) {
+
+        if (in2.equals("")) {
+            // There is nothing to substract.
+            return in1;
+        }
+
+        for (int i = 0; i < in1.length(); i++) {
+            String char1 = in1.substring(i);
+            // Is there still something to check length of in1-substring is
+            // still longer than in2.
+            if (char1.length() > in2.length()) {
+                String char2 = in1.substring(i, in2.length());
+                if (char2.equals(in2)) {
+                    return in1.substring(i + in2.length(), in1.length());
+                }
+
+                // Get out of loop.
+                break;
+            }
+        }
+
+        return in1;
+    }
+
+    /***************************************************************************
+     * <p>
+     * Splits the Xpath into subpathes. The "'"s also are now beeing ignored.
+     * </p>
+     * 
+     * @param in
+     * @return
+     **************************************************************************/
+    private String[] splitPath(String in) {
+
+        List<String> resultList = new LinkedList<String>();
+
+        int oldsplitpos = -1;
+        // "insubpath" is set to true, if we are within a subpath (in square
+        // brackets).
+        boolean insubpath = false;
+        // "inquotes" is set to true, if we are within a single quote quotation
+        // ('').
+        boolean inquotes = false;
+
+        // Iterate over all characters of the given string.
+        for (int i = 0; i < in.length(); i++) {
+            String c = in.substring(i, i + 1);
+            if (c.equals("[")) {
+                insubpath = true;
+            } else if (c.equals("]")) {
+                insubpath = false;
+            }
+            if (c.equals("'") && !inquotes) {
+                inquotes = true;
+            } else if (c.equals("'") && inquotes) {
+                inquotes = false;
+            }
+            if (c.equals("/") && !insubpath && !inquotes) {
+                String pathpart = in.substring(oldsplitpos + 1, i);
+                resultList.add(pathpart);
+                oldsplitpos = i;
+            }
+        }
+
+        // Add the last part, if the last char wasn't a "/".
+        if (!in.endsWith("/")) {
+            String pathpart = in.substring(oldsplitpos + 1, in.length());
+            resultList.add(pathpart);
+        }
+
+        String result[] = resultList.toArray(new String[resultList.size()]);
+
+        return result;
+    }
+
+    /***************************************************************************
+     * <p>
+     * Creates an element, if the node name contains a "=", the part behind the "=" is regarded as the value of a textNode, which is created. The
+     * value between the "''" is added to the TextNode.
+     * </p>
+     * 
+     * @param in the name of the node
+     * @param inNode the parentNode
+     * @return
+     * @throws PreferencesException
+     **************************************************************************/
+    private Node createElementWithOrWithoutValue(String in, Node inNode) throws PreferencesException {
+
+        Document inDoc = inNode.getOwnerDocument();
+        Node resultNode = null;
+
+        // It's an Element: Check, if "in" contains a "=", whih would mean, that
+        // we have a value as well.
+        String attributeFields[] = in.split("=");
+        if (attributeFields[0].startsWith("@")) {
+            // Delete the leading "@" if available.
+            attributeFields[0] = attributeFields[0].substring(1, attributeFields[0].length());
+        }
+
+        // Create the element first; element name is in attributeFields[0].
+        //
+        //
+        // Create Element and text Node.
+        Node newNode = null;
+        if (attributeFields[0].contains(":")) {
+            // It contains a colon; so the element name has namespace
+            // information.
+            //
+            // First part is namespace prefix.
+            String ns[] = attributeFields[0].split(":");
+            // If the namespace name starts with an "#", delete the first char.
+            if (ns[0].startsWith(METS_PREFS_WRITEXPATH_SEPARATOR_STRING)) {
+                ns[0] = ns[0].substring(1, ns[0].length());
+            }
+            // Get the Namespace instance for the given prefix.
+            Namespace myNamespace = this.namespaces.get(ns[0]);
+
+            if (ns[0] == null || myNamespace == null || myNamespace.getPrefix() == null || myNamespace.getPrefix().equals("")) {
+                String message = "Namespace '" + ns[0] + "' not defined in prefs or empty! One of " + this.namespaces.keySet() + " is expected!";
+                LOGGER.error(message);
+                throw new PreferencesException(message);
+            }
+
+            newNode = createDomElementNS(inDoc, myNamespace.getPrefix(), ns[1]);
+            newNode.setPrefix(myNamespace.getPrefix());
+        } else {
+            // It does not have namespace information, use the current
+            // namespace.
+            if (attributeFields[0].startsWith(METS_PREFS_WRITEXPATH_SEPARATOR_STRING)) {
+                // If the element name starts with an "#", delete the first
+                // char.
+                attributeFields[0] = attributeFields[0].substring(1, attributeFields[0].length());
+            }
+            newNode = inDoc.createElement(attributeFields[0]);
+        }
+
+        // Check, if we have a value as well; in this case, the value is stored
+        // in attributeFields[1]; this is the value of the text node.
+        if (attributeFields.length > 1) {
+            // We have a value; the second element is the value delete " and '.
+            if (attributeFields[1].startsWith("'") || attributeFields[1].startsWith("\"")) {
+                attributeFields[1] = attributeFields[1].substring(1, attributeFields[1].length());
+            }
+            if (attributeFields[1].endsWith("'") || attributeFields[1].endsWith("\"")) {
+                attributeFields[1] = attributeFields[1].substring(0, attributeFields[1].length() - 1);
+            }
+
+            Node newValueNode = inDoc.createTextNode(attributeFields[1]);
+            newNode.appendChild(newValueNode);
+        }
+
+        // Add the newly created node.
+        inNode.appendChild(newNode);
+        resultNode = newNode;
+
+        return resultNode;
+    }
+
+    /***************************************************************************
+     * <p>
+     * Uses XPATH expressions to create new elements.
+     * </p>
+     * 
+     * 
+     * @param parentNode
+     * @param inStruct
+     * @return
+     * @throws PreferencesException
+     * @throws MissingModsMappingException
+     * @throws WriteException
+     **************************************************************************/
+    protected int writeLogDmd(org.w3c.dom.Node parentNode, DocStruct inStruct, boolean isAnchorFile) throws PreferencesException, WriteException {
+
+        Document domDoc = parentNode.getOwnerDocument();
+
+        // Do throw a WriteException, if the child of anchor DocStruct has no
+        // MODS metadata! We have then no identifier!
+        if (!isAnchorFile && !inStruct.getType().isAnchor() && inStruct.getParent() != null && inStruct.getParent().getType().isAnchor()
+                && inStruct.getAllMetadata() == null) {
+            String message =
+                    "DocStruct '" + inStruct.getParent().getType().getName()
+                            + "' is an anchor DocStruct, but NO anchor identifier is existing for child DocStruct '" + inStruct.getType().getName()
+                            + "'!";
+            LOGGER.error(message);
+            throw new WriteException(message);
+        }
+
+        // Do NOT create a DIV element, if (a) a non-anchor file is written AND
+        // element is defined as an anchor in the prefs OR if (b) an anchor
+        // file is written AND parent element is an anchor.
+        if ((!isAnchorFile && inStruct.getType().isAnchor()) || (isAnchorFile && !inStruct.getType().isAnchor())) {
+            return -1;
+        }
+
+        // Check, if the inStruct has metadata or persons; otherwise we can
+        // return.
+        if ((inStruct.getAllMetadata() == null || inStruct.getAllMetadata().size() == 0)
+                && (inStruct.getAllPersons() == null || inStruct.getAllPersons().size() == 0)) {
+            // No metadata or persons available.
+            return -1;
+        }
+
+        // If inStruct is an anchor DocStruct, get the identifier for the
+        // anchor.
+        if (inStruct.getType().isAnchor()) {
+            this.getIdentifiersForAnchorLink(inStruct);
+        }
+
+        // Get new ID for metadata.
+        int dmdid = this.dmdidMax;
+        this.dmdidMax++;
+
+        // Write metadata header.
+        Element dmdsec = createDomElementNS(domDoc, this.metsNamespacePrefix, METS_DMDSEC_STRING);
+        Element dommodsnode = createModsMetadataHeader(DMDLOG_PREFIX, dmdid, dmdsec, domDoc);
+
+        // Write metadata MODS section.
+        writeLogModsSection(inStruct, dommodsnode, domDoc);
+
+        // Only add the dmdsec to the node, if the MODS section is not empty.
+        if (dommodsnode.getChildNodes().getLength() > 0) {
+            parentNode.appendChild(dmdsec);
+            return dmdid;
+        }
+
+        return -1;
+    }
+
+    /***************************************************************************
+     * <p>
+     * Creates the MODS metadata header.
+     * </p>
+     * 
+     * @param thePrefix
+     * @param theDmdid
+     * @param theDmdsec
+     * @param theDocument
+     * @return
+     **************************************************************************/
+    private Element createModsMetadataHeader(String thePrefix, int theDmdid, Element theDmdsec, Document theDocument) {
+
+        LOGGER.trace("DMDID: " + thePrefix + new DecimalFormat(DECIMAL_FORMAT).format(theDmdid));
+
+        theDmdsec.setAttribute(METS_ID_STRING, thePrefix + new DecimalFormat(DECIMAL_FORMAT).format(theDmdid));
+
+        Element mdWrap = createDomElementNS(theDocument, this.metsNamespacePrefix, METS_MDWRAP_STRING);
+        theDmdsec.appendChild(mdWrap);
+        mdWrap.setAttribute(METS_MDTYPE_STRING, "MODS");
+        Element xmlData = createDomElementNS(theDocument, this.metsNamespacePrefix, METS_XMLDATA_STRING);
+        mdWrap.appendChild(xmlData);
+
+        // Create MODS element.
+        Element dommodsnode = createDomElementNS(theDocument, this.modsNamespacePrefix, "mods");
+
+        // Append the MODS document.
+        xmlData.appendChild(dommodsnode);
+
+        return dommodsnode;
+    }
+
+    /***************************************************************************
+     * <p>
+     * The logical MODS section for internal METS storing.
+     * </p>
+     * 
+     * @param inStruct
+     * @param dommodsnode
+     * @param domDoc
+     * @throws PreferencesException
+     **************************************************************************/
+    protected void writeLogModsSection(DocStruct inStruct, Node dommodsnode, Document domDoc) throws PreferencesException, WriteException {
+
+        boolean gotAnchorIdentifierType = false;
+
+        // Get parent DocStruct.
+        DocStruct parentStruct = inStruct.getParent();
+
+        // Go through all the current metadata and write them to
+        // <mods:extension><goobi:goobi><goobi:metadata>.
+
+        if (inStruct.getAllMetadata() != null) {
+            for (Metadata m : inStruct.getAllMetadata()) {
+
+                // Always write non-anchorIdentifier metadata!
+                if (m.getValue() != null && !m.getValue().equals("")) {
+                    String xquery =
+                            "./" + this.modsNamespacePrefix + ":mods/" + this.modsNamespacePrefix + ":extension/" + this.goobiNamespacePrefix
+                                    + ":goobi/#" + this.goobiNamespacePrefix + ":metadata[@name='" + m.getType().getName() + "']";
+                    writeSingleModsMetadata(xquery, m, dommodsnode, domDoc);
+                }
+
+                // Create a reference only, if parentStruct exists, and
+                // parentStruct is an anchor DocStruct, and the MMO's internal
+                // name is mentioned in the prefs.
+                if (parentStruct != null && parentStruct.getType().isAnchor()
+                        && m.getType().getName().equalsIgnoreCase(this.anchorIdentifierMetadataType)) {
+
+                    // Check if anchor identifier type is existing in the prefs.
+                    MetadataType identifierType = this.myPreferences.getMetadataTypeByName(this.anchorIdentifierMetadataType);
+                    if (identifierType == null) {
+                        PreferencesException pe =
+                                new PreferencesException("Unable to write MODS section! No metadata of type '" + this.anchorIdentifierMetadataType
+                                        + "' found in prefs to create anchor MODS record");
+                        throw pe;
+                    }
+
+                    // Go throught all the identifier metadata of the
+                    // parent struct and look for the XPath anchor
+                    // reference.
+                    List<? extends Metadata> identifierMetadataList = parentStruct.getAllMetadataByType(identifierType);
+
+                    // Can only be one!
+                    if (identifierMetadataList.isEmpty()) {
+                        WriteException we =
+                                new WriteException("Unable to write MODS section! No metadata of type '" + this.anchorIdentifierMetadataType
+                                        + "' existing for parent DocStruct '" + parentStruct.getType().getName() + "'");
+                        throw we;
+                    }
+
+                    Metadata identifierMetadata = identifierMetadataList.get(0);
+
+                    // Add identifier metadata.
+                    String xquery =
+                            "./" + this.modsNamespacePrefix + ":mods/" + this.modsNamespacePrefix + ":extension/" + this.goobiNamespacePrefix
+                                    + ":goobi/" + this.goobiNamespacePrefix + ":metadata[@name='" + this.anchorIdentifierMetadataType
+                                    + "'][@anchorId='true']";
+                    Node createdNode = createNode(xquery, dommodsnode, domDoc);
+
+                    if (createdNode != null) {
+                        // Node was created successfully, now add
+                        // value to it.
+                        Node valueNode = domDoc.createTextNode(identifierMetadata.getValue());
+                        createdNode.appendChild(valueNode);
+
+                        // Set check flag TRUE.
+                        gotAnchorIdentifierType = true;
+                    }
+                }
+            }
+
+            // Check if an anchorIdentifier metadata type was written, if
+            // inStruct was a anchor.
+            if (parentStruct != null && parentStruct.getType().isAnchor() && !gotAnchorIdentifierType) {
+                WriteException we =
+                        new WriteException("Unable to write MODS section! No metadata of type '" + this.anchorIdentifierMetadataType
+                                + "' existing for parent DocStruct '" + parentStruct.getType().getName() + "'");
+                throw we;
+            }
+        }
+
+        if (inStruct.getAllMetadataGroups() != null) {
+            for (MetadataGroup m : inStruct.getAllMetadataGroups()) {
+                // check if group has values
+                boolean isEmpty = true;
+                for (Metadata md : m.getMetadataList()) {
+                    if (md.getValue() != null && md.getValue().length() > 0) {
+                        isEmpty = false;
+                        break;
+                    }
+                }
+                // only write groups with values
+
+                if (!isEmpty) {
+                    String xquery =
+                            "./" + this.modsNamespacePrefix + ":mods/" + this.modsNamespacePrefix + ":extension/" + this.goobiNamespacePrefix
+                                    + ":goobi/#" + this.goobiNamespacePrefix + ":metadata[@type='group'][@name='" + m.getType().getName() + "']";
+                    writeSingleModsGroup(xquery, m, dommodsnode, domDoc);
+                }
+
+            }
+
+        }
+
+        // Write all persons.
+        writeDmdPersons(inStruct, dommodsnode, domDoc);
+    }
+
+    /***************************************************************************
+     * <p>
+     * Creates a single Goobi internal metadata element.
+     * </p>
+     * 
+     * @param theXQuery
+     * @param theMetadata
+     * @param theStartingNode
+     * @param theDocument
+     * @throws PreferencesException
+     **************************************************************************/
+    protected void writeSingleModsMetadata(String theXQuery, Metadata theMetadata, Node theStartingNode, Document theDocument)
+            throws PreferencesException {
+
+        Node createdNode = createNode(theXQuery, theStartingNode, theDocument);
+
+        if (createdNode == null) {
+            String message = "DOM Node could not be created for metadata '" + theMetadata.getType().getName() + "'! XQuery was '" + theXQuery + "'";
+            LOGGER.error(message);
+            throw new PreferencesException(message);
+        }
+
+        // Add value to node.
+        Node valueNode = theDocument.createTextNode(theMetadata.getValue());
+        createdNode.appendChild(valueNode);
+
+        if (theMetadata.getAuthorityID() != null && theMetadata.getAuthorityURI() != null && theMetadata.getAuthorityValue() != null) {
+            ((Element) createdNode).setAttribute("authority", theMetadata.getAuthorityID());
+            ((Element) createdNode).setAttribute("authorityURI", theMetadata.getAuthorityURI());
+            ((Element) createdNode).setAttribute("valueURI", theMetadata.getAuthorityValue());
+        }
+
+        LOGGER.trace("Value '" + theMetadata.getValue() + "' (" + theMetadata.getType().getName() + ") added to node >>" + createdNode.getNodeName()
+                + "<<");
+    }
+
+    /***************************************************************************
+     * <p>
+     * Creates a single Goobi internal person element.
+     * </p>>
+     * 
+     * @param theXQuery
+     * @param thePerson
+     * @param theStartingNode
+     * @param theDocument
+     * @throws PreferencesException
+     **************************************************************************/
+    protected void writeSingleModsPerson(String theXQuery, Person thePerson, Node theStartingNode, Document theDocument) throws PreferencesException {
+
+        Node createdNode = createNode(theXQuery, theStartingNode, theDocument);
+
+        // Set the displayname of the current person, use
+        // "lastname, name" as we were told in the MODS
+        // profile, only if the displayName is not yet set.
+        if ((thePerson.getLastname() != null && !thePerson.getLastname().equals(""))
+                || (thePerson.getFirstname() != null && !thePerson.getFirstname().equals(""))) {
+            if (thePerson.getLastname() != null && !thePerson.getLastname().equals("") && thePerson.getFirstname() != null
+                    && !thePerson.getFirstname().equals("")) {
+                thePerson.setDisplayname(thePerson.getLastname() + ", " + thePerson.getFirstname());
+            } else if (thePerson.getFirstname() == null || thePerson.getFirstname().equals("")) {
+                thePerson.setDisplayname(thePerson.getLastname());
+            } else {
+                thePerson.setDisplayname(thePerson.getFirstname());
+            }
+        }
+
+        // Create the subnodes.
+        if (thePerson.getLastname() != null && !thePerson.getLastname().equals("")) {
+            theXQuery = "./" + this.goobiNamespacePrefix + ":" + GOOBI_PERSON_LASTNAME_STRING;
+            Node lastnameNode = createNode(theXQuery, createdNode, theDocument);
+            Node lastnamevalueNode = theDocument.createTextNode(thePerson.getLastname());
+            lastnameNode.appendChild(lastnamevalueNode);
+            createdNode.appendChild(lastnameNode);
+        }
+        if (thePerson.getFirstname() != null && !thePerson.getFirstname().equals("")) {
+            theXQuery = "./" + this.goobiNamespacePrefix + ":" + GOOBI_PERSON_FIRSTNAME_STRING;
+            Node firstnameNode = createNode(theXQuery, createdNode, theDocument);
+            Node firstnamevalueNode = theDocument.createTextNode(thePerson.getFirstname());
+            firstnameNode.appendChild(firstnamevalueNode);
+            createdNode.appendChild(firstnameNode);
+        }
+        if (thePerson.getAffiliation() != null && !thePerson.getAffiliation().equals("")) {
+            theXQuery = "./" + this.goobiNamespacePrefix + ":" + GOOBI_PERSON_AFFILIATION_STRING;
+            Node affiliationNode = createNode(theXQuery, createdNode, theDocument);
+            Node affiliationvalueNode = theDocument.createTextNode(thePerson.getAffiliation());
+            affiliationNode.appendChild(affiliationvalueNode);
+            createdNode.appendChild(affiliationNode);
+        }
+       
+        if (thePerson.getAuthorityID() != null && !thePerson.getAuthorityID().equals("")) {
+            theXQuery = "./" + this.goobiNamespacePrefix + ":" + GOOBI_PERSON_AUTHORITYID_STRING;
+            Node authorityfileidNode = createNode(theXQuery, createdNode, theDocument);
+            Node authorityfileidvalueNode = theDocument.createTextNode(thePerson.getAuthorityID());
+            authorityfileidNode.appendChild(authorityfileidvalueNode);
+            createdNode.appendChild(authorityfileidNode);
+        }
+        if (thePerson.getAuthorityURI() != null && !thePerson.getAuthorityURI().equals("")) {
+            theXQuery = "./" + this.goobiNamespacePrefix + ":" + GOOBI_PERSON_AUTHORITYURI_STRING;
+            Node authorityfileidNode = createNode(theXQuery, createdNode, theDocument);
+            Node authorityfileidvalueNode = theDocument.createTextNode(thePerson.getAuthorityURI());
+            authorityfileidNode.appendChild(authorityfileidvalueNode);
+            createdNode.appendChild(authorityfileidNode);
+        }
+        if (thePerson.getAuthorityValue() != null && !thePerson.getAuthorityValue().equals("")) {
+            theXQuery = "./" + this.goobiNamespacePrefix + ":" + GOOBI_PERSON_AUTHORITYVALUE_STRING;
+            Node authorityfileidNode = createNode(theXQuery, createdNode, theDocument);
+            Node authorityfileidvalueNode = theDocument.createTextNode(thePerson.getAuthorityValue());
+            authorityfileidNode.appendChild(authorityfileidvalueNode);
+            createdNode.appendChild(authorityfileidNode);
+        }
+        
+        
+        if (thePerson.getDisplayname() != null && !thePerson.getDisplayname().equals("")) {
+            theXQuery = "./" + this.goobiNamespacePrefix + ":" + GOOBI_PERSON_DISPLAYNAME_STRING;
+            Node displaynameNode = createNode(theXQuery, createdNode, theDocument);
+            Node displaynamevalueNode = theDocument.createTextNode(thePerson.getDisplayname());
+            displaynameNode.appendChild(displaynamevalueNode);
+            createdNode.appendChild(displaynameNode);
+        }
+        if (thePerson.getPersontype() != null && !thePerson.getPersontype().equals("")) {
+            theXQuery = "./" + this.goobiNamespacePrefix + ":" + GOOBI_PERSON_PERSONTYPE_STRING;
+            Node persontypeNode = createNode(theXQuery, createdNode, theDocument);
+            Node persontypevalueNode = theDocument.createTextNode(thePerson.getPersontype());
+            persontypeNode.appendChild(persontypevalueNode);
+            createdNode.appendChild(persontypeNode);
+        }
+    }
+
+    protected void writeSingleModsGroup(String theXQuery, MetadataGroup theGroup, Node theStartingNode, Document theDocument)
+            throws PreferencesException {
+
+        Node createdNode = createNode(theXQuery, theStartingNode, theDocument);
+
+        for (Metadata md : theGroup.getMetadataList()) {
+            if (!md.getType().getIsPerson()) {
+                String xquery = "./#" + this.goobiNamespacePrefix + ":metadata[@name='" + md.getType().getName() + "']";
+                writeSingleModsMetadata(xquery, md, createdNode, theDocument);
+
+            }
+        }
+        for (Person p : theGroup.getPersonList()) {
+            if (p != null && p.getRole() != null && !p.getRole().equals("")
+                    && (p.getFirstname() != null || p.getLastname() != null || p.getDisplayname() != null)) {
+                String xquery = "./#" + this.goobiNamespacePrefix + ":metadata[@type='person'][@name='" + p.getRole() + "']";
+                writeSingleModsPerson(xquery, p, createdNode, theDocument);
+            }
+        }
+    }
+
+    /***************************************************************************
+     * <p>
+     * Write a single <code>smLink</code> element in DOM tree; If logical and/or physical DocStruct instances don't have an identifier, a new one is
+     * created.
+     * </p>
+     * 
+     * @param parentNode Node in DOM tree
+     * @param currentLogStruct DocStruct element of current logical structure entity
+     * @return true, if write statement was successful
+     **************************************************************************/
+    private boolean writeSingleSMLink(org.w3c.dom.Node parentNode, DocStruct currentLogStruct) {
+
+        // Identifier of physical struct.
+        String idphys = null;
+
+        Document domDoc = parentNode.getOwnerDocument();
+
+        // Get all references from currentStruct to other Structs.
+        List<Reference> refs = currentLogStruct.getAllReferences(METS_TO_STRING);
+
+        // Get all children and write their divs.
+        List<DocStruct> allChildren = currentLogStruct.getAllChildren();
+
+        // Iterate over all references and set to- and from- links.
+        for (Reference ref : refs) {
+            Element smlink = createDomElementNS(domDoc, this.metsNamespacePrefix, METS_SMLINK_STRING);
+            parentNode.appendChild(smlink);
+
+            String idlog = currentLogStruct.getIdentifier();
+            if (idlog == null) {
+                // No identifier available for the logical struct.
+                idlog = LOG_PREFIX + Integer.toString(this.divlogidMax);
+                this.divlogidMax++;
+                currentLogStruct.setIdentifier(idlog);
+            }
+            createDomAttributeNS(smlink, this.xlinkNamespacePrefix, METS_FROM_STRING, idlog);
+            String refType = ref.getType();
+
+            if (refType.equals(LOGICAL_PHYSICAL_MAPPING_TYPE_STRING)) {
+                // It's a reference to a physical structure entity.
+                DocStruct dsphys = ref.getTarget();
+                if (dsphys.getIdentifier() == null) {
+                    // No identifier available, we have to create one.
+                    idphys = "phys" + Integer.toString(this.divphysidMax);
+                    dsphys.setIdentifier(idphys);
+                    this.divphysidMax++;
+                } else {
+                    idphys = dsphys.getIdentifier();
+                }
+                createDomAttributeNS(smlink, this.xlinkNamespacePrefix, METS_TO_STRING, idphys);
+            } else {
+                LOGGER.warn("Unknown reference type '" + refType + "'");
+                return false;
+            }
+        }
+
+        // Handle all children of this logical docStruct.
+        //
+        if (allChildren != null) {
+            for (DocStruct child : allChildren) {
+                if (!writeSingleSMLink(parentNode, child)) {
+                    // Error occured while writing div for child.
+                    return false;
+                }
+            }
+        }
+
+        return true;
+    }
+
+    /***************************************************************************
+     * <p>
+     * Writes the <code>structLink</code> section.
+     * </p>
+     * 
+     * @param parentNode Node in DOM tree
+     * @return DOM-Element representing &lt;structLink>
+     **************************************************************************/
+    private Element writeSMLinks(org.w3c.dom.Node parentNode) {
+
+        Document domDoc = parentNode.getOwnerDocument();
+        Element structLink = createDomElementNS(domDoc, this.metsNamespacePrefix, METS_STRUCTLINK_STRING);
+
+        // Get digitalDocument and the logical and physical structure.
+        DocStruct logStruct = this.digdoc.getLogicalDocStruct();
+
+        if (logStruct == null) {
+            LOGGER.warn("DigitalDocument has no logical document structure");
+            return null;
+        }
+
+        // PLEASE NOTE: It would suffice here, to only link from the overall
+        // logical structure to the overall physical structure, IF all
+        // references were checked! For simplicity we are referencing each
+        // single link!
+
+        // Write a single smLink element, if no links and no children are
+        // existing, just to get a valid METS document.
+        List<Reference> refs = logStruct.getAllReferences(METS_TO_STRING);
+        List<DocStruct> allChildren = logStruct.getAllChildren();
+        if ((refs == null || refs.size() == 0) && (allChildren == null || allChildren.size() == 0)) {
+            Element smlink = createDomElementNS(domDoc, this.metsNamespacePrefix, METS_SMLINK_STRING);
+            structLink.appendChild(smlink);
+
+            createDomAttributeNS(smlink, this.xlinkNamespacePrefix, METS_FROM_STRING, "");
+            createDomAttributeNS(smlink, this.xlinkNamespacePrefix, METS_TO_STRING, "");
+
+            LOGGER.debug("No refs existing in DigitalDocument, added empty smLink to get a valid METS document");
+        } else {
+            writeSingleSMLink(structLink, logStruct);
+        }
+
+        return structLink;
+    }
+
+    /***************************************************************************
+     * <p>
+     * Write the descriptive metadata for physical structure entities.
+     * </p>
+     * 
+     * @param parentNode
+     * @param divElement
+     * @param inStruct
+     * @return The internal number of the descriptive metadata section.
+     * @throws PreferencesException
+     **************************************************************************/
+    protected int writePhysDmd(org.w3c.dom.Node parentNode, Element divElement, DocStruct inStruct) throws PreferencesException {
+
+        Document domDoc = parentNode.getOwnerDocument();
+
+        // Check, if there is something to write.
+        List<Metadata> allMDs = inStruct.getAllMetadata();
+        if ((allMDs == null) || (allMDs.size() == 0)) {
+            // Nothing to write.
+            return -1;
+        }
+
+        // Get new ID for metadata.
+        int dmdid = this.dmdidPhysMax;
+        this.dmdidPhysMax++;
+
+        // Write metadata header.
+        Element dmdsec = createDomElementNS(domDoc, this.metsNamespacePrefix, METS_DMDSEC_STRING);
+        Element dommodsnode = createModsMetadataHeader(DMDPHYS_PREFIX, dmdid, dmdsec, domDoc);
+
+        // Write metadata MODS section.
+        writePhysModsSection(inStruct, dommodsnode, domDoc, divElement);
+
+        // Add dmdsec node before the parentNode, but only if metadata had
+        // been written.
+        if (dommodsnode.getChildNodes().getLength() > 0) {
+            parentNode.insertBefore(dmdsec, this.firstDivNode);
+            return dmdid;
+        }
+
+        return -1;
+    }
+
+    /***************************************************************************
+     * <p>
+     * The physical MODS section for internal METS storing.
+     * </p>
+     * 
+     * @param inStruct
+     * @param dommodsnode
+     * @param domDoc
+     * @param divElement
+     * @throws PreferencesException
+     **************************************************************************/
+    protected void writePhysModsSection(DocStruct inStruct, Node dommodsnode, Document domDoc, Element divElement) throws PreferencesException {
+
+        // Go through all the current metadata and write them to
+        // <mods:extension><goobi:goobi><goobi:metadata>.
+        if (inStruct.getAllMetadata() != null) {
+            for (Metadata m : inStruct.getAllMetadata()) {
+                if (m.getValue() != null && !m.getValue().equals("")) {
+
+                    // Write physical page number into div.
+                    if (m.getType().getName().equals(METADATA_PHYSICAL_PAGE_NUMBER)) {
+                        divElement.setAttribute(METS_ORDER_STRING, m.getValue());
+                    }
+                    // Write logical page number into div.
+                    else if (m.getType().getName().equals(METADATA_LOGICAL_PAGE_NUMBER)) {
+                        divElement.setAttribute(METS_ORDERLABEL_STRING, m.getValue());
+                    }
+                    // Write other metadata into MODS the section.
+                    else {
+                        String xquery =
+                                "./" + this.modsNamespacePrefix + ":mods/" + this.modsNamespacePrefix + ":extension/" + this.goobiNamespacePrefix
+                                        + ":goobi/#" + this.goobiNamespacePrefix + ":metadata[@name='" + m.getType().getName() + "']";
+                        writeSingleModsMetadata(xquery, m, dommodsnode, domDoc);
+                    }
+                }
+            }
+        }
+
+        if (inStruct.getAllMetadataGroups() != null) {
+            for (MetadataGroup m : inStruct.getAllMetadataGroups()) {
+                // check if group has values
+                boolean isEmpty = true;
+                for (Metadata md : m.getMetadataList()) {
+                    if (md.getValue() != null && md.getValue().length() > 0) {
+                        isEmpty = false;
+                        break;
+                    }
+                }
+                // only write groups with values
+
+                if (!isEmpty) {
+                    String xquery =
+                            "./" + this.modsNamespacePrefix + ":mods/" + this.modsNamespacePrefix + ":extension/" + this.goobiNamespacePrefix
+                                    + ":goobi/#" + this.goobiNamespacePrefix + ":metadata[@type='group'][@name='" + m.getType().getName() + "']";
+                    writeSingleModsGroup(xquery, m, dommodsnode, domDoc);
+                }
+
+            }
+
+        }
+        // Write all persons.
+        writeDmdPersons(inStruct, dommodsnode, domDoc);
+    }
+
+    /**************************************************************************
+     * <p>
+     * Go through all the current persons and write them to <mods:extension><goobi:goobi><goobi:persons>.
+     * 
+     * NOTE Write a person only if a role is existing and firstname OR lastname is not null.
+     * </p>
+     * 
+     * @param inStruct
+     * @param domModsNode
+     * @param domDoc
+     * @throws PreferencesException
+     **************************************************************************/
+    private void writeDmdPersons(DocStruct inStruct, Node domModsNode, Document domDoc) throws PreferencesException {
+
+        if (inStruct.getAllPersons() != null) {
+            for (Person p : inStruct.getAllPersons()) {
+                if (p != null && p.getRole() != null && !p.getRole().equals("")
+                        && (p.getFirstname() != null || p.getLastname() != null || p.getDisplayname() != null)) {
+                    String xquery =
+                            "./" + this.modsNamespacePrefix + ":mods/" + this.modsNamespacePrefix + ":extension/" + this.goobiNamespacePrefix
+                                    + ":goobi/#" + this.goobiNamespacePrefix + ":metadata[@type='person'][@name='" + p.getRole() + "']";
+                    writeSingleModsPerson(xquery, p, domModsNode, domDoc);
+                }
+            }
+        }
+    }
+
+    /***************************************************************************
+     * <p>
+     * Writes the AMD section.
+     * </p>
+     * 
+     * @param theDomDoc
+     * @param isAnchorFile
+     **************************************************************************/
+    protected void writeAmdSec(Document theDomDoc, boolean isAnchorFile) {
+        List<Md> techMdList = this.digdoc.getTechMds();
+        Element amdSec = createDomElementNS(theDomDoc, this.metsNamespacePrefix, METS_AMDSEC_STRING);
+        AmdSec amd = this.digdoc.getAmdSec();
+        if (amd != null) {
+            amdSec.setAttribute(METS_ID_STRING, amd.getId());
+        } else {
+            amdSec.setAttribute(METS_ID_STRING, AMD_PREFIX);
+        }
+        if (techMdList != null && techMdList.size() > 0) {
+            for (Md md : techMdList) {
+                this.techidMax++;
+                Node theNode = theDomDoc.importNode(md.getContent(), true);
+                Node child = theNode.getFirstChild();
+                Element techMd = createDomElementNS(theDomDoc, this.metsNamespacePrefix, md.getType());
+                techMd.setAttribute(METS_ID_STRING, md.getId());
+                Element techNode = createDomElementNS(theDomDoc, this.metsNamespacePrefix, METS_MDWRAP_STRING);
+                for (int i = 0; i < theNode.getAttributes().getLength(); i++) {
+                    Node attribute = theNode.getAttributes().item(i);
+                    techNode.setAttribute(attribute.getNodeName(), attribute.getNodeValue());
+                    // System.out.println("mdWrap attribute " + attribute.getNodeName() + ": " + attribute.getNodeValue());
+                }
+                // techNode.setAttribute(METS_MDTYPE_STRING, "PREMIS:OBJECT");
+                // String idlog = TECHMD_PREFIX + "_" + new DecimalFormat(DECIMAL_FORMAT).format(this.techidMax);
+                // techMd.setAttribute(METS_ID_STRING, idlog);
+                techNode.appendChild(child);
+                techMd.appendChild(techNode);
+                amdSec.appendChild(techMd);
+            }
+            String element;
+            if (isAnchorFile) {
+                element = this.metsNamespacePrefix + ":" + METS_STRUCTMAP_STRING;
+            } else {
+                element = this.metsNamespacePrefix + ":" + METS_FILESEC_STRING;
+            }
+            NodeList dmdList = this.metsNode.getElementsByTagName(element);
+            Node refChild = dmdList.item(0);
+            if (refChild != null) {
+                this.metsNode.insertBefore(amdSec, refChild);
+            } else {
+                this.metsNode.appendChild(amdSec);
+            }
+        }
+    }
+
+    /***************************************************************************
+     * <p>
+     * Reads the internal METS metadata prefs.
+     * </p>
+     * 
+     * @param childnode
+     * @throws PreferencesException
+     **************************************************************************/
+    protected void readMetadataPrefs(Node childnode) throws PreferencesException {
+        // No metadataPrefs to read here in the internal METS file.
+    }
+
+    protected void readMetadataGroupPrefs(Node inNode) throws PreferencesException {
+        // No metadataPrefs to read here in the internal METS file.
+    }
+
+    /***************************************************************************
+     * <p>
+     * Reads the DocStruct settings from the preferences fie.
+     * </p>
+     * 
+     * @param inNode
+     * @throws PreferencesException
+     **************************************************************************/
+    protected void readDocStructPrefs(Node inNode) throws PreferencesException {
+        // No docStructPrefs to read here in the internal METS file.
+    }
+
+    /***************************************************************************
+     * <p>
+     * Serializes the METS DOM document.
+     * </p>
+     * 
+     * @param domDoc
+     * @param xmlFile
+     * @throws IOException
+     **************************************************************************/
+    protected void serializeMets(Document domDoc, FileOutputStream xmlFile) throws IOException {
+
+        MetsDocument metsBean = null;
+        XmlOptions opts = new XmlOptions();
+
+        // Escape all closing ">"s to &gt;.
+        XmlOptionCharEscapeMap charEsc = new XmlOptionCharEscapeMap();
+        try {
+            charEsc.addMapping('>', XmlOptionCharEscapeMap.PREDEF_ENTITY);
+            // charEsc.addMapping('<', XmlOptionCharEscapeMap.PREDEF_ENTITY);
+            charEsc.addMapping('"', XmlOptionCharEscapeMap.PREDEF_ENTITY);
+        } catch (XmlException e) {
+            // No error should occur, unless the above code is correct!
+            e.printStackTrace();
+        }
+        opts.setSaveSubstituteCharacters(charEsc);
+
+        try {
+            metsBean = MetsDocument.Factory.parse(domDoc, opts);
+        } catch (XmlException e) {
+            String message = "METS file could not be parsed for storing!";
+            LOGGER.error(message, e);
+            throw new IOException(message + "! System message: " + e.getMessage());
+        }
+
+        // Save the METS bean synchronized (one write per class instance) to
+        // avoid concurrent writes!
+        synchronized (xmlFile) {
+            metsBean.save(xmlFile, opts);
+        }
+
+        // Close METS file.
+        xmlFile.close();
+    }
+
+    /***************************************************************************
+     * <p>
+     * Creates a DOM element and sets its prefix.
+     * </p>
+     * 
+     * @param theDocument
+     * @param thePrefix
+     * @param theElement
+     * @return
+     **************************************************************************/
+    protected Element createDomElementNS(Document theDocument, String thePrefix, String theElement) {
+
+        Element result;
+
+        // Create the needed element.
+        result = theDocument.createElementNS(this.namespaces.get(thePrefix).getUri(), theElement);
+        // Set the element's namespace prefix.
+        result.setPrefix(thePrefix);
+
+        return result;
+    }
+
+    /***************************************************************************
+     * <p>
+     * Creates a DOM attribute and sets its prefix.
+     * </p>
+     * 
+     * @param theElement
+     * @param thePrefix
+     * @param theName
+     * @param theValue
+     **************************************************************************/
+    protected void createDomAttributeNS(Element theElement, String thePrefix, String theName, String theValue) {
+
+        // Create the needed attribute.
+        theElement.setAttributeNS(this.namespaces.get(thePrefix).getUri(), theName, theValue);
+        // Set the attribute's namespace prefix.
+        theElement.getAttributeNode(theName).setPrefix(thePrefix);
+    }
+
+    /***************************************************************************
+     * <p>
+     * Set namespaces: METS, MODS, XLINK, XSI, GOOBI and DFG-VIEWER namespaces set by default here. Only change the prefixes in the prefs.
+     * </p>
+     **************************************************************************/
+    protected void setNamespaces() {
+        // METS namespace.
+        Namespace mets = new Namespace();
+        mets.setPrefix(DEFAULT_METS_PREFIX);
+        mets.setUri(DEFAULT_METS_URI);
+        mets.setSchemalocation(DEFAULT_METS_SCHEMA_LOCATION);
+        this.namespaces.put(mets.getPrefix(), mets);
+        this.metsNamespacePrefix = mets.getPrefix();
+
+        // MODS namespcae.
+        Namespace mods = new Namespace();
+        mods.setPrefix(DEFAULT_MODS_PREFIX);
+        mods.setUri(DEFAULT_MODS_URI);
+        mods.setSchemalocation(DEFAULT_SCHEMA_LOCATION);
+        this.namespaces.put(mods.getPrefix(), mods);
+        this.modsNamespacePrefix = mods.getPrefix();
+        // Handle namespace declarations.
+        this.namespaceDeclarations.put(mods.getPrefix(), "declare namespace " + mods.getPrefix() + "='" + mods.getUri() + "';");
+
+        // MIX namespace
+        Namespace mix = new Namespace();
+        mix.setPrefix(DEFAULT_MIX_PREFIX);
+        mix.setUri(DEFAULT_MIX_URI);
+        mix.setSchemalocation(DEFAULT_MIX_SCHEMA_LOCATION);
+        this.namespaces.put(mix.getPrefix(), mix);
+        this.mixNamespacePrefix = mix.getPrefix();
+        this.namespaceDeclarations.put(mix.getPrefix(), "declare namespace " + mix.getPrefix() + "='" + mix.getUri() + "';");
+
+        // premis namespace
+        Namespace premis = new Namespace();
+        premis.setPrefix(DEFAULT_PREMIS_PREFIX);
+        premis.setUri(DEFAULT_PREMIS_URI);
+        premis.setSchemalocation(DEFAULT_PREMIS_SCHEMA_LOCATION);
+        this.namespaces.put(premis.getPrefix(), premis);
+        this.mixNamespacePrefix = premis.getPrefix();
+        this.namespaceDeclarations.put(premis.getPrefix(), "declare namespace " + premis.getPrefix() + "='" + premis.getUri() + "';");
+
+        // Goobi namespace.
+        Namespace goobi = new Namespace();
+        goobi.setPrefix(DEFAULT_GOOBI_PREFIX);
+        goobi.setUri(DEFAULT_GOOBI_URI);
+        if (!DEFAULT_GOOBI_SCHEMA_LOCATION.equals("")) {
+            goobi.setSchemalocation(DEFAULT_GOOBI_SCHEMA_LOCATION);
+        }
+        this.namespaces.put(goobi.getPrefix(), goobi);
+        this.goobiNamespacePrefix = goobi.getPrefix();
+        // Handle namespace declarations.
+        this.namespaceDeclarations.put(goobi.getPrefix(), "declare namespace " + goobi.getPrefix() + "='" + goobi.getUri() + "';");
+
+        // DFG-Viewer namespace.
+        Namespace dv = new Namespace();
+        dv.setPrefix(DEFAULT_DV_PREFIX);
+        dv.setUri(DEFAULT_DV_URI);
+        if (!DEFAULT_DV_SCHEMA_LOCATION.equals("")) {
+            dv.setSchemalocation(DEFAULT_DV_SCHEMA_LOCATION);
+        }
+        this.namespaces.put(dv.getPrefix(), dv);
+        this.dvNamespacePrefix = dv.getPrefix();
+
+        // XLink namespace.
+        Namespace xlink = new Namespace();
+        xlink.setPrefix(DEFAULT_XLINK_PREFIX);
+        xlink.setUri(DEFAULT_XLINK_URI);
+        if (!DEFAULT_XLINK_SCHEMA_LOCATION.equals("")) {
+            xlink.setSchemalocation(DEFAULT_XLINK_SCHEMA_LOCATION);
+        }
+        this.namespaces.put(xlink.getPrefix(), xlink);
+        this.xlinkNamespacePrefix = xlink.getPrefix();
+
+        // XSI namespace.
+        Namespace xsi = new Namespace();
+        xsi.setPrefix(DEFAULT_XSI_PREFIX);
+        xsi.setUri(DEFAULT_XSI_URI);
+        if (!DEFAULT_XSI_SCHEMA_LOCATION.equals("")) {
+            xsi.setSchemalocation(DEFAULT_XSI_SCHEMA_LOCATION);
+        }
+        this.namespaces.put(xsi.getPrefix(), xsi);
+        this.xsiNamespacePrefix = xsi.getPrefix();
+    }
+
+    /**
+     * Gets a map of all attributes of this node, with their respective values. attributes are expected to follow the pattern [@attribute='value']
+     * 
+     * @param nodeName
+     * @return
+     */
+    HashMap<String, String> getAttributesFromNode(String nodeName) {
+
+        HashMap<String, String> attributes = new HashMap<String, String>();
+
+        Pattern p = Pattern.compile("\\[[^\\]]+\\]");
+        Matcher m = p.matcher(nodeName);
+        while (m.find()) {
+            String group = m.group();
+            int indexAt = group.indexOf("@");
+            int indexEq = group.indexOf("=");
+            if (indexAt == -1 || indexEq == -1 || indexAt > indexEq) {
+                //pattern does not match an attribute pattern
+                continue;
+            }
+            String atrName = group.substring(indexAt + 1, indexEq);
+            String atrValue = group.substring(indexEq + 1, group.length() - 1).replaceAll("'", "");
+            attributes.put(atrName, atrValue);
+        }
+        return attributes;
+    }
+
+    /***************************************************************************
+     * GETTERS AND SETTERS
+     **************************************************************************/
+
+    /***************************************************************************
+     * @return
+     **************************************************************************/
+    public String getMptrUrl() {
+        return this.mptrUrl;
+    }
+
+    /***************************************************************************
+     * @param mptrUrl
+     **************************************************************************/
+    public void setMptrUrl(String mptrUrl) {
+        this.mptrUrl = mptrUrl;
+    }
+
+    /***************************************************************************
+     * @return
+     **************************************************************************/
+    public String getMptrAnchorUrl() {
+        return this.mptrUrlAnchor;
+    }
+
+    /***************************************************************************
+     * @param mptrUrl
+     **************************************************************************/
+    public void setMptrAnchorUrl(String mptrAnchorUrl) {
+        this.mptrUrlAnchor = mptrAnchorUrl;
+    }
+
+    /***************************************************************************
+     * @return
+     **************************************************************************/
+    public static String getVersion() {
+        return VERSION;
+    }
+
+    public void setWriteLocal(boolean writeLocal) {
+        this.writeLocalFilegroup = writeLocal;
+    }
+}